--- conflicted
+++ resolved
@@ -259,11 +259,8 @@
     if not options.dry_run:
       utils.RemoveFile(options.WATCHER_STATEFILE)
 
-<<<<<<< HEAD
   UpgradeNetworks(config_data)
   UpgradeGroups(config_data)
-=======
->>>>>>> 2435f63b
   UpgradeInstances(config_data)
 
   try:
