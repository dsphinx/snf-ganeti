#!/usr/bin/python
#

# Copyright (C) 2010, 2011, 2012 Google Inc.
# All rights reserved.
#
# Redistribution and use in source and binary forms, with or without
# modification, are permitted provided that the following conditions are
# met:
#
# 1. Redistributions of source code must retain the above copyright notice,
# this list of conditions and the following disclaimer.
#
# 2. Redistributions in binary form must reproduce the above copyright
# notice, this list of conditions and the following disclaimer in the
# documentation and/or other materials provided with the distribution.
#
# THIS SOFTWARE IS PROVIDED BY THE COPYRIGHT HOLDERS AND CONTRIBUTORS "AS
# IS" AND ANY EXPRESS OR IMPLIED WARRANTIES, INCLUDING, BUT NOT LIMITED
# TO, THE IMPLIED WARRANTIES OF MERCHANTABILITY AND FITNESS FOR A PARTICULAR
# PURPOSE ARE DISCLAIMED. IN NO EVENT SHALL THE COPYRIGHT HOLDER OR
# CONTRIBUTORS BE LIABLE FOR ANY DIRECT, INDIRECT, INCIDENTAL, SPECIAL,
# EXEMPLARY, OR CONSEQUENTIAL DAMAGES (INCLUDING, BUT NOT LIMITED TO,
# PROCUREMENT OF SUBSTITUTE GOODS OR SERVICES; LOSS OF USE, DATA, OR
# PROFITS; OR BUSINESS INTERRUPTION) HOWEVER CAUSED AND ON ANY THEORY OF
# LIABILITY, WHETHER IN CONTRACT, STRICT LIABILITY, OR TORT (INCLUDING
# NEGLIGENCE OR OTHERWISE) ARISING IN ANY WAY OUT OF THE USE OF THIS
# SOFTWARE, EVEN IF ADVISED OF THE POSSIBILITY OF SUCH DAMAGE.

"""Tool to move instances from one cluster to another.

"""

# pylint: disable=C0103
# C0103: Invalid name move-instance

import os
import sys
import time
import logging
import optparse
import random
import threading

from ganeti import cli
from ganeti import constants
from ganeti import utils
from ganeti import workerpool
from ganeti import objects
from ganeti import compat
from ganeti import rapi
from ganeti import errors

import ganeti.rapi.client # pylint: disable=W0611
import ganeti.rapi.client_utils
from ganeti.rapi.client import UsesRapiClient


SRC_RAPI_PORT_OPT = \
  cli.cli_option("--src-rapi-port", action="store", type="int",
                 dest="src_rapi_port", default=constants.DEFAULT_RAPI_PORT,
                 help=("Source cluster RAPI port (defaults to %s)" %
                       constants.DEFAULT_RAPI_PORT))

SRC_CA_FILE_OPT = \
  cli.cli_option("--src-ca-file", action="store", type="string",
                 dest="src_ca_file",
                 help=("File containing source cluster Certificate"
                       " Authority (CA) in PEM format"))

SRC_USERNAME_OPT = \
  cli.cli_option("--src-username", action="store", type="string",
                 dest="src_username", default=None,
                 help="Source cluster username")

SRC_PASSWORD_FILE_OPT = \
  cli.cli_option("--src-password-file", action="store", type="string",
                 dest="src_password_file",
                 help="File containing source cluster password")

DEST_RAPI_PORT_OPT = \
  cli.cli_option("--dest-rapi-port", action="store", type="int",
                 dest="dest_rapi_port", default=constants.DEFAULT_RAPI_PORT,
                 help=("Destination cluster RAPI port (defaults to source"
                       " cluster RAPI port)"))

DEST_CA_FILE_OPT = \
  cli.cli_option("--dest-ca-file", action="store", type="string",
                 dest="dest_ca_file",
                 help=("File containing destination cluster Certificate"
                       " Authority (CA) in PEM format (defaults to source"
                       " cluster CA)"))

DEST_USERNAME_OPT = \
  cli.cli_option("--dest-username", action="store", type="string",
                 dest="dest_username", default=None,
                 help=("Destination cluster username (defaults to"
                       " source cluster username)"))

DEST_PASSWORD_FILE_OPT = \
  cli.cli_option("--dest-password-file", action="store", type="string",
                 dest="dest_password_file",
                 help=("File containing destination cluster password"
                       " (defaults to source cluster password)"))

DEST_INSTANCE_NAME_OPT = \
  cli.cli_option("--dest-instance-name", action="store", type="string",
                 dest="dest_instance_name",
                 help=("Instance name on destination cluster (only"
                       " when moving exactly one instance)"))

DEST_PRIMARY_NODE_OPT = \
  cli.cli_option("--dest-primary-node", action="store", type="string",
                 dest="dest_primary_node",
                 help=("Primary node on destination cluster (only"
                       " when moving exactly one instance)"))

DEST_SECONDARY_NODE_OPT = \
  cli.cli_option("--dest-secondary-node", action="store", type="string",
                 dest="dest_secondary_node",
                 help=("Secondary node on destination cluster (only"
                       " when moving exactly one instance)"))

DEST_DISK_TEMPLATE_OPT = \
  cli.cli_option("--dest-disk-template", action="store", type="string",
                 dest="dest_disk_template", default=None,
                 help="Disk template to use on destination cluster")

COMPRESS_OPT = \
  cli.cli_option("--compress", action="store", type="string",
                 dest="compress", default="none",
                 help="Compression mode to use during the move (this mode has"
                      " to be supported by both clusters)")

PARALLEL_OPT = \
  cli.cli_option("-p", "--parallel", action="store", type="int", default=1,
                 dest="parallel", metavar="<number>",
                 help="Number of instances to be moved simultaneously")

OPPORTUNISTIC_TRIES_OPT = \
  cli.cli_option("--opportunistic-tries", action="store", type="int",
                 dest="opportunistic_tries", metavar="<number>",
                 help="Number of opportunistic instance creation attempts"
                      " before a normal creation is performed. An opportunistic"
                      " attempt will use the iallocator with all the nodes"
                      " currently unlocked, failing if not enough nodes are"
                      " available. Even though it will succeed (or fail) more"
                      " quickly, it can result in suboptimal instance"
                      " placement")

OPPORTUNISTIC_DELAY_OPT = \
  cli.cli_option("--opportunistic-delay", action="store", type="int",
                 dest="opportunistic_delay", metavar="<number>",
                 help="The delay between successive opportunistic instance"
                      " creation attempts, in seconds")


class Error(Exception):
  """Generic error.

  """


class Abort(Error):
  """Special exception for aborting import/export.

  """


class RapiClientFactory(object):
  """Factory class for creating RAPI clients.

  @ivar src_cluster_name: Source cluster name
  @ivar dest_cluster_name: Destination cluster name
  @ivar GetSourceClient: Callable returning new client for source cluster
  @ivar GetDestClient: Callable returning new client for destination cluster

  """
  def __init__(self, options, src_cluster_name, dest_cluster_name):
    """Initializes this class.

    @param options: Program options
    @type src_cluster_name: string
    @param src_cluster_name: Source cluster name
    @type dest_cluster_name: string
    @param dest_cluster_name: Destination cluster name

    """
    self.src_cluster_name = src_cluster_name
    self.dest_cluster_name = dest_cluster_name

    # TODO: Implement timeouts for RAPI connections
    # TODO: Support for using system default paths for verifying SSL certificate
    logging.debug("Using '%s' as source CA", options.src_ca_file)
    src_curl_config = rapi.client.GenericCurlConfig(cafile=options.src_ca_file)

    if options.dest_ca_file:
      logging.debug("Using '%s' as destination CA", options.dest_ca_file)
      dest_curl_config = \
        rapi.client.GenericCurlConfig(cafile=options.dest_ca_file)
    else:
      logging.debug("Using source CA for destination")
      dest_curl_config = src_curl_config

    logging.debug("Source RAPI server is %s:%s",
                  src_cluster_name, options.src_rapi_port)
    logging.debug("Source username is '%s'", options.src_username)

    if options.src_username is None:
      src_username = ""
    else:
      src_username = options.src_username

    if options.src_password_file:
      logging.debug("Reading '%s' for source password",
                    options.src_password_file)
      src_password = utils.ReadOneLineFile(options.src_password_file,
                                           strict=True)
    else:
      logging.debug("Source has no password")
      src_password = None

    self.GetSourceClient = lambda: \
      rapi.client.GanetiRapiClient(src_cluster_name,
                                   port=options.src_rapi_port,
                                   curl_config_fn=src_curl_config,
                                   username=src_username,
                                   password=src_password)

    if options.dest_rapi_port:
      dest_rapi_port = options.dest_rapi_port
    else:
      dest_rapi_port = options.src_rapi_port

    if options.dest_username is None:
      dest_username = src_username
    else:
      dest_username = options.dest_username

    logging.debug("Destination RAPI server is %s:%s",
                  dest_cluster_name, dest_rapi_port)
    logging.debug("Destination username is '%s'", dest_username)

    if options.dest_password_file:
      logging.debug("Reading '%s' for destination password",
                    options.dest_password_file)
      dest_password = utils.ReadOneLineFile(options.dest_password_file,
                                            strict=True)
    else:
      logging.debug("Using source password for destination")
      dest_password = src_password

    self.GetDestClient = lambda: \
      rapi.client.GanetiRapiClient(dest_cluster_name,
                                   port=dest_rapi_port,
                                   curl_config_fn=dest_curl_config,
                                   username=dest_username,
                                   password=dest_password)


class MoveJobPollReportCb(cli.JobPollReportCbBase):
  def __init__(self, abort_check_fn, remote_import_fn):
    """Initializes this class.

    @type abort_check_fn: callable
    @param abort_check_fn: Function to check whether move is aborted
    @type remote_import_fn: callable or None
    @param remote_import_fn: Callback for reporting received remote import
                             information

    """
    cli.JobPollReportCbBase.__init__(self)
    self._abort_check_fn = abort_check_fn
    self._remote_import_fn = remote_import_fn

  def ReportLogMessage(self, job_id, serial, timestamp, log_type, log_msg):
    """Handles a log message.

    """
    if log_type == constants.ELOG_REMOTE_IMPORT:
      logging.debug("Received remote import information")

      if not self._remote_import_fn:
        raise RuntimeError("Received unexpected remote import information")

      assert "x509_ca" in log_msg
      assert "disks" in log_msg

      self._remote_import_fn(log_msg)

      return

    logging.info("[%s] %s", time.ctime(utils.MergeTime(timestamp)),
                 cli.FormatLogMessage(log_type, log_msg))

  def ReportNotChanged(self, job_id, status):
    """Called if a job hasn't changed in a while.

    """
    try:
      # Check whether we were told to abort by the other thread
      self._abort_check_fn()
    except Abort:
      logging.warning("Aborting despite job %s still running", job_id)
      raise


class InstanceMove(object):
  """Status class for instance moves.

  """
  def __init__(self, src_instance_name, dest_instance_name,
               dest_pnode, dest_snode, compress, dest_iallocator,
               dest_disk_template, hvparams,
               beparams, osparams, nics, opportunistic_tries,
               opportunistic_delay):
    """Initializes this class.

    @type src_instance_name: string
    @param src_instance_name: Instance name on source cluster
    @type dest_instance_name: string
    @param dest_instance_name: Instance name on destination cluster
    @type dest_pnode: string or None
    @param dest_pnode: Name of primary node on destination cluster
    @type dest_snode: string or None
    @param dest_snode: Name of secondary node on destination cluster
    @type compress; string
    @param compress: Compression mode to use (has to be supported on both
                     clusters)
    @type dest_iallocator: string or None
    @param dest_iallocator: Name of iallocator to use
    @type dest_disk_template: string or None
    @param dest_disk_template: Disk template to use instead of the original one
    @type hvparams: dict or None
    @param hvparams: Hypervisor parameters to override
    @type beparams: dict or None
    @param beparams: Backend parameters to override
    @type osparams: dict or None
    @param osparams: OS parameters to override
    @type nics: dict or None
    @param nics: NICs to override
    @type opportunistic_tries: int or None
    @param opportunistic_tries: Number of opportunistic creation attempts to
                                perform
    @type opportunistic_delay: int or None
    @param opportunistic_delay: Delay between successive creation attempts, in
                                seconds

    """
    self.src_instance_name = src_instance_name
    self.dest_instance_name = dest_instance_name
    self.dest_pnode = dest_pnode
    self.dest_snode = dest_snode
    self.compress = compress
    self.dest_iallocator = dest_iallocator
    self.dest_disk_template = dest_disk_template
    self.hvparams = hvparams
    self.beparams = beparams
    self.osparams = osparams
    self.nics = nics

    if opportunistic_tries is not None:
      self.opportunistic_tries = opportunistic_tries
    else:
      self.opportunistic_tries = 0

    if opportunistic_delay is not None:
      self.opportunistic_delay = opportunistic_delay
    else:
      self.opportunistic_delay = constants.DEFAULT_OPPORTUNISTIC_RETRY_INTERVAL

    self.error_message = None


class MoveRuntime(object):
  """Class to keep track of instance move.

  """
  def __init__(self, move):
    """Initializes this class.

    @type move: L{InstanceMove}

    """
    self.move = move

    # Thread synchronization
    self.lock = threading.Lock()
    self.source_to_dest = threading.Condition(self.lock)
    self.dest_to_source = threading.Condition(self.lock)

    # Source information
    self.src_error_message = None
    self.src_expinfo = None
    self.src_instinfo = None

    # Destination information
    self.dest_error_message = None
    self.dest_impinfo = None

  def HandleErrors(self, prefix, fn, *args):
    """Wrapper to catch errors and abort threads.

    @type prefix: string
    @param prefix: Variable name prefix ("src" or "dest")
    @type fn: callable
    @param fn: Function

    """
    assert prefix in ("dest", "src")

    try:
      # Call inner function
      fn(*args)

      errmsg = None
    except Abort:
      errmsg = "Aborted"
    except Exception, err:
      logging.exception("Caught unhandled exception")
      errmsg = str(err)

    setattr(self, "%s_error_message" % prefix, errmsg)

    self.lock.acquire()
    try:
      self.source_to_dest.notifyAll()
      self.dest_to_source.notifyAll()
    finally:
      self.lock.release()

  def CheckAbort(self):
    """Check whether thread should be aborted.

    @raise Abort: When thread should be aborted

    """
    if not (self.src_error_message is None and
            self.dest_error_message is None):
      logging.info("Aborting")
      raise Abort()

  def Wait(self, cond, check_fn):
    """Waits for a condition to become true.

    @type cond: threading.Condition
    @param cond: Threading condition
    @type check_fn: callable
    @param check_fn: Function to check whether condition is true

    """
    cond.acquire()
    try:
      while check_fn(self):
        self.CheckAbort()
        cond.wait()
    finally:
      cond.release()

  def PollJob(self, cl, job_id, remote_import_fn=None):
    """Wrapper for polling a job.

    @type cl: L{rapi.client.GanetiRapiClient}
    @param cl: RAPI client
    @type job_id: string
    @param job_id: Job ID
    @type remote_import_fn: callable or None
    @param remote_import_fn: Callback for reporting received remote import
                             information

    """
    return rapi.client_utils.PollJob(cl, job_id,
                                     MoveJobPollReportCb(self.CheckAbort,
                                                         remote_import_fn))


class MoveDestExecutor(object):
  def __init__(self, dest_client, mrt):
    """Destination side of an instance move.

    @type dest_client: L{rapi.client.GanetiRapiClient}
    @param dest_client: RAPI client
    @type mrt: L{MoveRuntime}
    @param mrt: Instance move runtime information

    """
    logging.debug("Waiting for instance information to become available")
    mrt.Wait(mrt.source_to_dest,
             lambda mrt: mrt.src_instinfo is None or mrt.src_expinfo is None)

    logging.info("Creating instance %s in remote-import mode",
                 mrt.move.dest_instance_name)
<<<<<<< HEAD

    # Depending on whether opportunistic tries are enabled, we may have to
    # make multiple creation attempts
    creation_attempts = [True] * mrt.move.opportunistic_tries

    # But the last one is never opportunistic, and will block until completion
    # or failure
    creation_attempts.append(False)

    # Initiate the RNG for the variations
    random.seed()

    for is_attempt_opportunistic in creation_attempts:
      job_id = self._CreateInstance(dest_client, mrt.move.dest_instance_name,
                                    mrt.move.dest_pnode, mrt.move.dest_snode,
                                    mrt.move.compress,
                                    mrt.move.dest_iallocator,
                                    mrt.move.dest_disk_template,
                                    mrt.src_instinfo, mrt.src_expinfo,
                                    mrt.move.hvparams, mrt.move.beparams,
                                    mrt.move.beparams, mrt.move.nics,
                                    is_attempt_opportunistic
                                    )

      try:
        # The completion of this block signifies that the import has been
        # completed successfullly
        mrt.PollJob(dest_client, job_id,
                    remote_import_fn=compat.partial(self._SetImportInfo, mrt))
        logging.info("Import successful")
        return
      except errors.OpPrereqError, err:
        # Any exception in the non-opportunistic creation is to be passed on,
        # as well as exceptions apart from resources temporarily unavailable
        if not is_attempt_opportunistic or \
           err.args[1] != rapi.client.ECODE_TEMP_NORES:
          raise

      delay_to_use = MoveDestExecutor._VaryDelay(mrt)
      logging.info("Opportunistic attempt unsuccessful, waiting %.2f seconds"
                   " before another creation attempt is made",
                   delay_to_use)
      time.sleep(delay_to_use)

  @staticmethod
  def _VaryDelay(mrt):
    """ Varies the opportunistic delay by a small amount.

    """
    MAX_VARIATION = 0.15
    variation_factor = (1.0 + random.uniform(-MAX_VARIATION, MAX_VARIATION))
    return mrt.move.opportunistic_delay * variation_factor
=======
    job_id = self._CreateInstance(dest_client, mrt.move.dest_instance_name,
                                  mrt.move.dest_pnode, mrt.move.dest_snode,
                                  mrt.move.compress,
                                  mrt.move.dest_iallocator,
                                  mrt.move.dest_disk_template,
                                  mrt.src_instinfo, mrt.src_expinfo,
                                  mrt.move.hvparams, mrt.move.beparams,
                                  mrt.move.osparams, mrt.move.nics)
    mrt.PollJob(dest_client, job_id,
                remote_import_fn=compat.partial(self._SetImportInfo, mrt))

    logging.info("Import successful")
>>>>>>> a56d29a6

  @staticmethod
  def _SetImportInfo(mrt, impinfo):
    """Sets the remote import information and notifies source thread.

    @type mrt: L{MoveRuntime}
    @param mrt: Instance move runtime information
    @param impinfo: Remote import information

    """
    mrt.dest_to_source.acquire()
    try:
      mrt.dest_impinfo = impinfo
      mrt.dest_to_source.notifyAll()
    finally:
      mrt.dest_to_source.release()

  @staticmethod
  def _GetDisks(instance):
    disks = []
    for idisk in instance["disks"]:
      odisk = {
        constants.IDISK_SIZE: idisk["size"],
        constants.IDISK_MODE: idisk["mode"],
        constants.IDISK_NAME: str(idisk.get("name")),
        }
      spindles = idisk.get("spindles")
      if spindles is not None:
        odisk[constants.IDISK_SPINDLES] = spindles
      disks.append(odisk)
    return disks

  @staticmethod
  def _GetNics(instance, override_nics):
    try:
      nics = [{
        constants.INIC_IP: ip,
        constants.INIC_MAC: mac,
        constants.INIC_MODE: mode,
        constants.INIC_LINK: link,
        constants.INIC_VLAN: vlan,
        constants.INIC_NETWORK: network,
        constants.INIC_NAME: nic_name
        } for nic_name, _, ip, mac, mode, link, vlan, network, _
          in instance["nics"]]
    except ValueError:
      raise Error("Received NIC information does not match expected format; "
                  "Do the versions of this tool and the source cluster match?")

    if len(override_nics) > len(nics):
      raise Error("Can not create new NICs")

    if override_nics:
      assert len(override_nics) <= len(nics)
      for idx, (nic, override) in enumerate(zip(nics, override_nics)):
        nics[idx] = objects.FillDict(nic, override)

    return nics

  @staticmethod
  def _CreateInstance(cl, name, pnode, snode, compress, iallocator,
                      dest_disk_template, instance, expinfo, override_hvparams,
                      override_beparams, override_osparams, override_nics,
                      is_attempt_opportunistic):
    """Starts the instance creation in remote import mode.

    @type cl: L{rapi.client.GanetiRapiClient}
    @param cl: RAPI client
    @type name: string
    @param name: Instance name
    @type pnode: string or None
    @param pnode: Name of primary node on destination cluster
    @type snode: string or None
    @param snode: Name of secondary node on destination cluster
    @type compress: string
    @param compress: Compression mode to use
    @type iallocator: string or None
    @param iallocator: Name of iallocator to use
    @type dest_disk_template: string or None
    @param dest_disk_template: Disk template to use instead of the original one
    @type instance: dict
    @param instance: Instance details from source cluster
    @type expinfo: dict
    @param expinfo: Prepared export information from source cluster
    @type override_hvparams: dict or None
    @param override_hvparams: Hypervisor parameters to override
    @type override_beparams: dict or None
    @param override_beparams: Backend parameters to override
    @type override_osparams: dict or None
    @param override_osparams: OS parameters to override
    @type override_nics: dict or None
    @param override_nics: NICs to override
    @type is_attempt_opportunistic: bool
    @param is_attempt_opportunistic: Whether to use opportunistic locking or not
    @return: Job ID

    """
    if dest_disk_template:
      disk_template = dest_disk_template
    else:
      disk_template = instance["disk_template"]

    disks = MoveDestExecutor._GetDisks(instance)
    nics = MoveDestExecutor._GetNics(instance, override_nics)
    os_type = instance.get("os", None)

    # TODO: Should this be the actual up/down status? (run_state)
    start = (instance["config_state"] == "up")

    assert len(disks) == len(instance["disks"])
    assert len(nics) == len(instance["nics"])

    inst_beparams = instance.get("be_instance", {})
    inst_hvparams = instance.get("hv_instance", {})
    inst_osparams = instance.get("os_instance", {})

    return cl.CreateInstance(constants.INSTANCE_REMOTE_IMPORT,
                             name, disk_template, disks, nics,
                             os=os_type,
                             pnode=pnode,
                             snode=snode,
                             start=start,
                             ip_check=False,
                             iallocator=iallocator,
                             hypervisor=instance["hypervisor"],
                             source_handshake=expinfo["handshake"],
                             source_x509_ca=expinfo["x509_ca"],
                             compress=compress,
                             source_instance_name=instance["name"],
                             beparams=objects.FillDict(inst_beparams,
                                                       override_beparams),
                             hvparams=objects.FillDict(inst_hvparams,
                                                       override_hvparams),
                             osparams=objects.FillDict(inst_osparams,
                                                       override_osparams),
                             opportunistic_locking=is_attempt_opportunistic
                             )


class MoveSourceExecutor(object):
  def __init__(self, src_client, mrt):
    """Source side of an instance move.

    @type src_client: L{rapi.client.GanetiRapiClient}
    @param src_client: RAPI client
    @type mrt: L{MoveRuntime}
    @param mrt: Instance move runtime information

    """
    logging.info("Checking whether instance exists")
    self._CheckInstance(src_client, mrt.move.src_instance_name)

    logging.info("Retrieving instance information from source cluster")
    instinfo = self._GetInstanceInfo(src_client, mrt.PollJob,
                                     mrt.move.src_instance_name)
    if instinfo["disk_template"] in constants.DTS_FILEBASED:
      raise Error("Inter-cluster move of file-based instances is not"
                  " supported.")

    logging.info("Preparing export on source cluster")
    expinfo = self._PrepareExport(src_client, mrt.PollJob,
                                  mrt.move.src_instance_name)
    assert "handshake" in expinfo
    assert "x509_key_name" in expinfo
    assert "x509_ca" in expinfo

    # Hand information to destination thread
    mrt.source_to_dest.acquire()
    try:
      mrt.src_instinfo = instinfo
      mrt.src_expinfo = expinfo
      mrt.source_to_dest.notifyAll()
    finally:
      mrt.source_to_dest.release()

    logging.info("Waiting for destination information to become available")
    mrt.Wait(mrt.dest_to_source, lambda mrt: mrt.dest_impinfo is None)

    logging.info("Starting remote export on source cluster")
    self._ExportInstance(src_client, mrt.PollJob, mrt.move.src_instance_name,
                         expinfo["x509_key_name"], mrt.move.compress,
                         mrt.dest_impinfo)

    logging.info("Export successful")

  @staticmethod
  def _CheckInstance(cl, name):
    """Checks whether the instance exists on the source cluster.

    @type cl: L{rapi.client.GanetiRapiClient}
    @param cl: RAPI client
    @type name: string
    @param name: Instance name

    """
    try:
      cl.GetInstance(name)
    except rapi.client.GanetiApiError, err:
      if err.code == rapi.client.HTTP_NOT_FOUND:
        raise Error("Instance %s not found (%s)" % (name, str(err)))
      raise

  @staticmethod
  def _GetInstanceInfo(cl, poll_job_fn, name):
    """Retrieves detailed instance information from source cluster.

    @type cl: L{rapi.client.GanetiRapiClient}
    @param cl: RAPI client
    @type poll_job_fn: callable
    @param poll_job_fn: Function to poll for job result
    @type name: string
    @param name: Instance name

    """
    job_id = cl.GetInstanceInfo(name, static=True)
    result = poll_job_fn(cl, job_id)
    assert len(result[0].keys()) == 1
    return result[0][result[0].keys()[0]]

  @staticmethod
  def _PrepareExport(cl, poll_job_fn, name):
    """Prepares export on source cluster.

    @type cl: L{rapi.client.GanetiRapiClient}
    @param cl: RAPI client
    @type poll_job_fn: callable
    @param poll_job_fn: Function to poll for job result
    @type name: string
    @param name: Instance name

    """
    job_id = cl.PrepareExport(name, constants.EXPORT_MODE_REMOTE)
    return poll_job_fn(cl, job_id)[0]

  @staticmethod
  def _ExportInstance(cl, poll_job_fn, name, x509_key_name, compress, impinfo):
    """Exports instance from source cluster.

    @type cl: L{rapi.client.GanetiRapiClient}
    @param cl: RAPI client
    @type poll_job_fn: callable
    @param poll_job_fn: Function to poll for job result
    @type name: string
    @param name: Instance name
    @param x509_key_name: Source X509 key
    @type compress: string
    @param compress: Compression mode to use
    @param impinfo: Import information from destination cluster

    """
    job_id = cl.ExportInstance(name, constants.EXPORT_MODE_REMOTE,
                               impinfo["disks"], shutdown=True,
                               remove_instance=True,
                               x509_key_name=x509_key_name,
                               destination_x509_ca=impinfo["x509_ca"],
                               compress=compress)
    (fin_resu, dresults) = poll_job_fn(cl, job_id)[0]

    if not (fin_resu and compat.all(dresults)):
      raise Error("Export failed for disks %s" %
                  utils.CommaJoin(str(idx) for idx, result
                                  in enumerate(dresults) if not result))


class MoveSourceWorker(workerpool.BaseWorker):
  def RunTask(self, rapi_factory, move): # pylint: disable=W0221
    """Executes an instance move.

    @type rapi_factory: L{RapiClientFactory}
    @param rapi_factory: RAPI client factory
    @type move: L{InstanceMove}
    @param move: Instance move information

    """
    try:
      logging.info("Preparing to move %s from cluster %s to %s as %s",
                   move.src_instance_name, rapi_factory.src_cluster_name,
                   rapi_factory.dest_cluster_name, move.dest_instance_name)

      mrt = MoveRuntime(move)

      logging.debug("Starting destination thread")
      dest_thread = threading.Thread(name="DestFor%s" % self.getName(),
                                     target=mrt.HandleErrors,
                                     args=("dest", MoveDestExecutor,
                                           rapi_factory.GetDestClient(),
                                           mrt, ))
      dest_thread.start()
      try:
        mrt.HandleErrors("src", MoveSourceExecutor,
                         rapi_factory.GetSourceClient(), mrt)
      finally:
        dest_thread.join()

      if mrt.src_error_message or mrt.dest_error_message:
        move.error_message = ("Source error: %s, destination error: %s" %
                              (mrt.src_error_message, mrt.dest_error_message))
      else:
        move.error_message = None
    except Exception, err: # pylint: disable=W0703
      logging.exception("Caught unhandled exception")
      move.error_message = str(err)


def CheckRapiSetup(rapi_factory):
  """Checks the RAPI setup by retrieving the version.

  @type rapi_factory: L{RapiClientFactory}
  @param rapi_factory: RAPI client factory

  """
  src_client = rapi_factory.GetSourceClient()
  logging.info("Connecting to source RAPI server")
  logging.info("Source cluster RAPI version: %s", src_client.GetVersion())

  dest_client = rapi_factory.GetDestClient()
  logging.info("Connecting to destination RAPI server")
  logging.info("Destination cluster RAPI version: %s", dest_client.GetVersion())


def ParseOptions():
  """Parses options passed to program.

  """
  program = os.path.basename(sys.argv[0])

  parser = optparse.OptionParser(usage=("%prog [--debug|--verbose]"
                                        " <source-cluster> <dest-cluster>"
                                        " <instance...>"),
                                 prog=program)
  parser.add_option(cli.DEBUG_OPT)
  parser.add_option(cli.VERBOSE_OPT)
  parser.add_option(cli.IALLOCATOR_OPT)
  parser.add_option(cli.BACKEND_OPT)
  parser.add_option(cli.HVOPTS_OPT)
  parser.add_option(cli.OSPARAMS_OPT)
  parser.add_option(cli.NET_OPT)
  parser.add_option(SRC_RAPI_PORT_OPT)
  parser.add_option(SRC_CA_FILE_OPT)
  parser.add_option(SRC_USERNAME_OPT)
  parser.add_option(SRC_PASSWORD_FILE_OPT)
  parser.add_option(DEST_RAPI_PORT_OPT)
  parser.add_option(DEST_CA_FILE_OPT)
  parser.add_option(DEST_USERNAME_OPT)
  parser.add_option(DEST_PASSWORD_FILE_OPT)
  parser.add_option(DEST_INSTANCE_NAME_OPT)
  parser.add_option(DEST_PRIMARY_NODE_OPT)
  parser.add_option(DEST_SECONDARY_NODE_OPT)
  parser.add_option(DEST_DISK_TEMPLATE_OPT)
  parser.add_option(COMPRESS_OPT)
  parser.add_option(PARALLEL_OPT)
  parser.add_option(OPPORTUNISTIC_TRIES_OPT)
  parser.add_option(OPPORTUNISTIC_DELAY_OPT)

  (options, args) = parser.parse_args()

  return (parser, options, args)


def _CheckAllocatorOptions(parser, options):
  if (bool(options.iallocator) and
      bool(options.dest_primary_node or options.dest_secondary_node)):
    parser.error("Destination node and iallocator options exclude each other")

  if not options.iallocator and (options.opportunistic_tries > 0):
    parser.error("Opportunistic instance creation can only be used with an"
                 " iallocator")


def _CheckOpportunisticLockingOptions(parser, options):
  tries_specified = options.opportunistic_tries is not None
  delay_specified = options.opportunistic_delay is not None
  if tries_specified:
    if options.opportunistic_tries < 0:
      parser.error("Number of opportunistic creation attempts must be >= 0")
    if delay_specified:
      if options.opportunistic_delay <= 0:
        parser.error("The delay between two successive creation attempts must"
                     " be greater than zero")
  elif delay_specified:
    parser.error("Opportunistic delay can only be specified when opportunistic"
                 " tries are used")
  else:
    # The default values will be provided later
    pass


def _CheckInstanceOptions(parser, options, instance_names):
  if len(instance_names) == 1:
    # Moving one instance only
    if options.hvparams:
      utils.ForceDictType(options.hvparams, constants.HVS_PARAMETER_TYPES)

    if options.beparams:
      utils.ForceDictType(options.beparams, constants.BES_PARAMETER_TYPES)

    if options.nics:
      options.nics = cli.ParseNicOption(options.nics)
  else:
    # Moving more than one instance
    if (options.dest_instance_name or options.dest_primary_node or
        options.dest_secondary_node or options.hvparams or
        options.beparams or options.osparams or options.nics):
      parser.error("The options --dest-instance-name, --dest-primary-node,"
                   " --dest-secondary-node, --hypervisor-parameters,"
                   " --backend-parameters, --os-parameters and --net can"
                   " only be used when moving exactly one instance")


def CheckOptions(parser, options, args):
  """Checks options and arguments for validity.

  """
  if len(args) < 3:
    parser.error("Not enough arguments")

  src_cluster_name = args.pop(0)
  dest_cluster_name = args.pop(0)
  instance_names = args

  assert len(instance_names) > 0

  # TODO: Remove once using system default paths for SSL certificate
  # verification is implemented
  if not options.src_ca_file:
    parser.error("Missing source cluster CA file")

  if options.parallel < 1:
    parser.error("Number of simultaneous moves must be >= 1")

  _CheckAllocatorOptions(parser, options)
  _CheckOpportunisticLockingOptions(parser, options)
  _CheckInstanceOptions(parser, options, instance_names)

  return (src_cluster_name, dest_cluster_name, instance_names)


def DestClusterHasDefaultIAllocator(rapi_factory):
  """Determines if a given cluster has a default iallocator.

  """
  result = rapi_factory.GetDestClient().GetInfo()
  ia_name = "default_iallocator"
  return ia_name in result and result[ia_name]


def ExitWithError(message):
  """Exits after an error and shows a message.

  """
  sys.stderr.write("move-instance: error: " + message + "\n")
  sys.exit(constants.EXIT_FAILURE)


def _PrepareListOfInstanceMoves(options, instance_names):
  moves = []
  for src_instance_name in instance_names:
    if options.dest_instance_name:
      assert len(instance_names) == 1
      # Rename instance
      dest_instance_name = options.dest_instance_name
    else:
      dest_instance_name = src_instance_name

    moves.append(InstanceMove(src_instance_name, dest_instance_name,
                              options.dest_primary_node,
                              options.dest_secondary_node,
                              options.compress,
                              options.iallocator,
                              options.dest_disk_template,
                              options.hvparams,
                              options.beparams,
                              options.osparams,
                              options.nics,
                              options.opportunistic_tries,
                              options.opportunistic_delay))

  assert len(moves) == len(instance_names)
  return moves


@UsesRapiClient
def main():
  """Main routine.

  """
  (parser, options, args) = ParseOptions()

  utils.SetupToolLogging(options.debug, options.verbose, threadname=True)

  (src_cluster_name, dest_cluster_name, instance_names) = \
    CheckOptions(parser, options, args)

  logging.info("Source cluster: %s", src_cluster_name)
  logging.info("Destination cluster: %s", dest_cluster_name)
  logging.info("Instances to be moved: %s", utils.CommaJoin(instance_names))

  rapi_factory = RapiClientFactory(options, src_cluster_name, dest_cluster_name)

  CheckRapiSetup(rapi_factory)

  has_iallocator = options.iallocator or \
                   DestClusterHasDefaultIAllocator(rapi_factory)

  if len(instance_names) > 1 and not has_iallocator:
    ExitWithError("When moving multiple nodes, an iallocator must be used. "
                  "None was provided and the target cluster does not have "
                  "a default iallocator.")
  if (len(instance_names) == 1 and not (has_iallocator or
      options.dest_primary_node or options.dest_secondary_node)):
    ExitWithError("Target cluster does not have a default iallocator, "
                  "please specify either destination nodes or an iallocator.")

  moves = _PrepareListOfInstanceMoves(options, instance_names)

  # Start workerpool
  wp = workerpool.WorkerPool("Move", options.parallel, MoveSourceWorker)
  try:
    # Add instance moves to workerpool
    for move in moves:
      wp.AddTask((rapi_factory, move))

    # Wait for all moves to finish
    wp.Quiesce()

  finally:
    wp.TerminateWorkers()

  # There should be no threads running at this point, hence not using locks
  # anymore

  logging.info("Instance move results:")

  for move in moves:
    if move.dest_instance_name == move.src_instance_name:
      name = move.src_instance_name
    else:
      name = "%s as %s" % (move.src_instance_name, move.dest_instance_name)

    if move.error_message:
      msg = "Failed (%s)" % move.error_message
    else:
      msg = "Success"

    logging.info("%s: %s", name, msg)

  if compat.any(move.error_message for move in moves):
    sys.exit(constants.EXIT_FAILURE)

  sys.exit(constants.EXIT_SUCCESS)


if __name__ == "__main__":
  main()<|MERGE_RESOLUTION|>--- conflicted
+++ resolved
@@ -490,7 +490,6 @@
 
     logging.info("Creating instance %s in remote-import mode",
                  mrt.move.dest_instance_name)
-<<<<<<< HEAD
 
     # Depending on whether opportunistic tries are enabled, we may have to
     # make multiple creation attempts
@@ -511,7 +510,7 @@
                                     mrt.move.dest_disk_template,
                                     mrt.src_instinfo, mrt.src_expinfo,
                                     mrt.move.hvparams, mrt.move.beparams,
-                                    mrt.move.beparams, mrt.move.nics,
+                                    mrt.move.osparams, mrt.move.nics,
                                     is_attempt_opportunistic
                                     )
 
@@ -543,20 +542,6 @@
     MAX_VARIATION = 0.15
     variation_factor = (1.0 + random.uniform(-MAX_VARIATION, MAX_VARIATION))
     return mrt.move.opportunistic_delay * variation_factor
-=======
-    job_id = self._CreateInstance(dest_client, mrt.move.dest_instance_name,
-                                  mrt.move.dest_pnode, mrt.move.dest_snode,
-                                  mrt.move.compress,
-                                  mrt.move.dest_iallocator,
-                                  mrt.move.dest_disk_template,
-                                  mrt.src_instinfo, mrt.src_expinfo,
-                                  mrt.move.hvparams, mrt.move.beparams,
-                                  mrt.move.osparams, mrt.move.nics)
-    mrt.PollJob(dest_client, job_id,
-                remote_import_fn=compat.partial(self._SetImportInfo, mrt))
-
-    logging.info("Import successful")
->>>>>>> a56d29a6
 
   @staticmethod
   def _SetImportInfo(mrt, impinfo):
