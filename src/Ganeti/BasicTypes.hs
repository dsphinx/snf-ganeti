{-# LANGUAGE FlexibleInstances, MultiParamTypeClasses #-}

{-

Copyright (C) 2009, 2010, 2011, 2012 Google Inc.
All rights reserved.

Redistribution and use in source and binary forms, with or without
modification, are permitted provided that the following conditions are
met:

1. Redistributions of source code must retain the above copyright notice,
this list of conditions and the following disclaimer.

2. Redistributions in binary form must reproduce the above copyright
notice, this list of conditions and the following disclaimer in the
documentation and/or other materials provided with the distribution.

THIS SOFTWARE IS PROVIDED BY THE COPYRIGHT HOLDERS AND CONTRIBUTORS "AS
IS" AND ANY EXPRESS OR IMPLIED WARRANTIES, INCLUDING, BUT NOT LIMITED
TO, THE IMPLIED WARRANTIES OF MERCHANTABILITY AND FITNESS FOR A PARTICULAR
PURPOSE ARE DISCLAIMED. IN NO EVENT SHALL THE COPYRIGHT HOLDER OR
CONTRIBUTORS BE LIABLE FOR ANY DIRECT, INDIRECT, INCIDENTAL, SPECIAL,
EXEMPLARY, OR CONSEQUENTIAL DAMAGES (INCLUDING, BUT NOT LIMITED TO,
PROCUREMENT OF SUBSTITUTE GOODS OR SERVICES; LOSS OF USE, DATA, OR
PROFITS; OR BUSINESS INTERRUPTION) HOWEVER CAUSED AND ON ANY THEORY OF
LIABILITY, WHETHER IN CONTRACT, STRICT LIABILITY, OR TORT (INCLUDING
NEGLIGENCE OR OTHERWISE) ARISING IN ANY WAY OUT OF THE USE OF THIS
SOFTWARE, EVEN IF ADVISED OF THE POSSIBILITY OF SUCH DAMAGE.

-}

module Ganeti.BasicTypes
  ( GenericResult(..)
  , genericResult
  , Result
  , ResultT(..)
  , mkResultT
  , withError
  , withErrorT
  , resultT
  , toErrorStr
  , Error(..) -- re-export from Control.Monad.Error
  , isOk
  , isBad
  , justOk
  , justBad
  , eitherToResult
  , annotateResult
  , annotateError
  , failError
  , catchErrorT
  , handleErrorT
  , iterateOk
  , select
  , runListHead
  , LookupResult(..)
  , MatchPriority(..)
  , lookupName
  , goodLookupResult
  , goodMatchPriority
  , prefixMatch
  , compareNameComponent
  , ListSet(..)
  , emptyListSet
  ) where

import Control.Applicative
import Control.Monad
import Control.Monad.Error.Class
import Control.Monad.Trans
import Data.Function
import Data.List
<<<<<<< HEAD
import Data.Maybe
import Data.Monoid
=======
import Data.Maybe (listToMaybe)
>>>>>>> a7f867a3
import Data.Set (Set)
import qualified Data.Set as Set (empty)
import Text.JSON (JSON)
import qualified Text.JSON as JSON (readJSON, showJSON)

-- | Generic monad for our error handling mechanisms.
data GenericResult a b
  = Bad a
  | Ok b
    deriving (Show, Eq)

-- | Sum type structure of GenericResult.
genericResult :: (a -> c) -> (b -> c) -> GenericResult a b -> c
genericResult f _ (Bad a) = f a
genericResult _ g (Ok b) = g b
{-# INLINE genericResult #-}

-- | Type alias for a string Result.
type Result = GenericResult String

-- | 'Monad' instance for 'GenericResult'.
instance (Error a) => Monad (GenericResult a) where
  (>>=) (Bad x) _ = Bad x
  (>>=) (Ok x) fn = fn x
  return = Ok
  fail   = Bad . strMsg

instance Functor (GenericResult a) where
  fmap _ (Bad msg) = Bad msg
  fmap fn (Ok val) = Ok (fn val)

instance (Error a, Monoid a) => MonadPlus (GenericResult a) where
  mzero = Bad $ strMsg "zero Result when used as MonadPlus"
  -- for mplus, when we 'add' two Bad values, we concatenate their
  -- error descriptions
  (Bad x) `mplus` (Bad y) = Bad (x `mappend` strMsg "; " `mappend` y)
  (Bad _) `mplus` x = x
  x@(Ok _) `mplus` _ = x

instance (Error a) => MonadError a (GenericResult a) where
  throwError = Bad
  {-# INLINE throwError #-}
  catchError x h = genericResult h (const x) x
  {-# INLINE catchError #-}

instance Applicative (GenericResult a) where
  pure = Ok
  (Bad f) <*> _       = Bad f
  _       <*> (Bad x) = Bad x
  (Ok f)  <*> (Ok x)  = Ok $ f x

instance (Error a, Monoid a) => Alternative (GenericResult a) where
  empty = mzero
  (<|>) = mplus

-- | This is a monad transformation for Result. It's implementation is
-- based on the implementations of MaybeT and ErrorT.
--
-- 'ResultT' is very similar to @ErrorT@, but with one subtle difference:
-- If 'mplus' combines two failing operations, errors of both of them
-- are combined.
newtype ResultT a m b = ResultT {runResultT :: m (GenericResult a b)}

-- | Eliminates a 'ResultT' value given appropriate continuations
elimResultT :: (Monad m)
            => (a -> ResultT a' m b')
            -> (b -> ResultT a' m b')
            -> ResultT a m b
            -> ResultT a' m b'
elimResultT l r = ResultT . (runResultT . result <=< runResultT)
  where
    result (Ok x)   = r x
    result (Bad e)  = l e
{-# INLINE elimResultT #-}

instance (Monad f) => Functor (ResultT a f) where
  fmap f = ResultT . liftM (fmap f) . runResultT

instance (Monad m, Error a) => Applicative (ResultT a m) where
  pure = return
  (<*>) = ap

instance (Monad m, Error a) => Monad (ResultT a m) where
  fail err = ResultT (return . Bad $ strMsg err)
  return   = lift . return
  (>>=)    = flip (elimResultT throwError)

instance (Monad m, Error a) => MonadError a (ResultT a m) where
  throwError = resultT . Bad
  catchError = catchErrorT

instance MonadTrans (ResultT a) where
  lift = ResultT . liftM Ok

instance (MonadIO m, Error a) => MonadIO (ResultT a m) where
  liftIO = lift . liftIO

instance (Monad m, Error a, Monoid a) => MonadPlus (ResultT a m) where
  mzero = ResultT $ return mzero
  -- Ensure that 'y' isn't run if 'x' contains a value. This makes it a bit
  -- more complicated than 'mplus' of 'GenericResult'.
  mplus x y = elimResultT combine return x
    where combine x' = ResultT $ liftM (mplus (Bad x')) (runResultT y)

instance (Monad m, Error a, Monoid a) => Alternative (ResultT a m) where
  empty = mzero
  (<|>) = mplus

-- | Changes the error message of a result value, if present.
-- Note that since 'GenericResult' is also a 'MonadError', this function
-- is a generalization of
-- @(Error e') => (e' -> e) -> GenericResult e' a -> GenericResult e a@
withError :: (MonadError e m) => (e' -> e) -> GenericResult e' a -> m a
withError f = genericResult (throwError . f) return

-- | Changes the error message of a @ResultT@ value, if present.
withErrorT :: (Monad m, Error e)
           => (e' -> e) -> ResultT e' m a -> ResultT e m a
withErrorT f = ResultT . liftM (withError f) . runResultT

-- | Lift a `Result` value to a `ResultT`.
resultT :: Monad m => GenericResult a b -> ResultT a m b
resultT = ResultT . return

-- | An alias for @withError strMsg@, which is often used to lift a pure error
-- to a monad stack. See also 'annotateResult'.
toErrorStr :: (MonadError e m, Error e) => Result a -> m a
toErrorStr = withError strMsg

-- | Converts a monadic result with a 'String' message into
-- a 'ResultT' with an arbitrary 'Error'.
--
-- Expects that the given action has already taken care of any possible
-- errors. In particular, if applied on @IO (Result a)@, any exceptions
-- should be handled by the given action.
--
-- See also 'toErrorStr'.
mkResultT :: (Monad m, Error e) => m (Result a) -> ResultT e m a
mkResultT = ResultT . liftM toErrorStr

-- | Simple checker for whether a 'GenericResult' is OK.
isOk :: GenericResult a b -> Bool
isOk (Ok _) = True
isOk _      = False

-- | Simple checker for whether a 'GenericResult' is a failure.
isBad :: GenericResult a b -> Bool
isBad = not . isOk

-- | Simple filter returning only OK values of GenericResult
justOk :: [GenericResult a b] -> [b]
justOk = mapMaybe (genericResult (const Nothing) Just)

-- | Simple filter returning only Bad values of GenericResult
justBad :: [GenericResult a b] -> [a]
justBad = mapMaybe (genericResult Just (const Nothing))

-- | Converter from Either to 'GenericResult'.
eitherToResult :: Either a b -> GenericResult a b
eitherToResult (Left  s) = Bad s
eitherToResult (Right v) = Ok  v

--- | Annotate a Result with an ownership information.
annotateResult :: String -> Result a -> Result a
annotateResult owner (Bad s) = Bad $ owner ++ ": " ++ s
annotateResult _ v = v

-- | Annotate an error with an ownership information inside a 'MonadError'.
-- See also 'annotateResult'.
annotateError :: (MonadError e m, Error e, Monoid e) => String -> m a -> m a
annotateError owner =
  flip catchError (throwError . mappend (strMsg $ owner ++ ": "))
{-# INLINE annotateError #-}

-- | Throws a 'String' message as an error in a 'MonadError'.
-- This is a generalization of 'Bad'.
-- It's similar to 'fail', but works within a 'MonadError', avoiding the
-- unsafe nature of 'fail'.
failError :: (MonadError e m, Error e) => String -> m a
failError = throwError . strMsg

-- | A synonym for @flip@ 'catchErrorT'.
handleErrorT :: (Monad m, Error e)
             => (e' -> ResultT e m a) -> ResultT e' m a -> ResultT e m a
handleErrorT handler = elimResultT handler return
{-# INLINE handleErrorT #-}

-- | Catches an error in a @ResultT@ value. This is similar to 'catchError',
-- but in addition allows to change the error type.
catchErrorT :: (Monad m, Error e)
            => ResultT e' m a -> (e' -> ResultT e m a) -> ResultT e m a
catchErrorT = flip handleErrorT
{-# INLINE catchErrorT #-}

-- | Iterate while Ok.
iterateOk :: (a -> GenericResult b a) -> a -> [a]
iterateOk f a = genericResult (const []) ((:) a . iterateOk f) (f a)

-- * Misc functionality

-- | Return the first result with a True condition, or the default otherwise.
select :: a            -- ^ default result
       -> [(Bool, a)]  -- ^ list of \"condition, result\"
       -> a            -- ^ first result which has a True condition, or default
select def = maybe def snd . find fst

-- | Apply a function to the first element of a list, return the default
-- value, if the list is empty. This is just a convenient combination of
-- maybe and listToMaybe.
runListHead :: a -> (b -> a) -> [b] -> a
runListHead a f = maybe a f . listToMaybe

-- * Lookup of partial names functionality

-- | The priority of a match in a lookup result.
data MatchPriority = ExactMatch
                   | MultipleMatch
                   | PartialMatch
                   | FailMatch
                   deriving (Show, Enum, Eq, Ord)

-- | The result of a name lookup in a list.
data LookupResult = LookupResult
  { lrMatchPriority :: MatchPriority -- ^ The result type
  -- | Matching value (for ExactMatch, PartialMatch), Lookup string otherwise
  , lrContent :: String
  } deriving (Show)

-- | Lookup results have an absolute preference ordering.
instance Eq LookupResult where
  (==) = (==) `on` lrMatchPriority

instance Ord LookupResult where
  compare = compare `on` lrMatchPriority

-- | Check for prefix matches in names.
-- Implemented in Ganeti core utils.text.MatchNameComponent
-- as the regexp r"^%s(\..*)?$" % re.escape(key)
prefixMatch :: String  -- ^ Lookup
            -> String  -- ^ Full name
            -> Bool    -- ^ Whether there is a prefix match
prefixMatch = isPrefixOf . (++ ".")

-- | Is the lookup priority a "good" one?
goodMatchPriority :: MatchPriority -> Bool
goodMatchPriority ExactMatch = True
goodMatchPriority PartialMatch = True
goodMatchPriority _ = False

-- | Is the lookup result an actual match?
goodLookupResult :: LookupResult -> Bool
goodLookupResult = goodMatchPriority . lrMatchPriority

-- | Compares a canonical name and a lookup string.
compareNameComponent :: String        -- ^ Canonical (target) name
                     -> String        -- ^ Partial (lookup) name
                     -> LookupResult  -- ^ Result of the lookup
compareNameComponent cnl lkp =
  select (LookupResult FailMatch lkp)
  [ (cnl == lkp          , LookupResult ExactMatch cnl)
  , (prefixMatch lkp cnl , LookupResult PartialMatch cnl)
  ]

-- | Lookup a string and choose the best result.
chooseLookupResult :: String       -- ^ Lookup key
                   -> String       -- ^ String to compare to the lookup key
                   -> LookupResult -- ^ Previous result
                   -> LookupResult -- ^ New result
chooseLookupResult lkp cstr old =
  -- default: use class order to pick the minimum result
  select (min new old)
  -- special cases:
  -- short circuit if the new result is an exact match
  [ (lrMatchPriority new == ExactMatch, new)
  -- if both are partial matches generate a multiple match
  , (partial2, LookupResult MultipleMatch lkp)
  ] where new = compareNameComponent cstr lkp
          partial2 = all ((PartialMatch==) . lrMatchPriority) [old, new]

-- | Find the canonical name for a lookup string in a list of names.
lookupName :: [String]      -- ^ List of keys
           -> String        -- ^ Lookup string
           -> LookupResult  -- ^ Result of the lookup
lookupName l s = foldr (chooseLookupResult s)
                       (LookupResult FailMatch s) l

-- | Wrapper for a Haskell 'Set'
--
-- This type wraps a 'Set' and it is used in the Haskell to Python
-- opcode generation to transform a Haskell 'Set' into a Python 'list'
-- without duplicate elements.
newtype ListSet a = ListSet { unListSet :: Set a }
  deriving (Eq, Show)

instance (Ord a, JSON a) => JSON (ListSet a) where
  showJSON = JSON.showJSON . unListSet
  readJSON = liftM ListSet . JSON.readJSON

emptyListSet :: ListSet a
emptyListSet = ListSet Set.empty<|MERGE_RESOLUTION|>--- conflicted
+++ resolved
@@ -71,12 +71,8 @@
 import Control.Monad.Trans
 import Data.Function
 import Data.List
-<<<<<<< HEAD
 import Data.Maybe
 import Data.Monoid
-=======
-import Data.Maybe (listToMaybe)
->>>>>>> a7f867a3
 import Data.Set (Set)
 import qualified Data.Set as Set (empty)
 import Text.JSON (JSON)
