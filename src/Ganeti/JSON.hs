{-# LANGUAGE TypeSynonymInstances, FlexibleInstances, TupleSections,
             GeneralizedNewtypeDeriving, DeriveTraversable #-}
{-# OPTIONS_GHC -fno-warn-orphans #-}

{-| JSON utility functions. -}

{-

Copyright (C) 2009, 2010, 2011, 2012, 2013 Google Inc.
All rights reserved.

Redistribution and use in source and binary forms, with or without
modification, are permitted provided that the following conditions are
met:

1. Redistributions of source code must retain the above copyright notice,
this list of conditions and the following disclaimer.

2. Redistributions in binary form must reproduce the above copyright
notice, this list of conditions and the following disclaimer in the
documentation and/or other materials provided with the distribution.

THIS SOFTWARE IS PROVIDED BY THE COPYRIGHT HOLDERS AND CONTRIBUTORS "AS
IS" AND ANY EXPRESS OR IMPLIED WARRANTIES, INCLUDING, BUT NOT LIMITED
TO, THE IMPLIED WARRANTIES OF MERCHANTABILITY AND FITNESS FOR A PARTICULAR
PURPOSE ARE DISCLAIMED. IN NO EVENT SHALL THE COPYRIGHT HOLDER OR
CONTRIBUTORS BE LIABLE FOR ANY DIRECT, INDIRECT, INCIDENTAL, SPECIAL,
EXEMPLARY, OR CONSEQUENTIAL DAMAGES (INCLUDING, BUT NOT LIMITED TO,
PROCUREMENT OF SUBSTITUTE GOODS OR SERVICES; LOSS OF USE, DATA, OR
PROFITS; OR BUSINESS INTERRUPTION) HOWEVER CAUSED AND ON ANY THEORY OF
LIABILITY, WHETHER IN CONTRACT, STRICT LIABILITY, OR TORT (INCLUDING
NEGLIGENCE OR OTHERWISE) ARISING IN ANY WAY OUT OF THE USE OF THIS
SOFTWARE, EVEN IF ADVISED OF THE POSSIBILITY OF SUCH DAMAGE.

-}

module Ganeti.JSON
  ( fromJResult
  , fromJResultE
  , readJSONWithDesc
  , readEitherString
  , JSRecord
  , loadJSArray
  , fromObj
  , maybeFromObj
  , fromObjWithDefault
  , fromKeyValue
  , fromJVal
  , fromJValE
  , jsonHead
  , getMaybeJsonHead
  , getMaybeJsonElem
  , asJSObject
  , asObjectList
  , tryFromObj
  , arrayMaybeFromJVal
  , tryArrayMaybeFromObj
  , toArray
  , optionalJSField
  , optFieldsToObj
  , containerFromList
  , lookupContainer
  , alterContainerL
  , readContainer
  , mkUsedKeys
  , allUsedKeys
  , DictObject(..)
  , showJSONtoDict
  , readJSONfromDict
  , ArrayObject(..)
  , HasStringRepr(..)
  , GenericContainer(..)
  , emptyContainer
  , Container
  , MaybeForJSON(..)
  , TimeAsDoubleJSON(..)
  , Tuple5(..)
  , nestedAccessByKey
  , nestedAccessByKeyDotted
  )
  where

import Control.Applicative
import Control.DeepSeq
import Control.Monad.Error.Class
import Control.Monad.Writer
import qualified Data.Foldable as F
import qualified Data.Text as T
import qualified Data.Traversable as F
import Data.Maybe (fromMaybe, catMaybes)
import qualified Data.Map as Map
import qualified Data.Set as Set
import System.Time (ClockTime(..))
import Text.Printf (printf)

import qualified Text.JSON as J
import Text.JSON.Pretty (pp_value)

-- Note: this module should not import any Ganeti-specific modules
-- beside BasicTypes, since it's used in THH which is used itself to
-- build many other modules.

import Ganeti.BasicTypes

-- Remove after we require >= 1.8.58
-- See: https://github.com/ndmitchell/hlint/issues/24
{-# ANN module "HLint: ignore Unused LANGUAGE pragma" #-}

-- * JSON-related functions

instance NFData J.JSValue where
  rnf J.JSNull           = ()
  rnf (J.JSBool b)       = rnf b
  rnf (J.JSRational b r) = rnf b `seq` rnf r
  rnf (J.JSString s)     = rnf $ J.fromJSString s
  rnf (J.JSArray a)      = rnf a
  rnf (J.JSObject o)     = rnf o

instance (NFData a) => NFData (J.JSObject a) where
  rnf = rnf . J.fromJSObject

-- | A type alias for a field of a JSRecord.
type JSField = (String, J.JSValue)

-- | A type alias for the list-based representation of J.JSObject.
type JSRecord = [JSField]

-- | Annotate @readJSON@ error messages with descriptions of what
-- is being parsed into what.
readJSONWithDesc :: (J.JSON a)
                 => String                    -- ^ description of @a@
                 -> Bool                      -- ^ include input in
                                              --   error messages
                 -> J.JSValue                 -- ^ input value
                 -> J.Result a
readJSONWithDesc name incInput input =
  case J.readJSON input of
    J.Ok r    -> J.Ok r
    J.Error e -> J.Error $ if incInput then msg ++ " from " ++ show input
                                       else msg
      where msg = "Can't parse value for '" ++ name ++ "': " ++ e

-- | Converts a JSON Result into a monadic value.
fromJResult :: Monad m => String -> J.Result a -> m a
fromJResult s (J.Error x) = fail (s ++ ": " ++ x)
fromJResult _ (J.Ok x) = return x

-- | Converts a JSON Result into a MonadError value.
fromJResultE :: (Error e, MonadError e m) => String -> J.Result a -> m a
fromJResultE s (J.Error x) = throwError . strMsg $ s ++ ": " ++ x
fromJResultE _ (J.Ok x) = return x

-- | Tries to read a string from a JSON value.
--
-- In case the value was not a string, we fail the read (in the
-- context of the current monad.
readEitherString :: (Monad m) => J.JSValue -> m String
readEitherString v =
  case v of
    J.JSString s -> return $ J.fromJSString s
    _ -> fail "Wrong JSON type"

-- | Converts a JSON message into an array of JSON objects.
loadJSArray :: (Monad m)
               => String -- ^ Operation description (for error reporting)
               -> String -- ^ Input message
               -> m [J.JSObject J.JSValue]
loadJSArray s = fromJResult s . J.decodeStrict

-- | Helper function for missing-key errors
buildNoKeyError :: JSRecord -> String -> String
buildNoKeyError o k =
  printf "key '%s' not found, object contains only %s" k (show (map fst o))

-- | Reads the value of a key in a JSON object.
fromObj :: (J.JSON a, Monad m) => JSRecord -> String -> m a
fromObj o k =
  case lookup k o of
    Nothing -> fail $ buildNoKeyError o k
    Just val -> fromKeyValue k val

-- | Reads the value of an optional key in a JSON object. Missing
-- keys, or keys that have a \'null\' value, will be returned as
-- 'Nothing', otherwise we attempt deserialisation and return a 'Just'
-- value.
maybeFromObj :: (J.JSON a, Monad m) =>
                JSRecord -> String -> m (Maybe a)
maybeFromObj o k =
  case lookup k o of
    Nothing -> return Nothing
    -- a optional key with value JSNull is the same as missing, since
    -- we can't convert it meaningfully anyway to a Haskell type, and
    -- the Python code can emit 'null' for optional values (depending
    -- on usage), and finally our encoding rules treat 'null' values
    -- as 'missing'
    Just J.JSNull -> return Nothing
    Just val -> liftM Just (fromKeyValue k val)

-- | Reads the value of a key in a JSON object with a default if
-- missing. Note that both missing keys and keys with value \'null\'
-- will cause the default value to be returned.
fromObjWithDefault :: (J.JSON a, Monad m) =>
                      JSRecord -> String -> a -> m a
fromObjWithDefault o k d = liftM (fromMaybe d) $ maybeFromObj o k

arrayMaybeFromJVal :: (J.JSON a, Monad m) => J.JSValue -> m [Maybe a]
arrayMaybeFromJVal (J.JSArray xs) =
  mapM parse xs
    where
      parse J.JSNull = return Nothing
      parse x = liftM Just $ fromJVal x
arrayMaybeFromJVal v =
  fail $ "Expecting array, got '" ++ show (pp_value v) ++ "'"

-- | Reads an array of optional items
arrayMaybeFromObj :: (J.JSON a, Monad m) =>
                     JSRecord -> String -> m [Maybe a]
arrayMaybeFromObj o k =
  case lookup k o of
    Just a -> arrayMaybeFromJVal a
    _ -> fail $ buildNoKeyError o k

-- | Wrapper for arrayMaybeFromObj with better diagnostic
tryArrayMaybeFromObj :: (J.JSON a)
                     => String     -- ^ Textual "owner" in error messages
                     -> JSRecord   -- ^ The object array
                     -> String     -- ^ The desired key from the object
                     -> Result [Maybe a]
tryArrayMaybeFromObj t o = annotateResult t . arrayMaybeFromObj o

-- | Reads a JValue, that originated from an object key.
fromKeyValue :: (J.JSON a, Monad m)
              => String     -- ^ The key name
              -> J.JSValue  -- ^ The value to read
              -> m a
fromKeyValue k val =
  fromJResult (printf "key '%s'" k) (J.readJSON val)

-- | Small wrapper over readJSON.
fromJVal :: (Monad m, J.JSON a) => J.JSValue -> m a
fromJVal v =
  case J.readJSON v of
    J.Error s -> fail ("Cannot convert value '" ++ show (pp_value v) ++
                       "', error: " ++ s)
    J.Ok x -> return x

-- | Small wrapper over 'readJSON' for 'MonadError'.
fromJValE :: (Error e, MonadError e m, J.JSON a) => J.JSValue -> m a
fromJValE v =
  case J.readJSON v of
    J.Error s -> throwError . strMsg $
                  "Cannot convert value '" ++ show (pp_value v) ++
                  "', error: " ++ s
    J.Ok x -> return x

-- | Helper function that returns Null or first element of the list.
jsonHead :: (J.JSON b) => [a] -> (a -> b) -> J.JSValue
jsonHead [] _ = J.JSNull
jsonHead (x:_) f = J.showJSON $ f x

-- | Helper for extracting Maybe values from a possibly empty list.
getMaybeJsonHead :: (J.JSON b) => [a] -> (a -> Maybe b) -> J.JSValue
getMaybeJsonHead [] _ = J.JSNull
getMaybeJsonHead (x:_) f = maybe J.JSNull J.showJSON (f x)

-- | Helper for extracting Maybe values from a list that might be too short.
getMaybeJsonElem :: (J.JSON b) => [a] -> Int -> (a -> Maybe b) -> J.JSValue
getMaybeJsonElem [] _ _ = J.JSNull
getMaybeJsonElem xs 0 f = getMaybeJsonHead xs f
getMaybeJsonElem (_:xs) n f
  | n < 0 = J.JSNull
  | otherwise = getMaybeJsonElem xs (n - 1) f

-- | Converts a JSON value into a JSON object.
asJSObject :: (Monad m) => J.JSValue -> m (J.JSObject J.JSValue)
asJSObject (J.JSObject a) = return a
asJSObject _ = fail "not an object"

-- | Coneverts a list of JSON values into a list of JSON objects.
asObjectList :: (Monad m) => [J.JSValue] -> m [J.JSObject J.JSValue]
asObjectList = mapM asJSObject

-- | Try to extract a key from an object with better error reporting
-- than fromObj.
tryFromObj :: (J.JSON a) =>
              String     -- ^ Textual "owner" in error messages
           -> JSRecord   -- ^ The object array
           -> String     -- ^ The desired key from the object
           -> Result a
tryFromObj t o = annotateResult t . fromObj o

-- | Ensure a given JSValue is actually a JSArray.
toArray :: (Monad m) => J.JSValue -> m [J.JSValue]
toArray (J.JSArray arr) = return arr
toArray o =
  fail $ "Invalid input, expected array but got " ++ show (pp_value o)

-- | Creates a Maybe JSField. If the value string is Nothing, the JSField
-- will be Nothing as well.
optionalJSField :: (J.JSON a) => String -> Maybe a -> Maybe JSField
optionalJSField name (Just value) = Just (name, J.showJSON value)
optionalJSField _ Nothing = Nothing

-- | Creates an object with all the non-Nothing fields of the given list.
optFieldsToObj :: [Maybe JSField] -> J.JSValue
optFieldsToObj = J.makeObj . catMaybes

-- * Container type (special type for JSON serialisation)

-- | Class of types that can be converted from Strings. This is
-- similar to the 'Read' class, but it's using a different
-- serialisation format, so we have to define a separate class. Mostly
-- useful for custom key types in JSON dictionaries, which have to be
-- backed by strings.
class HasStringRepr a where
  fromStringRepr :: (Monad m) => String -> m a
  toStringRepr :: a -> String

-- | Trivial instance 'HasStringRepr' for 'String'.
instance HasStringRepr String where
  fromStringRepr = return
  toStringRepr = id

-- | The container type, a wrapper over Data.Map
newtype GenericContainer a b =
  GenericContainer { fromContainer :: Map.Map a b }
  deriving (Show, Eq, Ord, Functor, F.Foldable, F.Traversable)

instance (NFData a, NFData b) => NFData (GenericContainer a b) where
  rnf = rnf . Map.toList . fromContainer

<<<<<<< HEAD
=======
instance Functor (GenericContainer a) where
  fmap f = GenericContainer . fmap f . fromContainer

instance F.Foldable (GenericContainer a) where
  foldMap f = F.foldMap f . fromContainer

instance F.Traversable (GenericContainer a) where
  traverse f = fmap GenericContainer . F.traverse f . fromContainer

-- | The empty container.
emptyContainer :: GenericContainer a b
emptyContainer = GenericContainer Map.empty

>>>>>>> ac20b4ad
-- | Type alias for string keys.
type Container = GenericContainer String

-- | Creates a GenericContainer from a list of key-value pairs.
containerFromList :: Ord a => [(a,b)] -> GenericContainer a b
containerFromList = GenericContainer . Map.fromList

-- | Looks up a value in a container with a default value.
-- If a key has no value, a given monadic default is returned.
-- This allows simple error handling, as the default can be
-- 'mzero', 'failError' etc.
lookupContainer :: (Monad m, Ord a)
                => m b -> a -> GenericContainer a b -> m b
lookupContainer dflt k = maybe dflt return . Map.lookup k . fromContainer

-- | Updates a value inside a container.
-- The signature of the function is crafted so that it can be directly
-- used as a lens.
alterContainerL :: (Functor f, Ord a)
                => a
                -> (Maybe b -> f (Maybe b))
                -> GenericContainer a b
                -> f (GenericContainer a b)
alterContainerL key f (GenericContainer m) =
  fmap (\v -> GenericContainer $ Map.alter (const v) key m)
       (f $ Map.lookup key m)

-- | Container loader.
readContainer :: (Monad m, HasStringRepr a, Ord a, J.JSON b) =>
                 J.JSObject J.JSValue -> m (GenericContainer a b)
readContainer obj = do
  let kjvlist = J.fromJSObject obj
  kalist <- mapM (\(k, v) -> do
                    k' <- fromStringRepr k
                    v' <- fromKeyValue k v
                    return (k', v')) kjvlist
  return $ GenericContainer (Map.fromList kalist)

{-# ANN showContainer "HLint: ignore Use ***" #-}
-- | Container dumper.
showContainer :: (HasStringRepr a, J.JSON b) =>
                 GenericContainer a b -> J.JSValue
showContainer =
  J.makeObj . map (\(k, v) -> (toStringRepr k, J.showJSON v)) .
  Map.toList . fromContainer

instance (HasStringRepr a, Ord a, J.JSON b) =>
         J.JSON (GenericContainer a b) where
  showJSON = showContainer
  readJSON (J.JSObject o) = readContainer o
  readJSON v = fail $ "Failed to load container, expected object but got "
               ++ show (pp_value v)

-- * Types that (de)serialize in a special form of JSON

newtype UsedKeys = UsedKeys (Maybe (Set.Set String))

instance Monoid UsedKeys where
  mempty = UsedKeys (Just Set.empty)
  mappend (UsedKeys xs) (UsedKeys ys) = UsedKeys $ liftA2 Set.union xs ys

mkUsedKeys :: Set.Set String -> UsedKeys
mkUsedKeys = UsedKeys . Just

allUsedKeys :: UsedKeys
allUsedKeys = UsedKeys Nothing

-- | Class of objects that can be converted from and to 'JSObject'
-- lists-format.
class DictObject a where
  toDict :: a -> [(String, J.JSValue)]
  fromDictWKeys :: [(String, J.JSValue)] -> WriterT UsedKeys J.Result a
  fromDict :: [(String, J.JSValue)] -> J.Result a
  fromDict = liftM fst . runWriterT . fromDictWKeys

-- | A default implementation of 'showJSON' using 'toDict'.
showJSONtoDict :: (DictObject a) => a -> J.JSValue
showJSONtoDict = J.makeObj . toDict

-- | A default implementation of 'readJSON' using 'fromDict'.
-- Checks that the input value is a JSON object and
-- converts it using 'fromDict'.
-- Also checks the input contains only the used keys returned by 'fromDict'.
readJSONfromDict :: (DictObject a)
                 => J.JSValue -> J.Result a
readJSONfromDict jsv = do
  dict <- liftM J.fromJSObject $ J.readJSON jsv
  (r, UsedKeys keys) <- runWriterT $ fromDictWKeys dict
  -- check that no superfluous dictionary keys are present
  case keys of
    Just allowedSet | not (Set.null superfluous) ->
        fail $ "Superfluous dictionary keys: "
               ++ show (Set.toAscList superfluous) ++ ", but only "
               ++ show (Set.toAscList allowedSet) ++ " allowed."
      where
        superfluous = Set.fromList (map fst dict) Set.\\ allowedSet
    _ -> return ()
  return r

-- | Class of objects that can be converted from and to @[JSValue]@ with
-- a fixed length and order.
class ArrayObject a where
  toJSArray :: a -> [J.JSValue]
  fromJSArray :: [J.JSValue] -> J.Result a

-- * General purpose data types for working with JSON

-- | A Maybe newtype that allows for serialization more appropriate to the
-- semantics of Maybe and JSON in our calls. Does not produce needless
-- and confusing dictionaries.
--
-- In particular, `J.JSNull` corresponds to `Nothing`.
-- This also means that this `Maybe a` newtype should not be used with `a`
-- values that themselves can serialize to `null`.
newtype MaybeForJSON a = MaybeForJSON { unMaybeForJSON :: Maybe a }
  deriving (Show, Eq, Ord)
instance (J.JSON a) => J.JSON (MaybeForJSON a) where
  readJSON J.JSNull = return $ MaybeForJSON Nothing
  readJSON x        = (MaybeForJSON . Just) `liftM` J.readJSON x
  showJSON (MaybeForJSON (Just x)) = J.showJSON x
  showJSON (MaybeForJSON Nothing)  = J.JSNull

newtype TimeAsDoubleJSON
    = TimeAsDoubleJSON { unTimeAsDoubleJSON :: ClockTime }
  deriving (Show, Eq, Ord)
instance J.JSON TimeAsDoubleJSON where
  readJSON v = do
      t <- J.readJSON v :: J.Result Double
      return . TimeAsDoubleJSON . uncurry TOD
             $ divMod (round $ t * pico) (pico :: Integer)
    where
      pico :: (Num a) => a
      pico = 10^(12 :: Int)
  showJSON (TimeAsDoubleJSON (TOD ss ps)) = J.showJSON
      (fromIntegral ss + fromIntegral ps / 10^(12 :: Int) :: Double)

-- Text.JSON from the JSON package only has instances for tuples up to size 4.
-- We use these newtypes so that we don't get a breakage once the 'json'
-- package adds instances for larger tuples (or have to resort to CPP).

newtype Tuple5 a b c d e = Tuple5 { unTuple5 :: (a, b, c, d, e) }

instance (J.JSON a, J.JSON b, J.JSON c, J.JSON d, J.JSON e)
         => J.JSON (Tuple5 a b c d e) where
  readJSON (J.JSArray [a,b,c,d,e]) =
    Tuple5 <$> ((,,,,) <$> J.readJSON a
                       <*> J.readJSON b
                       <*> J.readJSON c
                       <*> J.readJSON d
                       <*> J.readJSON e)
  readJSON _ = fail "Unable to read Tuple5"
  showJSON (Tuple5 (a, b, c, d, e)) =
    J.JSArray
      [ J.showJSON a
      , J.showJSON b
      , J.showJSON c
      , J.showJSON d
      , J.showJSON e
      ]


-- | Look up a value in a JSON object. Accessing @["a", "b", "c"]@ on an
-- object is equivalent as accessing @myobject.a.b.c@ on a JavaScript object.
--
-- An error is returned if the object doesn't have such an accessor or if
-- any value during the nested access is not an object at all.
nestedAccessByKey :: [String] -> J.JSValue -> J.Result J.JSValue
nestedAccessByKey keys json = case keys of
  []   -> return json
  k:ks -> case json of
            J.JSObject obj -> J.valFromObj k obj >>= nestedAccessByKey ks
            _ -> J.Error $ "Cannot access non-object with key '" ++ k ++ "'"


-- | Same as `nestedAccessByKey`, but accessing with a dotted string instead
-- (like @nestedAccessByKeyDotted "a.b.c"@).
nestedAccessByKeyDotted :: String -> J.JSValue -> J.Result J.JSValue
nestedAccessByKeyDotted s =
  nestedAccessByKey (map T.unpack . T.splitOn (T.pack ".") . T.pack $ s)<|MERGE_RESOLUTION|>--- conflicted
+++ resolved
@@ -329,22 +329,10 @@
 instance (NFData a, NFData b) => NFData (GenericContainer a b) where
   rnf = rnf . Map.toList . fromContainer
 
-<<<<<<< HEAD
-=======
-instance Functor (GenericContainer a) where
-  fmap f = GenericContainer . fmap f . fromContainer
-
-instance F.Foldable (GenericContainer a) where
-  foldMap f = F.foldMap f . fromContainer
-
-instance F.Traversable (GenericContainer a) where
-  traverse f = fmap GenericContainer . F.traverse f . fromContainer
-
 -- | The empty container.
 emptyContainer :: GenericContainer a b
 emptyContainer = GenericContainer Map.empty
 
->>>>>>> ac20b4ad
 -- | Type alias for string keys.
 type Container = GenericContainer String
 
