--- conflicted
+++ resolved
@@ -937,9 +937,6 @@
 
 -- | Adds a secondary instance (extended version).
 addSecEx :: Bool -> Node -> Instance.Instance -> T.Ndx -> T.OpResult Node
-<<<<<<< HEAD
-addSecEx force t inst pdx = -- trace "addSecEx" $
-=======
 addSecEx = addSecExEx False
 
 -- | Adds a secondary instance (doubly extended version). The first parameter
@@ -949,7 +946,6 @@
 addSecExEx :: Bool
            -> Bool -> Node -> Instance.Instance -> T.Ndx -> T.OpResult Node
 addSecExEx ignore_disks force t inst pdx =
->>>>>>> f9139cd9
   let iname = Instance.idx inst
       forthcoming = Instance.forthcoming inst
       old_peers = peers t
@@ -960,7 +956,6 @@
                                else 0
       new_peem = P.find pdx old_peers + secondary_needed_mem
       new_peers = P.add pdx new_peem old_peers
-<<<<<<< HEAD
 
       old_mem_forth = fMemForth t
       new_dsk_forth = fDskForth t - Instance.dsk inst
@@ -1017,7 +1012,7 @@
                new_slist = iname:sList t
       in case () of
         _ | not (Instance.hasSecondary inst) -> Bad T.FailDisk
-          | new_dsk <= 0 -> Bad T.FailDisk
+          | not ignore_disks && new_dsk <= 0 -> Bad T.FailDisk
           | strict && new_dsk < loDsk t -> Bad T.FailDisk
           | exclStorage t && new_free_sp < 0 -> Bad T.FailSpindles
           | strict && new_inst_sp > hiSpindles t -> Bad T.FailDisk
@@ -1037,34 +1032,6 @@
                   , fSpindles = new_free_sp
                   }
 
-=======
-      new_rmem = max (rMem t) new_peem
-      new_prem = fromIntegral new_rmem / tMem t
-      new_failn1 = old_mem <= new_rmem
-      new_dp = computeNewPDsk t new_free_sp new_dsk
-      old_load = utilLoad t
-      new_load = old_load { T.dskWeight = T.dskWeight old_load +
-                                          T.dskWeight (Instance.util inst) }
-      strict = not force
-  in case () of
-       _ | not (Instance.hasSecondary inst) -> Bad T.FailDisk
-         | not ignore_disks && new_dsk <= 0 -> Bad T.FailDisk
-         | new_dsk < loDsk t && strict -> Bad T.FailDisk
-         | exclStorage t && new_free_sp < 0 -> Bad T.FailSpindles
-         | new_inst_sp > hiSpindles t && strict -> Bad T.FailDisk
-         | secondary_needed_mem >= old_mem && strict -> Bad T.FailMem
-         | new_failn1 && not (failN1 t) && strict -> Bad T.FailMem
-         | otherwise ->
-           let new_slist = iname:sList t
-               r = t { sList = new_slist, fDsk = new_dsk
-                     , peers = new_peers, failN1 = new_failn1
-                     , rMem = new_rmem, pDsk = new_dp
-                     , pRem = new_prem, utilLoad = new_load
-                     , instSpindles = new_inst_sp
-                     , fSpindles = new_free_sp
-                     }
-           in Ok r
->>>>>>> f9139cd9
 
 -- | Predicate on whether migration is supported between two nodes.
 checkMigration :: Node -> Node -> T.OpResult ()
