{-| Executing jobs as processes

The protocol works as follows (MP = master process, FP = forked process):

* MP sets its own livelock as the livelock of the job to be executed.

* FP creates its own lock file and sends its name to the MP.

* MP updates the lock file name in the job file and confirms the FP it can
  start.

* FP calls 'executeFile' and replaces the process with a Python process

* FP sends an empty message to the MP to signal it's ready to receive
  the necessary information.

* MP sends the FP its job ID.

* FP sends an empty message to the MP again.

* MP sends the FP its live lock file name (since it was known only to the
  Haskell process, but not the Python process).

* Both MP and FP close the communication channel.

 -}

{-

Copyright (C) 2014 Google Inc.
All rights reserved.

Redistribution and use in source and binary forms, with or without
modification, are permitted provided that the following conditions are
met:

1. Redistributions of source code must retain the above copyright notice,
this list of conditions and the following disclaimer.

2. Redistributions in binary form must reproduce the above copyright
notice, this list of conditions and the following disclaimer in the
documentation and/or other materials provided with the distribution.

THIS SOFTWARE IS PROVIDED BY THE COPYRIGHT HOLDERS AND CONTRIBUTORS "AS
IS" AND ANY EXPRESS OR IMPLIED WARRANTIES, INCLUDING, BUT NOT LIMITED
TO, THE IMPLIED WARRANTIES OF MERCHANTABILITY AND FITNESS FOR A PARTICULAR
PURPOSE ARE DISCLAIMED. IN NO EVENT SHALL THE COPYRIGHT HOLDER OR
CONTRIBUTORS BE LIABLE FOR ANY DIRECT, INDIRECT, INCIDENTAL, SPECIAL,
EXEMPLARY, OR CONSEQUENTIAL DAMAGES (INCLUDING, BUT NOT LIMITED TO,
PROCUREMENT OF SUBSTITUTE GOODS OR SERVICES; LOSS OF USE, DATA, OR
PROFITS; OR BUSINESS INTERRUPTION) HOWEVER CAUSED AND ON ANY THEORY OF
LIABILITY, WHETHER IN CONTRACT, STRICT LIABILITY, OR TORT (INCLUDING
NEGLIGENCE OR OTHERWISE) ARISING IN ANY WAY OUT OF THE USE OF THIS
SOFTWARE, EVEN IF ADVISED OF THE POSSIBILITY OF SUCH DAMAGE.

-}

module Ganeti.Query.Exec
  ( isForkSupported
  , forkJobProcess
  ) where

<<<<<<< HEAD
import Control.Concurrent
import Control.Exception.Lifted (onException, throwIO)
import qualified Control.Exception.Lifted as E
=======
import Control.Concurrent (rtsSupportsBoundThreads)
import Control.Concurrent.Lifted (threadDelay)
>>>>>>> 5ebbd759
import Control.Monad
import Control.Monad.Error
import Control.Monad.Trans.Maybe
import Data.Functor
import qualified Data.Map as M
import Data.Maybe (listToMaybe, mapMaybe)
import System.Directory (getDirectoryContents)
import System.Environment
import System.IO.Error (tryIOError, annotateIOError)
import System.Posix.Process
import System.Posix.IO
import System.Posix.Signals (sigABRT, sigKILL, sigTERM, signalProcess)
import System.Posix.Types (Fd, ProcessID)
import System.Time
import Text.Printf

import qualified AutoConf as AC
import Ganeti.BasicTypes
import qualified Ganeti.Constants as C
import Ganeti.Logging
import Ganeti.Logging.WriterLog
import qualified Ganeti.Path as P
import Ganeti.Types
import Ganeti.UDSServer
import Ganeti.Utils
import Ganeti.Utils.Monad
import Ganeti.Utils.Random (delayRandom)

isForkSupported :: IO Bool
isForkSupported = return $ not rtsSupportsBoundThreads

connectConfig :: ConnectConfig
connectConfig = ConnectConfig { recvTmo    = 30
                              , sendTmo    = 30
                              }

-- Returns the list of all open file descriptors of the current process.
listOpenFds :: (Error e) => ResultT e IO [Fd]
listOpenFds = liftM filterReadable
                $ liftIO (getDirectoryContents "/proc/self/fd") `orElse`
                  liftIO (getDirectoryContents "/dev/fd") `orElse`
                  ([] <$ logInfo "Listing open file descriptors isn't\
                                 \ supported by the system,\
                                 \ not cleaning them up!")
                  -- FIXME: If we can't get the list of file descriptors,
                  -- try to determine the maximum value and just return
                  -- the full range.
                  -- See http://stackoverflow.com/a/918469/1333025
  where
    filterReadable :: (Read a) => [String] -> [a]
    filterReadable = mapMaybe (fmap fst . listToMaybe . reads)


-- | Catches a potential `IOError` and sets its description via
-- `annotateIOError`. This makes exceptions more informative when they
-- are thrown from an unnamed `Handle`.
rethrowAnnotateIOError :: IO a -> String -> IO a
rethrowAnnotateIOError f desc =
  E.catch f (\e -> throwIO $ annotateIOError e desc Nothing Nothing)

-- Code that is executed in a @fork@-ed process and that the replaces iteself
-- with the actual job process
runJobProcess :: JobId -> Client -> IO ()
runJobProcess jid s = withErrorLogAt CRITICAL (show jid) $
  do
    -- Close the standard error to prevent anything being written there
    -- (for example by exceptions when closing unneeded FDs).
    closeFd stdError

    -- Currently, we discard any logging messages to prevent problems
    -- with GHC's fork implementation, and they're kept
    -- in the code just to document what is happening.
    -- Later we might direct them to an appropriate file.
    let logLater _ = return ()

    logLater $ "Forking a new process for job " ++ show (fromJobId jid)

    -- Create a livelock file for the job
    (TOD ts _) <- getClockTime
    lockfile <- P.livelockFile $ printf "job_%06d_%d" (fromJobId jid) ts

    -- Lock the livelock file
    logLater $ "Locking livelock file " ++ show lockfile
    fd <- lockFile lockfile >>= annotateResult "Can't lock the livelock file"
    logLater "Sending the lockfile name to the master process"
    sendMsg s lockfile

    logLater "Waiting for the master process to confirm the lock"
    _ <- recvMsg s

    -- close the client
    logLater "Closing the client"
    (clFdR, clFdW) <- clientToFd s
    -- .. and use its file descriptors as stdin/out for the job process;
    -- this way the job process can communicate with the master process
    -- using stdin/out.
    logLater "Reconnecting the file descriptors to stdin/out"
    _ <- dupTo clFdR stdInput
    _ <- dupTo clFdW stdOutput
    logLater "Closing the old file descriptors"
    closeFd clFdR
    closeFd clFdW

    fds <- (filter (> 2) . filter (/= fd)) <$> toErrorBase listOpenFds
    logLater $ "Closing every superfluous file descriptor: " ++ show fds
    mapM_ (tryIOError . closeFd) fds

    -- the master process will send the job id and the livelock file name
    -- using the same protocol to the job process
    -- we pass the job id as the first argument to the process;
    -- while the process never uses it, it's very convenient when listing
    -- job processes
    use_debug <- isDebugMode
    env <- (M.insert "GNT_DEBUG" (if use_debug then "1" else "0")
            . M.insert "PYTHONPATH" AC.versionedsharedir
            . M.fromList)
           `liftM` getEnvironment
    execPy <- P.jqueueExecutorPy
    logLater $ "Executing " ++ AC.pythonPath ++ " " ++ execPy
               ++ " with PYTHONPATH=" ++ AC.versionedsharedir
    () <- executeFile AC.pythonPath True [execPy, show (fromJobId jid)]
                      (Just $ M.toList env)

    failError $ "Failed to execute " ++ AC.pythonPath ++ " " ++ execPy


-- | Forks a child POSIX process, creating a bi-directional communication
-- channel between the master and the child processes.
-- Supplies the child action with its part of the pipe and returns
-- the master part of the pipe as its result.
forkWithPipe :: ConnectConfig -> (Client -> IO ()) -> IO (ProcessID, Client)
forkWithPipe conf childAction = do
  (master, child) <- pipeClient conf
  pid <- forkProcess (closeClient master >> childAction child)
  closeClient child
  return (pid, master)

-- | Forks the job process and starts processing of the given job.
-- Returns the livelock of the job and its process ID.
forkJobProcess :: (Error e, Show e)
               => JobId -- ^ a job to process
               -> FilePath  -- ^ the daemons own livelock file
               -> (FilePath -> ResultT e IO ())
                  -- ^ a callback function to update the livelock file
                  -- and process id in the job file
               -> ResultT e IO (FilePath, ProcessID)
forkJobProcess jid luxiLivelock update = do
  let jidStr = show . fromJobId $ jid

  logDebug $ "Setting the lockfile temporarily to " ++ luxiLivelock
             ++ " for job " ++ jidStr
  update luxiLivelock

  -- Due to a bug in GHC forking process, we want to retry,
  -- if the forked process fails to start.
  -- If it fails later on, the failure is handled by 'ResultT'
  -- and no retry is performed.
  let execWriterLogInside =
        MaybeT . ResultT . execWriterLogT . runResultT . runMaybeT
  resultOpt <- retryMaybeN C.luxidRetryForkCount
               $ \tryNo -> execWriterLogInside $ do
    let maxWaitUS = 2^(tryNo - 1) * C.luxidRetryForkStepUS
    when (tryNo >= 2) . liftIO $ delayRandom (0, maxWaitUS)

    (pid, master) <- liftIO $ forkWithPipe connectConfig (runJobProcess jid)

    let logDebugJob = logDebug
                      . (("[job-" ++ jidStr ++ ",pid=" ++ show pid ++ "] ") ++)

    logDebugJob "Forked a new process"

    let killIfAlive [] = return ()
        killIfAlive (sig : sigs) = do
          logDebugJob "Getting the status of the process"
          status <- tryError . liftIO $ getProcessStatus False True pid
          case status of
            Left e -> logDebugJob $ "Job process already gone: " ++ show e
            Right (Just s) -> logDebugJob $ "Child process status: " ++ show s
            Right Nothing -> do
                logDebugJob $ "Child process running, killing by " ++ show sig
                liftIO $ signalProcess sig pid
                unless (null sigs) $ do
                  threadDelay 100000 -- wait for 0.1s and check again
                  killIfAlive sigs

    let onError = do
          logDebugJob "Closing the pipe to the client"
          withErrorLogAt WARNING "Closing the communication pipe failed"
              (liftIO (closeClient master)) `orElse` return ()
          killIfAlive [sigTERM, sigABRT, sigKILL]

    flip catchError (\e -> onError >> throwError e)
      . (`mplus` (onError >> mzero))
      $ do
      let recv = liftIO $ recvMsg master
<<<<<<< HEAD
                   `rethrowAnnotateIOError` "ganeti job process input pipe"
                   `onException`
                   logError "recv from ganeti job process pipe failed"

          send x = liftIO $ sendMsg master x
                     `rethrowAnnotateIOError` "ganeti job process output pipe"
                     `onException`
                     logError "send to ganeti job process pipe failed"

      logDebug "Getting the lockfile of the client"
=======
          send = liftIO . sendMsg master
      logDebugJob "Getting the lockfile of the client"
>>>>>>> 5ebbd759
      lockfile <- recv `orElse` mzero

      logDebugJob $ "Setting the lockfile to the final " ++ lockfile
      toErrorBase $ update lockfile
      logDebugJob "Confirming the client it can start"
      send ""

      -- from now on, we communicate with the job's Python process

      logDebugJob "Waiting for the job to ask for the job id"
      _ <- recv
      logDebugJob "Writing job id to the client"
      send jidStr

      logDebugJob "Waiting for the job to ask for the lock file name"
      _ <- recv
      logDebugJob "Writing the lock file name to the client"
      send lockfile

      return (lockfile, pid)

  maybe (failError "Unable to start the client process\
                   \ - fork timed out repeatedly") return resultOpt<|MERGE_RESOLUTION|>--- conflicted
+++ resolved
@@ -60,14 +60,10 @@
   , forkJobProcess
   ) where
 
-<<<<<<< HEAD
-import Control.Concurrent
-import Control.Exception.Lifted (onException, throwIO)
-import qualified Control.Exception.Lifted as E
-=======
 import Control.Concurrent (rtsSupportsBoundThreads)
 import Control.Concurrent.Lifted (threadDelay)
->>>>>>> 5ebbd759
+import Control.Exception (onException, throwIO)
+import qualified Control.Exception.Lifted as E
 import Control.Monad
 import Control.Monad.Error
 import Control.Monad.Trans.Maybe
@@ -263,7 +259,6 @@
       . (`mplus` (onError >> mzero))
       $ do
       let recv = liftIO $ recvMsg master
-<<<<<<< HEAD
                    `rethrowAnnotateIOError` "ganeti job process input pipe"
                    `onException`
                    logError "recv from ganeti job process pipe failed"
@@ -273,11 +268,7 @@
                      `onException`
                      logError "send to ganeti job process pipe failed"
 
-      logDebug "Getting the lockfile of the client"
-=======
-          send = liftIO . sendMsg master
       logDebugJob "Getting the lockfile of the client"
->>>>>>> 5ebbd759
       lockfile <- recv `orElse` mzero
 
       logDebugJob $ "Setting the lockfile to the final " ++ lockfile
