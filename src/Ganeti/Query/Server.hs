--- conflicted
+++ resolved
@@ -231,33 +231,15 @@
 
 handleCall qlock qstat cfg (SubmitJobToDrainedQueue ops) = runResultT $ do
     let mcs = Config.getMasterCandidates cfg
-<<<<<<< HEAD
     jid <- mkResultT $ allocateJobId mcs qlock
     ts <- liftIO currentTimestamp
-    job <- liftM (setReceivedTimestamp ts)
+    job <- liftM (extendJobReasonTrail . setReceivedTimestamp ts)
              $ queuedJobFromOpCodes jid ops
     qDir <- liftIO queueDir
     mkResultT $ writeJobToDisk qDir job
     liftIO $ replicateManyJobs qDir mcs [job]
     _ <- liftIO . forkIO $ enqueueNewJobs qstat [job]
     return . showJSON . fromJobId $ jid
-=======
-    jobid <- allocateJobId mcs qlock
-    case jobid of
-      Bad s -> return . Bad . GenericError $ s
-      Ok jid -> do
-        ts <- currentTimestamp
-        job <- liftM (extendJobReasonTrail . setReceivedTimestamp ts)
-                 $ queuedJobFromOpCodes jid ops
-        qDir <- queueDir
-        write_result <- writeJobToDisk qDir job
-        case write_result of
-          Bad s -> return . Bad . GenericError $ s
-          Ok () -> do
-            _ <- replicateManyJobs qDir mcs [job]
-            _ <- forkIO $ enqueueNewJobs qstat [job]
-            return . Ok . showJSON . fromJobId $ jid
->>>>>>> 22114677
 
 handleCall qlock qstat cfg (SubmitJob ops) =
   do
