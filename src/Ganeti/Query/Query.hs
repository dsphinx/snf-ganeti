--- conflicted
+++ resolved
@@ -229,20 +229,14 @@
   -- Run the first pass of the filter, without a runtime context; this will
   -- limit the objects that we'll contact for exports
   fobjects <- toError $
-<<<<<<< HEAD
     filterM (\n -> evaluateQueryFilter cfg Nothing n cfilter) objects
-  -- Gather the runtime data
-  runtimes <- case collector of
-=======
-    filterM (\n -> evaluateFilter cfg Nothing n cfilter) objects
   -- Gather the runtime data and filter the results again,
   -- based on the gathered data
   runtimes <- (case collector of
->>>>>>> 21a6f27c
     CollectorSimple     collFn -> lift $ collFn live' cfg fobjects
     CollectorFieldAware collFn -> lift $ collFn live' cfg fields fobjects) >>=
     (toError . filterM (\(obj, runtime) ->
-      evaluateFilter cfg (Just runtime) obj cfilter))
+      evaluateQueryFilter cfg (Just runtime) obj cfilter))
   let fdata = map (\(obj, runtime) ->
                      map (execGetter cfg runtime obj) fgetters)
               runtimes
