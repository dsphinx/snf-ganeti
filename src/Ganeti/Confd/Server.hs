--- conflicted
+++ resolved
@@ -52,12 +52,7 @@
 import Ganeti.Hash
 import Ganeti.Logging
 import qualified Ganeti.Constants as C
-<<<<<<< HEAD
-import qualified Ganeti.Path as Path
-import Ganeti.Query.Server (prepQueryD, runQueryD)
 import qualified Ganeti.Query.Cluster as QCluster
-=======
->>>>>>> 3695a4e0
 import Ganeti.Utils
 
 -- * Types and constants definitions
