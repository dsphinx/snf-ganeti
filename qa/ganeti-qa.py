#!/usr/bin/python -u
#

# Copyright (C) 2007, 2008, 2009, 2010 Google Inc.
#
# This program is free software; you can redistribute it and/or modify
# it under the terms of the GNU General Public License as published by
# the Free Software Foundation; either version 2 of the License, or
# (at your option) any later version.
#
# This program is distributed in the hope that it will be useful, but
# WITHOUT ANY WARRANTY; without even the implied warranty of
# MERCHANTABILITY or FITNESS FOR A PARTICULAR PURPOSE.  See the GNU
# General Public License for more details.
#
# You should have received a copy of the GNU General Public License
# along with this program; if not, write to the Free Software
# Foundation, Inc., 51 Franklin Street, Fifth Floor, Boston, MA
# 02110-1301, USA.


"""Script for doing QA on Ganeti.

"""

import sys
import datetime
import optparse

import qa_cluster
import qa_config
import qa_daemon
import qa_env
import qa_group
import qa_instance
import qa_node
import qa_os
import qa_rapi
import qa_tags
import qa_utils

from ganeti import utils
from ganeti import rapi

import ganeti.rapi.client


def _FormatHeader(line, end=72):
  """Fill a line up to the end column.

  """
  line = "---- " + line + " "
  line += "-" * (end-len(line))
  line = line.rstrip()
  return line


def _DescriptionOf(fn):
  """Computes the description of an item.

  """
  if fn.__doc__:
    desc = fn.__doc__.splitlines()[0].strip()
  else:
    desc = "%r" % fn

  return desc.rstrip(".")

def RunTest(fn, *args):
  """Runs a test after printing a header.

  """

  tstart = datetime.datetime.now()

  desc = _DescriptionOf(fn)

  print
  print _FormatHeader("%s start %s" % (tstart, desc))

  try:
    retval = fn(*args)
    return retval
  finally:
    tstop = datetime.datetime.now()
    tdelta = tstop - tstart
    print _FormatHeader("%s time=%s %s" % (tstop, tdelta, desc))


def RunTestIf(testnames, fn, *args):
  """Runs a test conditionally.

  @param testnames: either a single test name in the configuration
      file, or a list of testnames (which will be AND-ed together)

  """
  if qa_config.TestEnabled(testnames):
    RunTest(fn, *args)
  else:
    tstart = datetime.datetime.now()
    desc = _DescriptionOf(fn)
    print _FormatHeader("%s skipping %s, test(s) %s disabled" %
                        (tstart, desc, testnames))


def RunEnvTests():
  """Run several environment tests.

  """
  RunTestIf("env", qa_env.TestSshConnection)
  RunTestIf("env", qa_env.TestIcmpPing)
  RunTestIf("env", qa_env.TestGanetiCommands)


def SetupCluster(rapi_user, rapi_secret):
  """Initializes the cluster.

  @param rapi_user: Login user for RAPI
  @param rapi_secret: Login secret for RAPI

  """
  RunTestIf("create-cluster", qa_cluster.TestClusterInit,
            rapi_user, rapi_secret)

  # Test on empty cluster
  RunTestIf("node-list", qa_node.TestNodeList)
  RunTestIf("instance-list", qa_instance.TestInstanceList)

  RunTestIf("create-cluster", qa_node.TestNodeAddAll)
  if not qa_config.TestEnabled("create-cluster"):
    # consider the nodes are already there
    qa_node.MarkNodeAddedAll()

  RunTestIf("test-jobqueue", qa_cluster.TestJobqueue)

  # enable the watcher (unconditionally)
  RunTest(qa_daemon.TestResumeWatcher)

  RunTestIf("node-list", qa_node.TestNodeList)

  # Test listing fields
  RunTestIf("node-list", qa_node.TestNodeListFields)
  RunTestIf("instance-list", qa_instance.TestInstanceListFields)

  RunTestIf("node-info", qa_node.TestNodeInfo)


def RunClusterTests():
  """Runs tests related to gnt-cluster.

  """
  for test, fn in [
    ("cluster-renew-crypto", qa_cluster.TestClusterRenewCrypto),
    ("cluster-verify", qa_cluster.TestClusterVerify),
    ("cluster-reserved-lvs", qa_cluster.TestClusterReservedLvs),
    # TODO: add more cluster modify tests
    ("cluster-modify", qa_cluster.TestClusterModifyBe),
    ("cluster-rename", qa_cluster.TestClusterRename),
    ("cluster-info", qa_cluster.TestClusterVersion),
    ("cluster-info", qa_cluster.TestClusterInfo),
    ("cluster-info", qa_cluster.TestClusterGetmaster),
    ("cluster-copyfile", qa_cluster.TestClusterCopyfile),
    ("cluster-command", qa_cluster.TestClusterCommand),
    ("cluster-burnin", qa_cluster.TestClusterBurnin),
    ("cluster-master-failover", qa_cluster.TestClusterMasterFailover),
    ("rapi", qa_rapi.TestVersion),
    ("rapi", qa_rapi.TestEmptyCluster),
    ]:
    RunTestIf(test, fn)


def RunOsTests():
  """Runs all tests related to gnt-os.

  """
  for fn in [
    qa_os.TestOsList,
    qa_os.TestOsDiagnose,
    qa_os.TestOsValid,
    qa_os.TestOsInvalid,
    qa_os.TestOsPartiallyValid,
    qa_os.TestOsModifyValid,
    qa_os.TestOsModifyInvalid,
    qa_os.TestOsStates,
    ]:
    RunTestIf("os", fn)


def RunCommonInstanceTests(instance):
  """Runs a few tests that are common to all disk types.

  """
  RunTestIf("instance-shutdown", qa_instance.TestInstanceShutdown, instance)
  RunTestIf("instance-shutdown", qa_instance.TestInstanceStartup, instance)

  RunTestIf("instance-list", qa_instance.TestInstanceList)

  RunTestIf("instance-info", qa_instance.TestInstanceInfo, instance)

  RunTestIf("instance-modify", qa_instance.TestInstanceModify, instance)
  RunTestIf(["instance-modify", "rapi"],
            qa_rapi.TestRapiInstanceModify, instance)

  RunTestIf("instance-console", qa_instance.TestInstanceConsole, instance)

  RunTestIf("instance-reinstall", qa_instance.TestInstanceShutdown, instance)
  RunTestIf("instance-reinstall", qa_instance.TestInstanceReinstall, instance)
  RunTestIf("instance-reinstall", qa_instance.TestInstanceStartup, instance)

  RunTestIf("instance-reboot", qa_instance.TestInstanceReboot, instance)

  if qa_config.TestEnabled('instance-rename'):
    rename_source = instance["name"]
    rename_target = qa_config.get("rename", None)
<<<<<<< HEAD
    RunTest(qa_instance.TestInstanceShutdown, instance)
    # perform instance rename to the same name
    RunTest(qa_instance.TestInstanceRename, rename_source, rename_source)
    RunTestIf("rapi", qa_rapi.TestRapiInstanceRename, rename_source, rename_source)
    if rename_target is not None:
      # perform instance rename to a different name, if we have one configured
      RunTest(qa_instance.TestInstanceRename, rename_source, rename_target)
      RunTest(qa_instance.TestInstanceRename, rename_target, rename_source)
      RunTestIf("rapi", qa_rapi.TestRapiInstanceRename, rename_source, rename_target)
      RunTestIf("rapi", qa_rapi.TestRapiInstanceRename, rename_target, rename_source)
    RunTest(qa_instance.TestInstanceStartup, instance)

  RunTestIf("tags", qa_tags.TestInstanceTags, instance)
=======
    if rename_target is None:
      print qa_utils.FormatError("Can not rename instance, 'rename' entry is"
                                 " missing from configuration")
    else:
      RunTest(qa_instance.TestInstanceShutdown, instance)
      RunTest(qa_instance.TestInstanceRename, instance, rename_target)
      if qa_rapi.Enabled():
        RunTest(qa_rapi.TestRapiInstanceRename, instance, rename_target)
      RunTest(qa_instance.TestInstanceStartup, instance)
>>>>>>> d27150a9

  RunTestIf("rapi", qa_rapi.TestInstance, instance)

<<<<<<< HEAD
  # Lists instances, too
  RunTestIf("node-list", qa_node.TestNodeList)
=======
  if qa_config.TestEnabled("cluster-verify"):
    RunTest(qa_cluster.TestClusterVerify)

  if qa_rapi.Enabled():
    RunTest(qa_rapi.TestInstance, instance)
>>>>>>> d27150a9


def RunCommonNodeTests():
  """Run a few common node tests.

  """
  RunTestIf("node-volumes", qa_node.TestNodeVolumes)
  RunTestIf("node-storage", qa_node.TestNodeStorage)
  RunTestIf("node-oob", qa_node.TestOutOfBand)


def RunGroupListTests():
  """Run tests for listing node groups.

  """
  RunTestIf("group-list", qa_group.TestGroupListDefaultFields)
  RunTestIf("group-list", qa_group.TestGroupListAllFields)


def RunGroupRwTests():
  """Run tests for adding/removing/renaming groups.

  """
  RunTestIf("group-rwops", qa_group.TestGroupAddRemoveRename)
  RunTestIf("group-rwops", qa_group.TestGroupAddWithOptions)
  RunTestIf("group-rwops", qa_group.TestGroupModify)
  RunTestIf("rapi", qa_rapi.TestRapiNodeGroups)


def RunExportImportTests(instance, pnode, snode):
  """Tries to export and import the instance.

  @param pnode: current primary node of the instance
  @param snode: current secondary node of the instance, if any,
      otherwise None

  """
  if qa_config.TestEnabled('instance-export'):
    RunTest(qa_instance.TestInstanceExportNoTarget, instance)

    expnode = qa_config.AcquireNode(exclude=pnode)
    try:
      name = RunTest(qa_instance.TestInstanceExport, instance, expnode)

      RunTest(qa_instance.TestBackupList, expnode)

      if qa_config.TestEnabled('instance-import'):
        newinst = qa_config.AcquireInstance()
        try:
          RunTest(qa_instance.TestInstanceImport, pnode, newinst,
                  expnode, name)
          RunTest(qa_instance.TestInstanceRemove, newinst)
        finally:
          qa_config.ReleaseInstance(newinst)
    finally:
      qa_config.ReleaseNode(expnode)

  if qa_config.TestEnabled(["rapi", "inter-cluster-instance-move"]):
    newinst = qa_config.AcquireInstance()
    try:
      if snode is None:
        excl = [pnode]
      else:
        excl = [pnode, snode]
      tnode = qa_config.AcquireNode(exclude=excl)
      try:
        RunTest(qa_rapi.TestInterClusterInstanceMove, instance, newinst,
                pnode, snode, tnode)
      finally:
        qa_config.ReleaseNode(tnode)
    finally:
      qa_config.ReleaseInstance(newinst)


def RunDaemonTests(instance, pnode):
  """Test the ganeti-watcher script.

  """
  RunTest(qa_daemon.TestPauseWatcher)

  RunTestIf("instance-automatic-restart",
            qa_daemon.TestInstanceAutomaticRestart, pnode, instance)
  RunTestIf("instance-consecutive-failures",
            qa_daemon.TestInstanceConsecutiveFailures, pnode, instance)

  RunTest(qa_daemon.TestResumeWatcher)


def RunHardwareFailureTests(instance, pnode, snode):
  """Test cluster internal hardware failure recovery.

  """
  RunTestIf("instance-failover", qa_instance.TestInstanceFailover, instance)

  RunTestIf("instance-migrate", qa_instance.TestInstanceMigrate, instance)
  RunTestIf(["instance-migrate", "rapi"],
            qa_rapi.TestRapiInstanceMigrate, instance)

  if qa_config.TestEnabled('instance-replace-disks'):
    othernode = qa_config.AcquireNode(exclude=[pnode, snode])
    try:
      RunTest(qa_instance.TestReplaceDisks,
              instance, pnode, snode, othernode)
    finally:
      qa_config.ReleaseNode(othernode)

  RunTestIf("node-evacuate", qa_node.TestNodeEvacuate, pnode, snode)

  RunTestIf("node-failover", qa_node.TestNodeFailover, pnode, snode)

  RunTestIf("instance-disk-failure", qa_instance.TestInstanceMasterDiskFailure,
            instance, pnode, snode)
  RunTestIf("instance-disk-failure",
            qa_instance.TestInstanceSecondaryDiskFailure, instance,
            pnode, snode)


@rapi.client.UsesRapiClient
def main():
  """Main program.

  """
  parser = optparse.OptionParser(usage="%prog [options] <config-file>")
  parser.add_option('--yes-do-it', dest='yes_do_it',
      action="store_true",
      help="Really execute the tests")
  (qa_config.options, args) = parser.parse_args()

  if len(args) == 1:
    (config_file, ) = args
  else:
    parser.error("Wrong number of arguments.")

  if not qa_config.options.yes_do_it:
    print ("Executing this script irreversibly destroys any Ganeti\n"
           "configuration on all nodes involved. If you really want\n"
           "to start testing, supply the --yes-do-it option.")
    sys.exit(1)

  qa_config.Load(config_file)

  rapi_user = "ganeti-qa"
  rapi_secret = utils.GenerateSecret()

  RunEnvTests()
  SetupCluster(rapi_user, rapi_secret)

  # Load RAPI certificate
  qa_rapi.Setup(rapi_user, rapi_secret)

  RunClusterTests()
  RunOsTests()

  RunTestIf("tags", qa_tags.TestClusterTags)

  RunCommonNodeTests()
  RunGroupListTests()
  RunGroupRwTests()

  pnode = qa_config.AcquireNode(exclude=qa_config.GetMasterNode())
  try:
    RunTestIf("node-readd", qa_node.TestNodeReadd, pnode)
    RunTestIf("node-modify", qa_node.TestNodeModify, pnode)
  finally:
    qa_config.ReleaseNode(pnode)

  pnode = qa_config.AcquireNode()
  try:
    RunTestIf("tags", qa_tags.TestNodeTags, pnode)

    if qa_rapi.Enabled():
      RunTest(qa_rapi.TestNode, pnode)

      if qa_config.TestEnabled("instance-add-plain-disk"):
        for use_client in [True, False]:
          rapi_instance = RunTest(qa_rapi.TestRapiInstanceAdd, pnode,
                                  use_client)
          RunCommonInstanceTests(rapi_instance)
          RunTest(qa_rapi.TestRapiInstanceRemove, rapi_instance, use_client)
          del rapi_instance

    if qa_config.TestEnabled('instance-add-plain-disk'):
      instance = RunTest(qa_instance.TestInstanceAddWithPlainDisk, pnode)
      RunCommonInstanceTests(instance)
      RunGroupListTests()
      RunExportImportTests(instance, pnode, None)
      RunDaemonTests(instance, pnode)
      RunTest(qa_instance.TestInstanceRemove, instance)
      del instance

    multinode_tests = [
      ('instance-add-drbd-disk',
       qa_instance.TestInstanceAddWithDrbdDisk),
    ]

    for name, func in multinode_tests:
      if qa_config.TestEnabled(name):
        snode = qa_config.AcquireNode(exclude=pnode)
        try:
          instance = RunTest(func, pnode, snode)
<<<<<<< HEAD
          RunTestIf("cluster-verify", qa_cluster.TestClusterVerify)
=======
>>>>>>> d27150a9
          RunCommonInstanceTests(instance)
          RunGroupListTests()
          if qa_config.TestEnabled('instance-convert-disk'):
            RunTest(qa_instance.TestInstanceShutdown, instance)
            RunTest(qa_instance.TestInstanceConvertDisk, instance, snode)
            RunTest(qa_instance.TestInstanceStartup, instance)
          RunExportImportTests(instance, pnode, snode)
          RunHardwareFailureTests(instance, pnode, snode)
          RunTest(qa_instance.TestInstanceRemove, instance)
          del instance
        finally:
          qa_config.ReleaseNode(snode)

    if qa_config.TestEnabled(["instance-add-plain-disk", "instance-export"]):
      for shutdown in [False, True]:
        instance = RunTest(qa_instance.TestInstanceAddWithPlainDisk, pnode)
        expnode = qa_config.AcquireNode(exclude=pnode)
        try:
          if shutdown:
            # Stop instance before exporting and removing it
            RunTest(qa_instance.TestInstanceShutdown, instance)
          RunTest(qa_instance.TestInstanceExportWithRemove, instance, expnode)
          RunTest(qa_instance.TestBackupList, expnode)
        finally:
          qa_config.ReleaseNode(expnode)
        del expnode
        del instance

  finally:
    qa_config.ReleaseNode(pnode)

  RunTestIf("create-cluster", qa_node.TestNodeRemoveAll)

  RunTestIf("cluster-destroy", qa_cluster.TestClusterDestroy)


if __name__ == '__main__':
  main()<|MERGE_RESOLUTION|>--- conflicted
+++ resolved
@@ -212,7 +212,6 @@
   if qa_config.TestEnabled('instance-rename'):
     rename_source = instance["name"]
     rename_target = qa_config.get("rename", None)
-<<<<<<< HEAD
     RunTest(qa_instance.TestInstanceShutdown, instance)
     # perform instance rename to the same name
     RunTest(qa_instance.TestInstanceRename, rename_source, rename_source)
@@ -226,30 +225,13 @@
     RunTest(qa_instance.TestInstanceStartup, instance)
 
   RunTestIf("tags", qa_tags.TestInstanceTags, instance)
-=======
-    if rename_target is None:
-      print qa_utils.FormatError("Can not rename instance, 'rename' entry is"
-                                 " missing from configuration")
-    else:
-      RunTest(qa_instance.TestInstanceShutdown, instance)
-      RunTest(qa_instance.TestInstanceRename, instance, rename_target)
-      if qa_rapi.Enabled():
-        RunTest(qa_rapi.TestRapiInstanceRename, instance, rename_target)
-      RunTest(qa_instance.TestInstanceStartup, instance)
->>>>>>> d27150a9
+
+  RunTestIf("cluster-verify", qa_cluster.TestClusterVerify)
 
   RunTestIf("rapi", qa_rapi.TestInstance, instance)
 
-<<<<<<< HEAD
   # Lists instances, too
   RunTestIf("node-list", qa_node.TestNodeList)
-=======
-  if qa_config.TestEnabled("cluster-verify"):
-    RunTest(qa_cluster.TestClusterVerify)
-
-  if qa_rapi.Enabled():
-    RunTest(qa_rapi.TestInstance, instance)
->>>>>>> d27150a9
 
 
 def RunCommonNodeTests():
@@ -450,10 +432,6 @@
         snode = qa_config.AcquireNode(exclude=pnode)
         try:
           instance = RunTest(func, pnode, snode)
-<<<<<<< HEAD
-          RunTestIf("cluster-verify", qa_cluster.TestClusterVerify)
-=======
->>>>>>> d27150a9
           RunCommonInstanceTests(instance)
           RunGroupListTests()
           if qa_config.TestEnabled('instance-convert-disk'):
