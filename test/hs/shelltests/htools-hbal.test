--- conflicted
+++ resolved
@@ -29,7 +29,6 @@
 >>>/Solution length=[1-9]/
 >>>= 0
 
-<<<<<<< HEAD
 ./test/hs/hbal -t $TESTDATA_DIR/shared-n1-failure.data --ignore-dynu
 >>>/Cluster is already well balanced/
 >>>= 0
@@ -46,12 +45,11 @@
 ./test/hs/hbal -t $TESTDATA_DIR/shared-n1-failure.data --ignore-dynu -O nodeC
 >>>/No solution found/
 >>>= 0
-=======
+
 ./test/hs/hbal --print-nodes=name,pcnt -t $TESTDATA_DIR/hbal-location-2.data
 >>>2/Final cluster status:
  Name    pcnt
  node-01    1
  node-02    0
  node-03    1/
->>>= 0
->>>>>>> 8610c47e
+>>>= 0