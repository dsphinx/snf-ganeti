--- conflicted
+++ resolved
@@ -77,16 +77,10 @@
   sn <- arbitrary
   vcpus <- choose (min_cpu, max_cpu)
   dt <- arbitrary
-<<<<<<< HEAD
-  spindles <- case lim_spin of
-    Nothing -> genMaybe $ choose (0, maxSpindles)
-    Just ls -> liftM Just $ choose (0, ls)
-  forthcoming <- arbitrary
-=======
   spindles <- case max_spin of
     Nothing -> genMaybe $ choose (min_spin, maxSpindles)
     Just ls -> liftM Just $ choose (min_spin, ls)
->>>>>>> 6af54212
+  forthcoming <- arbitrary
   let disk = Instance.Disk dsk spindles
   return $ Instance.create
     name mem dsk [disk] vcpus run_st [] True pn sn dt 1 [] forthcoming
