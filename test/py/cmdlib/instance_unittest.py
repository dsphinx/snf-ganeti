#!/usr/bin/python
#

# Copyright (C) 2008, 2011, 2012, 2013 Google Inc.
#
# This program is free software; you can redistribute it and/or modify
# it under the terms of the GNU General Public License as published by
# the Free Software Foundation; either version 2 of the License, or
# (at your option) any later version.
#
# This program is distributed in the hope that it will be useful, but
# WITHOUT ANY WARRANTY; without even the implied warranty of
# MERCHANTABILITY or FITNESS FOR A PARTICULAR PURPOSE.  See the GNU
# General Public License for more details.
#
# You should have received a copy of the GNU General Public License
# along with this program; if not, write to the Free Software
# Foundation, Inc., 51 Franklin Street, Fifth Floor, Boston, MA
# 02110-1301, USA.


"""Tests for LUInstance*

"""

import copy
import itertools
import re
import unittest
import mock
import operator

from ganeti import compat
from ganeti import constants
from ganeti import errors
from ganeti import ht
from ganeti import opcodes
from ganeti import objects
from ganeti.rpc import node as rpc
from ganeti import utils
from ganeti.cmdlib import instance

from cmdlib.cmdlib_unittest import _StubComputeIPolicySpecViolation, _FakeLU

from testsupport import *

import testutils


class TestComputeIPolicyInstanceSpecViolation(unittest.TestCase):
  def test(self):
    ispec = {
      constants.ISPEC_MEM_SIZE: 2048,
      constants.ISPEC_CPU_COUNT: 2,
      constants.ISPEC_DISK_COUNT: 1,
      constants.ISPEC_DISK_SIZE: [512],
      constants.ISPEC_NIC_COUNT: 0,
      constants.ISPEC_SPINDLE_USE: 1,
      }
    stub = _StubComputeIPolicySpecViolation(2048, 2, 1, 0, [512], 1,
                                            constants.DT_PLAIN)
    ret = instance._ComputeIPolicyInstanceSpecViolation(NotImplemented, ispec,
                                                        constants.DT_PLAIN,
                                                        _compute_fn=stub)
    self.assertEqual(ret, [])


class TestLUInstanceCreate(CmdlibTestCase):
  def setUp(self):
    super(TestLUInstanceCreate, self).setUp()

    self.net = self.cfg.AddNewNetwork()
    self.cfg.ConnectNetworkToGroup(self.net, self.group)

    self.node1 = self.cfg.AddNewNode()
    self.node2 = self.cfg.AddNewNode()

    self.rpc.call_os_get.side_effect = \
      lambda node, _: self.RpcResultsBuilder() \
                        .CreateSuccessfulNodeResult(node, self.os)

    hv_info = ("bootid",
               [{
                 "type": constants.ST_LVM_VG,
                 "storage_free": 10000
               }],
               ({"memory_free": 10000}, ))
    self.rpc.call_node_info.return_value = \
      self.RpcResultsBuilder() \
        .AddSuccessfulNode(self.master, hv_info) \
        .AddSuccessfulNode(self.node1, hv_info) \
        .AddSuccessfulNode(self.node2, hv_info) \
        .Build()

    self.rpc.call_blockdev_getmirrorstatus.side_effect = \
      lambda node, _: self.RpcResultsBuilder() \
                        .CreateSuccessfulNodeResult(node, [])

    self.iallocator_cls.return_value.result = [self.node1.name, self.node2.name]

    self.diskless_op = opcodes.OpInstanceCreate(
      instance_name="diskless.test.com",
      pnode=self.master.name,
      disk_template=constants.DT_DISKLESS,
      mode=constants.INSTANCE_CREATE,
      nics=[{}],
      disks=[],
      os_type=self.os_name_variant)

    self.plain_op = opcodes.OpInstanceCreate(
      instance_name="plain.test.com",
      pnode=self.master.name,
      disk_template=constants.DT_PLAIN,
      mode=constants.INSTANCE_CREATE,
      nics=[{}],
      disks=[{
        constants.IDISK_SIZE: 1024
      }],
      os_type=self.os_name_variant)

    self.block_op = opcodes.OpInstanceCreate(
      instance_name="block.test.com",
      pnode=self.master.name,
      disk_template=constants.DT_BLOCK,
      mode=constants.INSTANCE_CREATE,
      nics=[{}],
      disks=[{
        constants.IDISK_SIZE: 1024,
        constants.IDISK_ADOPT: "/dev/disk/block0"
      }],
      os_type=self.os_name_variant)

    self.drbd_op = opcodes.OpInstanceCreate(
      instance_name="drbd.test.com",
      pnode=self.node1.name,
      snode=self.node2.name,
      disk_template=constants.DT_DRBD8,
      mode=constants.INSTANCE_CREATE,
      nics=[{}],
      disks=[{
        constants.IDISK_SIZE: 1024
      }],
      os_type=self.os_name_variant)

    self.file_op = opcodes.OpInstanceCreate(
      instance_name="file.test.com",
      pnode=self.node1.name,
      disk_template=constants.DT_FILE,
      mode=constants.INSTANCE_CREATE,
      nics=[{}],
      disks=[{
        constants.IDISK_SIZE: 1024
      }],
      os_type=self.os_name_variant)

  def testSimpleCreate(self):
    op = self.CopyOpCode(self.diskless_op)
    self.ExecOpCode(op)

  def testStrangeHostnameResolve(self):
    op = self.CopyOpCode(self.diskless_op)
    self.netutils_mod.GetHostname.return_value = \
      HostnameMock("random.host.example.com", "203.0.113.1")
    self.ExecOpCodeExpectOpPrereqError(
      op, "Resolved hostname .* does not look the same as given hostname")

  def testOpportunisticLockingNoIAllocator(self):
    op = self.CopyOpCode(self.diskless_op,
                         opportunistic_locking=True,
                         iallocator=None)
    self.ExecOpCodeExpectOpPrereqError(
      op, "Opportunistic locking is only available in combination with an"
          " instance allocator")

  def testNicWithNetAndMode(self):
    op = self.CopyOpCode(self.diskless_op,
                         nics=[{
                           constants.INIC_NETWORK: self.net.name,
                           constants.INIC_MODE: constants.NIC_MODE_BRIDGED
                         }])
    self.ExecOpCodeExpectOpPrereqError(
      op, "If network is given, no mode or link is allowed to be passed")

  def testAutoIpNoNameCheck(self):
    op = self.CopyOpCode(self.diskless_op,
                         nics=[{
                           constants.INIC_IP: constants.VALUE_AUTO
                         }],
                         ip_check=False,
                         name_check=False)
    self.ExecOpCodeExpectOpPrereqError(
      op, "IP address set to auto but name checks have been skipped")

  def testAutoIp(self):
    op = self.CopyOpCode(self.diskless_op,
                         nics=[{
                           constants.INIC_IP: constants.VALUE_AUTO
                         }])
    self.ExecOpCode(op)

  def testPoolIpNoNetwork(self):
    op = self.CopyOpCode(self.diskless_op,
                         nics=[{
                           constants.INIC_IP: constants.NIC_IP_POOL
                         }])
    self.ExecOpCodeExpectOpPrereqError(
      op, "if ip=pool, parameter network must be passed too")

  def testValidIp(self):
    op = self.CopyOpCode(self.diskless_op,
                         nics=[{
                           constants.INIC_IP: "203.0.113.1"
                         }])
    self.ExecOpCode(op)

  def testRoutedNoIp(self):
    op = self.CopyOpCode(self.diskless_op,
                         nics=[{
                           constants.INIC_MODE: constants.NIC_MODE_ROUTED
                         }])
    self.ExecOpCodeExpectOpPrereqError(
      op, "Routed nic mode requires an ip address")

  def testValicMac(self):
    op = self.CopyOpCode(self.diskless_op,
                         nics=[{
                           constants.INIC_MAC: "f0:df:f4:a3:d1:cf"
                         }])
    self.ExecOpCode(op)

  def testValidNicParams(self):
    op = self.CopyOpCode(self.diskless_op,
                         nics=[{
                           constants.INIC_MODE: constants.NIC_MODE_BRIDGED,
                           constants.INIC_LINK: "br_mock"
                         }])
    self.ExecOpCode(op)

  def testValidNicParamsOpenVSwitch(self):
    op = self.CopyOpCode(self.diskless_op,
                         nics=[{
                           constants.INIC_MODE: constants.NIC_MODE_OVS,
                           constants.INIC_VLAN: "1"
                         }])
    self.ExecOpCode(op)

  def testNicNoneName(self):
    op = self.CopyOpCode(self.diskless_op,
                         nics=[{
                           constants.INIC_NAME: constants.VALUE_NONE
                         }])
    self.ExecOpCode(op)

  def testConflictingIP(self):
    op = self.CopyOpCode(self.diskless_op,
                         nics=[{
                           constants.INIC_IP: self.net.gateway[:-1] + "2"
                         }])
    self.ExecOpCodeExpectOpPrereqError(
      op, "The requested IP address .* belongs to network .*, but the target"
          " NIC does not.")

  def testVLanFormat(self):
    for vlan in [".pinky", ":bunny", ":1:pinky", "bunny"]:
      self.ResetMocks()
      op = self.CopyOpCode(self.diskless_op,
                           nics=[{
                             constants.INIC_VLAN: vlan
                           }])
      self.ExecOpCodeExpectOpPrereqError(
        op, "Specified VLAN parameter is invalid")

  def testPoolIp(self):
    op = self.CopyOpCode(self.diskless_op,
                         nics=[{
                           constants.INIC_IP: constants.NIC_IP_POOL,
                           constants.INIC_NETWORK: self.net.name
                         }])
    self.ExecOpCode(op)

  def testPoolIpUnconnectedNetwork(self):
    net = self.cfg.AddNewNetwork()
    op = self.CopyOpCode(self.diskless_op,
                         nics=[{
                           constants.INIC_IP: constants.NIC_IP_POOL,
                           constants.INIC_NETWORK: net.name
                         }])
    self.ExecOpCodeExpectOpPrereqError(
      op, "No netparams found for network .*.")

  def testIpNotInNetwork(self):
    op = self.CopyOpCode(self.diskless_op,
                         nics=[{
                           constants.INIC_IP: "203.0.113.1",
                           constants.INIC_NETWORK: self.net.name
                         }])
    self.ExecOpCodeExpectOpPrereqError(
      op, "IP address .* already in use or does not belong to network .*")

  def testMixAdoptAndNotAdopt(self):
    op = self.CopyOpCode(self.diskless_op,
                         disk_template=constants.DT_PLAIN,
                         disks=[{
                           constants.IDISK_ADOPT: "lv1"
                         }, {}])
    self.ExecOpCodeExpectOpPrereqError(
      op, "Either all disks are adopted or none is")

  def testMustAdoptWithoutAdopt(self):
    op = self.CopyOpCode(self.diskless_op,
                         disk_template=constants.DT_BLOCK,
                         disks=[{}])
    self.ExecOpCodeExpectOpPrereqError(
      op, "Disk template blockdev requires disk adoption, but no 'adopt'"
          " parameter given")

  def testDontAdoptWithAdopt(self):
    op = self.CopyOpCode(self.diskless_op,
                         disk_template=constants.DT_DRBD8,
                         disks=[{
                           constants.IDISK_ADOPT: "lv1"
                         }])
    self.ExecOpCodeExpectOpPrereqError(
      op, "Disk adoption is not supported for the 'drbd' disk template")

  def testAdoptWithIAllocator(self):
    op = self.CopyOpCode(self.diskless_op,
                         disk_template=constants.DT_PLAIN,
                         disks=[{
                           constants.IDISK_ADOPT: "lv1"
                         }],
                         iallocator="mock")
    self.ExecOpCodeExpectOpPrereqError(
      op, "Disk adoption not allowed with an iallocator script")

  def testAdoptWithImport(self):
    op = self.CopyOpCode(self.diskless_op,
                         disk_template=constants.DT_PLAIN,
                         disks=[{
                           constants.IDISK_ADOPT: "lv1"
                         }],
                         mode=constants.INSTANCE_IMPORT)
    self.ExecOpCodeExpectOpPrereqError(
      op, "Disk adoption not allowed for instance import")

  def testArgumentCombinations(self):
    op = self.CopyOpCode(self.diskless_op,
                         # start flag will be flipped
                         no_install=True,
                         start=True,
                         # no allowed combination
                         ip_check=True,
                         name_check=False)
    self.ExecOpCodeExpectOpPrereqError(
      op, "Cannot do IP address check without a name check")

  def testInvalidFileDriver(self):
    op = self.CopyOpCode(self.diskless_op,
                         file_driver="invalid_file_driver")
    self.ExecOpCodeExpectOpPrereqError(
      op, "Parameter 'OP_INSTANCE_CREATE.file_driver' fails validation")

  def testMissingSecondaryNode(self):
    op = self.CopyOpCode(self.diskless_op,
                         pnode=self.master.name,
                         disk_template=constants.DT_DRBD8)
    self.ExecOpCodeExpectOpPrereqError(
      op, "The networked disk templates need a mirror node")

  def testIgnoredSecondaryNode(self):
    op = self.CopyOpCode(self.diskless_op,
                         pnode=self.master.name,
                         snode=self.node1.name,
                         disk_template=constants.DT_PLAIN)
    try:
      self.ExecOpCode(op)
    except Exception:
      pass
    self.mcpu.assertLogContainsRegex(
      "Secondary node will be ignored on non-mirrored disk template")

  def testMissingOsType(self):
    op = self.CopyOpCode(self.diskless_op,
                         os_type=self.REMOVE)
    self.ExecOpCodeExpectOpPrereqError(op, "No guest OS specified")

  def testBlacklistedOs(self):
    self.cluster.blacklisted_os = [self.os_name_variant]
    op = self.CopyOpCode(self.diskless_op)
    self.ExecOpCodeExpectOpPrereqError(
      op, "Guest OS .* is not allowed for installation")

  def testMissingDiskTemplate(self):
    self.cluster.enabled_disk_templates = [constants.DT_DISKLESS]
    op = self.CopyOpCode(self.diskless_op,
                         disk_template=self.REMOVE)
    self.ExecOpCode(op)

  def testExistingInstance(self):
    inst = self.cfg.AddNewInstance()
    op = self.CopyOpCode(self.diskless_op,
                         instance_name=inst.name)
    self.ExecOpCodeExpectOpPrereqError(
      op, "Instance .* is already in the cluster")

  def testPlainInstance(self):
    op = self.CopyOpCode(self.plain_op)
    self.ExecOpCode(op)

  def testPlainIAllocator(self):
    op = self.CopyOpCode(self.plain_op,
                         pnode=self.REMOVE,
                         iallocator="mock")
    self.ExecOpCode(op)

  def testIAllocatorOpportunisticLocking(self):
    op = self.CopyOpCode(self.plain_op,
                         pnode=self.REMOVE,
                         iallocator="mock",
                         opportunistic_locking=True)
    self.ExecOpCode(op)

  def testFailingIAllocator(self):
    self.iallocator_cls.return_value.success = False
    op = self.CopyOpCode(self.plain_op,
                         pnode=self.REMOVE,
                         iallocator="mock")
    self.ExecOpCodeExpectOpPrereqError(
      op, "Can't compute nodes using iallocator")

  def testDrbdInstance(self):
    op = self.CopyOpCode(self.drbd_op)
    self.ExecOpCode(op)

  def testDrbdIAllocator(self):
    op = self.CopyOpCode(self.drbd_op,
                         pnode=self.REMOVE,
                         snode=self.REMOVE,
                         iallocator="mock")
    self.ExecOpCode(op)

  def testFileInstance(self):
    op = self.CopyOpCode(self.file_op)
    self.ExecOpCode(op)

  def testFileInstanceNoClusterStorage(self):
    self.cluster.file_storage_dir = None
    op = self.CopyOpCode(self.file_op)
    self.ExecOpCodeExpectOpPrereqError(
      op, "Cluster file storage dir for 'file' storage type not defined")

  def testFileInstanceAdditionalPath(self):
    op = self.CopyOpCode(self.file_op,
                         file_storage_dir="mock_dir")
    self.ExecOpCode(op)

  def testIdentifyDefaults(self):
    op = self.CopyOpCode(self.plain_op,
                         hvparams={
                           constants.HV_BOOT_ORDER: "cd"
                         },
                         beparams=constants.BEC_DEFAULTS.copy(),
                         nics=[{
                           constants.NIC_MODE: constants.NIC_MODE_BRIDGED
                         }],
                         osparams={
                           self.os_name_variant: {}
                         },
                         identify_defaults=True)
    self.ExecOpCode(op)

    inst = self.cfg.GetAllInstancesInfo().values()[0]
    self.assertEqual(0, len(inst.hvparams))
    self.assertEqual(0, len(inst.beparams))
    assert self.os_name_variant not in inst.osparams or \
            len(inst.osparams[self.os_name_variant]) == 0

  def testOfflineNode(self):
    self.node1.offline = True
    op = self.CopyOpCode(self.diskless_op,
                         pnode=self.node1.name)
    self.ExecOpCodeExpectOpPrereqError(op, "Cannot use offline primary node")

  def testDrainedNode(self):
    self.node1.drained = True
    op = self.CopyOpCode(self.diskless_op,
                         pnode=self.node1.name)
    self.ExecOpCodeExpectOpPrereqError(op, "Cannot use drained primary node")

  def testNonVmCapableNode(self):
    self.node1.vm_capable = False
    op = self.CopyOpCode(self.diskless_op,
                         pnode=self.node1.name)
    self.ExecOpCodeExpectOpPrereqError(
      op, "Cannot use non-vm_capable primary node")

  def testNonEnabledHypervisor(self):
    self.cluster.enabled_hypervisors = [constants.HT_XEN_HVM]
    op = self.CopyOpCode(self.diskless_op,
                         hypervisor=constants.HT_FAKE)
    self.ExecOpCodeExpectOpPrereqError(
      op, "Selected hypervisor .* not enabled in the cluster")

  def testAddTag(self):
    op = self.CopyOpCode(self.diskless_op,
                         tags=["tag"])
    self.ExecOpCode(op)

  def testInvalidTag(self):
    op = self.CopyOpCode(self.diskless_op,
                         tags=["too_long" * 20])
    self.ExecOpCodeExpectException(op, errors.TagError, "Tag too long")

  def testPingableInstanceName(self):
    self.netutils_mod.TcpPing.return_value = True
    op = self.CopyOpCode(self.diskless_op)
    self.ExecOpCodeExpectOpPrereqError(
      op, "IP .* of instance diskless.test.com already in use")

  def testPrimaryIsSecondaryNode(self):
    op = self.CopyOpCode(self.drbd_op,
                         snode=self.drbd_op.pnode)
    self.ExecOpCodeExpectOpPrereqError(
      op, "The secondary node cannot be the primary node")

  def testPrimarySecondaryDifferentNodeGroups(self):
    group = self.cfg.AddNewNodeGroup()
    self.node2.group = group.uuid
    op = self.CopyOpCode(self.drbd_op)
    self.ExecOpCode(op)
    self.mcpu.assertLogContainsRegex(
      "The primary and secondary nodes are in two different node groups")

  def testExclusiveStorageUnsupportedDiskTemplate(self):
    self.node1.ndparams[constants.ND_EXCLUSIVE_STORAGE] = True
    op = self.CopyOpCode(self.drbd_op)
    self.ExecOpCodeExpectOpPrereqError(
      op, "Disk template drbd not supported with exclusive storage")

  def testAdoptPlain(self):
    self.rpc.call_lv_list.return_value = \
      self.RpcResultsBuilder() \
        .AddSuccessfulNode(self.master, {
          "xenvg/mock_disk_1": (10000, None, False)
        }) \
        .Build()
    op = self.CopyOpCode(self.plain_op)
    op.disks[0].update({constants.IDISK_ADOPT: "mock_disk_1"})
    self.ExecOpCode(op)

  def testAdoptPlainMissingLv(self):
    self.rpc.call_lv_list.return_value = \
      self.RpcResultsBuilder() \
        .AddSuccessfulNode(self.master, {}) \
        .Build()
    op = self.CopyOpCode(self.plain_op)
    op.disks[0].update({constants.IDISK_ADOPT: "mock_disk_1"})
    self.ExecOpCodeExpectOpPrereqError(op, "Missing logical volume")

  def testAdoptPlainOnlineLv(self):
    self.rpc.call_lv_list.return_value = \
      self.RpcResultsBuilder() \
        .AddSuccessfulNode(self.master, {
          "xenvg/mock_disk_1": (10000, None, True)
        }) \
        .Build()
    op = self.CopyOpCode(self.plain_op)
    op.disks[0].update({constants.IDISK_ADOPT: "mock_disk_1"})
    self.ExecOpCodeExpectOpPrereqError(
      op, "Online logical volumes found, cannot adopt")

  def testAdoptBlock(self):
    self.rpc.call_bdev_sizes.return_value = \
      self.RpcResultsBuilder() \
        .AddSuccessfulNode(self.master, {
          "/dev/disk/block0": 10000
        }) \
        .Build()
    op = self.CopyOpCode(self.block_op)
    self.ExecOpCode(op)

  def testAdoptBlockDuplicateNames(self):
    op = self.CopyOpCode(self.block_op,
                         disks=[{
                           constants.IDISK_SIZE: 0,
                           constants.IDISK_ADOPT: "/dev/disk/block0"
                         }, {
                           constants.IDISK_SIZE: 0,
                           constants.IDISK_ADOPT: "/dev/disk/block0"
                         }])
    self.ExecOpCodeExpectOpPrereqError(
      op, "Duplicate disk names given for adoption")

  def testAdoptBlockInvalidNames(self):
    op = self.CopyOpCode(self.block_op,
                         disks=[{
                           constants.IDISK_SIZE: 0,
                           constants.IDISK_ADOPT: "/invalid/block0"
                         }])
    self.ExecOpCodeExpectOpPrereqError(
      op, "Device node.* lie outside .* and cannot be adopted")

  def testAdoptBlockMissingDisk(self):
    self.rpc.call_bdev_sizes.return_value = \
      self.RpcResultsBuilder() \
        .AddSuccessfulNode(self.master, {}) \
        .Build()
    op = self.CopyOpCode(self.block_op)
    self.ExecOpCodeExpectOpPrereqError(op, "Missing block device")

  def testNoWaitForSyncDrbd(self):
    op = self.CopyOpCode(self.drbd_op,
                         wait_for_sync=False)
    self.ExecOpCode(op)

  def testNoWaitForSyncPlain(self):
    op = self.CopyOpCode(self.plain_op,
                         wait_for_sync=False)
    self.ExecOpCode(op)

  def testImportPlainFromGivenSrcNode(self):
    exp_info = """
[export]
version=0
os=mock_os
[instance]
name=old_name.example.com
"""

    self.rpc.call_export_info.return_value = \
      self.RpcResultsBuilder() \
        .CreateSuccessfulNodeResult(self.master, exp_info)
    op = self.CopyOpCode(self.plain_op,
                         mode=constants.INSTANCE_IMPORT,
                         src_node=self.master.name)
    self.ExecOpCode(op)

  def testImportPlainWithoutSrcNodeNotFound(self):
    op = self.CopyOpCode(self.plain_op,
                         mode=constants.INSTANCE_IMPORT)
    self.ExecOpCodeExpectOpPrereqError(
      op, "No export found for relative path")

  def testImportPlainWithoutSrcNode(self):
    exp_info = """
[export]
version=0
os=mock_os
[instance]
name=old_name.example.com
"""

    self.rpc.call_export_list.return_value = \
      self.RpcResultsBuilder() \
        .AddSuccessfulNode(self.master, {"mock_path": {}}) \
        .Build()
    self.rpc.call_export_info.return_value = \
      self.RpcResultsBuilder() \
        .CreateSuccessfulNodeResult(self.master, exp_info)

    op = self.CopyOpCode(self.plain_op,
                         mode=constants.INSTANCE_IMPORT,
                         src_path="mock_path")
    self.ExecOpCode(op)

  def testImportPlainCorruptExportInfo(self):
    exp_info = ""
    self.rpc.call_export_info.return_value = \
      self.RpcResultsBuilder() \
        .CreateSuccessfulNodeResult(self.master, exp_info)
    op = self.CopyOpCode(self.plain_op,
                         mode=constants.INSTANCE_IMPORT,
                         src_node=self.master.name)
    self.ExecOpCodeExpectException(op, errors.ProgrammerError,
                                   "Corrupted export config")

  def testImportPlainWrongExportInfoVersion(self):
    exp_info = """
[export]
version=1
"""
    self.rpc.call_export_info.return_value = \
      self.RpcResultsBuilder() \
        .CreateSuccessfulNodeResult(self.master, exp_info)
    op = self.CopyOpCode(self.plain_op,
                         mode=constants.INSTANCE_IMPORT,
                         src_node=self.master.name)
    self.ExecOpCodeExpectOpPrereqError(op, "Wrong export version")

  def testImportPlainWithParametersAndImport(self):
    exp_info = """
[export]
version=0
os=mock_os
[instance]
name=old_name.example.com
disk0_size=1024
disk1_size=1500
disk1_dump=mock_path
nic0_mode=bridged
nic0_link=br_mock
nic0_mac=f6:ab:f4:45:d1:af
nic0_ip=192.0.2.1
tags=tag1 tag2
hypervisor=xen-hvm
[hypervisor]
boot_order=cd
[backend]
memory=1024
vcpus=8
[os]
param1=val1
"""

    self.rpc.call_export_info.return_value = \
      self.RpcResultsBuilder() \
        .CreateSuccessfulNodeResult(self.master, exp_info)
    self.rpc.call_import_start.return_value = \
      self.RpcResultsBuilder() \
        .CreateSuccessfulNodeResult(self.master, "daemon_name")
    self.rpc.call_impexp_status.return_value = \
      self.RpcResultsBuilder() \
        .CreateSuccessfulNodeResult(self.master,
                                    [
                                      objects.ImportExportStatus(exit_status=0)
                                    ])
    self.rpc.call_impexp_cleanup.return_value = \
      self.RpcResultsBuilder() \
        .CreateSuccessfulNodeResult(self.master, True)

    op = self.CopyOpCode(self.plain_op,
                         disks=[],
                         nics=[],
                         tags=[],
                         hypervisor=None,
                         hvparams={},
                         mode=constants.INSTANCE_IMPORT,
                         src_node=self.master.name)
    self.ExecOpCode(op)


class TestCheckOSVariant(CmdlibTestCase):
  def testNoVariantsSupported(self):
    os = self.cfg.CreateOs(supported_variants=[])
    self.assertRaises(errors.OpPrereqError, instance._CheckOSVariant,
                      os, "os+variant")

  def testNoVariantGiven(self):
    os = self.cfg.CreateOs(supported_variants=["default"])
    self.assertRaises(errors.OpPrereqError, instance._CheckOSVariant,
                      os, "os")

  def testWrongVariantGiven(self):
    os = self.cfg.CreateOs(supported_variants=["default"])
    self.assertRaises(errors.OpPrereqError, instance._CheckOSVariant,
                      os, "os+wrong_variant")

  def testOkWithVariant(self):
    os = self.cfg.CreateOs(supported_variants=["default"])
    instance._CheckOSVariant(os, "os+default")

  def testOkWithoutVariant(self):
    os = self.cfg.CreateOs(supported_variants=[])
    instance._CheckOSVariant(os, "os")


class TestCheckTargetNodeIPolicy(TestLUInstanceCreate):
  def setUp(self):
    super(TestCheckTargetNodeIPolicy, self).setUp()

    self.op = self.diskless_op

    self.instance = self.cfg.AddNewInstance()
    self.target_group = self.cfg.AddNewNodeGroup()
    self.target_node = self.cfg.AddNewNode(group=self.target_group)

  @withLockedLU
  def testNoViolation(self, lu):
    compute_recoder = mock.Mock(return_value=[])
    instance.CheckTargetNodeIPolicy(lu, NotImplemented, self.instance,
                                    self.target_node, NotImplemented,
                                    _compute_fn=compute_recoder)
    self.assertTrue(compute_recoder.called)
    self.mcpu.assertLogIsEmpty()

  @withLockedLU
  def testNoIgnore(self, lu):
    compute_recoder = mock.Mock(return_value=["mem_size not in range"])
    self.assertRaises(errors.OpPrereqError, instance.CheckTargetNodeIPolicy,
                      lu, NotImplemented, self.instance,
                      self.target_node, NotImplemented,
                      _compute_fn=compute_recoder)
    self.assertTrue(compute_recoder.called)
    self.mcpu.assertLogIsEmpty()

  @withLockedLU
  def testIgnoreViolation(self, lu):
    compute_recoder = mock.Mock(return_value=["mem_size not in range"])
    instance.CheckTargetNodeIPolicy(lu, NotImplemented, self.instance,
                                    self.target_node, NotImplemented,
                                    ignore=True, _compute_fn=compute_recoder)
    self.assertTrue(compute_recoder.called)
    msg = ("Instance does not meet target node group's .* instance policy:"
           " mem_size not in range")
    self.mcpu.assertLogContainsRegex(msg)


class TestApplyContainerMods(unittest.TestCase):
  def testEmptyContainer(self):
    container = []
    chgdesc = []
    instance._ApplyContainerMods("test", container, chgdesc, [], None, None,
                                 None)
    self.assertEqual(container, [])
    self.assertEqual(chgdesc, [])

  def testAdd(self):
    container = []
    chgdesc = []
    mods = instance._PrepareContainerMods([
      (constants.DDM_ADD, -1, "Hello"),
      (constants.DDM_ADD, -1, "World"),
      (constants.DDM_ADD, 0, "Start"),
      (constants.DDM_ADD, -1, "End"),
      ], None)
    instance._ApplyContainerMods("test", container, chgdesc, mods,
                                 None, None, None)
    self.assertEqual(container, ["Start", "Hello", "World", "End"])
    self.assertEqual(chgdesc, [])

    mods = instance._PrepareContainerMods([
      (constants.DDM_ADD, 0, "zero"),
      (constants.DDM_ADD, 3, "Added"),
      (constants.DDM_ADD, 5, "four"),
      (constants.DDM_ADD, 7, "xyz"),
      ], None)
    instance._ApplyContainerMods("test", container, chgdesc, mods,
                                 None, None, None)
    self.assertEqual(container,
                     ["zero", "Start", "Hello", "Added", "World", "four",
                      "End", "xyz"])
    self.assertEqual(chgdesc, [])

    for idx in [-2, len(container) + 1]:
      mods = instance._PrepareContainerMods([
        (constants.DDM_ADD, idx, "error"),
        ], None)
      self.assertRaises(IndexError, instance._ApplyContainerMods,
                        "test", container, None, mods, None, None, None)

  def testRemoveError(self):
    for idx in [0, 1, 2, 100, -1, -4]:
      mods = instance._PrepareContainerMods([
        (constants.DDM_REMOVE, idx, None),
        ], None)
      self.assertRaises(IndexError, instance._ApplyContainerMods,
                        "test", [], None, mods, None, None, None)

    mods = instance._PrepareContainerMods([
      (constants.DDM_REMOVE, 0, object()),
      ], None)
    self.assertRaises(AssertionError, instance._ApplyContainerMods,
                      "test", [""], None, mods, None, None, None)

  def testAddError(self):
    for idx in range(-100, -1) + [100]:
      mods = instance._PrepareContainerMods([
        (constants.DDM_ADD, idx, None),
        ], None)
      self.assertRaises(IndexError, instance._ApplyContainerMods,
                        "test", [], None, mods, None, None, None)

  def testRemove(self):
    container = ["item 1", "item 2"]
    mods = instance._PrepareContainerMods([
      (constants.DDM_ADD, -1, "aaa"),
      (constants.DDM_REMOVE, -1, None),
      (constants.DDM_ADD, -1, "bbb"),
      ], None)
    chgdesc = []
    instance._ApplyContainerMods("test", container, chgdesc, mods,
                                 None, None, None)
    self.assertEqual(container, ["item 1", "item 2", "bbb"])
    self.assertEqual(chgdesc, [
      ("test/2", "remove"),
      ])

  def testModify(self):
    container = ["item 1", "item 2"]
    mods = instance._PrepareContainerMods([
      (constants.DDM_MODIFY, -1, "a"),
      (constants.DDM_MODIFY, 0, "b"),
      (constants.DDM_MODIFY, 1, "c"),
      ], None)
    chgdesc = []
    instance._ApplyContainerMods("test", container, chgdesc, mods,
                                 None, None, None)
    self.assertEqual(container, ["item 1", "item 2"])
    self.assertEqual(chgdesc, [])

    for idx in [-2, len(container) + 1]:
      mods = instance._PrepareContainerMods([
        (constants.DDM_MODIFY, idx, "error"),
        ], None)
      self.assertRaises(IndexError, instance._ApplyContainerMods,
                        "test", container, None, mods, None, None, None)

  @staticmethod
  def _CreateTestFn(idx, params, private):
    private.data = ("add", idx, params)
    return ((100 * idx, params), [
      ("test/%s" % idx, hex(idx)),
      ])

  @staticmethod
  def _ModifyTestFn(idx, item, params, private):
    private.data = ("modify", idx, params)
    return [
      ("test/%s" % idx, "modify %s" % params),
      ]

  @staticmethod
  def _RemoveTestFn(idx, item, private):
    private.data = ("remove", idx, item)

  def testAddWithCreateFunction(self):
    container = []
    chgdesc = []
    mods = instance._PrepareContainerMods([
      (constants.DDM_ADD, -1, "Hello"),
      (constants.DDM_ADD, -1, "World"),
      (constants.DDM_ADD, 0, "Start"),
      (constants.DDM_ADD, -1, "End"),
      (constants.DDM_REMOVE, 2, None),
      (constants.DDM_MODIFY, -1, "foobar"),
      (constants.DDM_REMOVE, 2, None),
      (constants.DDM_ADD, 1, "More"),
      ], mock.Mock)
    instance._ApplyContainerMods("test", container, chgdesc, mods,
                                 self._CreateTestFn, self._ModifyTestFn,
                                 self._RemoveTestFn)
    self.assertEqual(container, [
      (000, "Start"),
      (100, "More"),
      (000, "Hello"),
      ])
    self.assertEqual(chgdesc, [
      ("test/0", "0x0"),
      ("test/1", "0x1"),
      ("test/0", "0x0"),
      ("test/3", "0x3"),
      ("test/2", "remove"),
      ("test/2", "modify foobar"),
      ("test/2", "remove"),
      ("test/1", "0x1")
      ])
    self.assertTrue(compat.all(op == private.data[0]
                               for (op, _, _, private) in mods))
    self.assertEqual([private.data for (op, _, _, private) in mods], [
      ("add", 0, "Hello"),
      ("add", 1, "World"),
      ("add", 0, "Start"),
      ("add", 3, "End"),
      ("remove", 2, (100, "World")),
      ("modify", 2, "foobar"),
      ("remove", 2, (300, "End")),
      ("add", 1, "More"),
      ])


class _FakeConfigForGenDiskTemplate(ConfigMock):
  def __init__(self):
    super(_FakeConfigForGenDiskTemplate, self).__init__()

    self._unique_id = itertools.count()
    self._drbd_minor = itertools.count(20)
    self._port = itertools.count(constants.FIRST_DRBD_PORT)
    self._secret = itertools.count()

  def GenerateUniqueID(self, ec_id):
    return "ec%s-uq%s" % (ec_id, self._unique_id.next())

  def AllocateDRBDMinor(self, nodes, instance):
    return [self._drbd_minor.next()
            for _ in nodes]

  def AllocatePort(self):
    return self._port.next()

  def GenerateDRBDSecret(self, ec_id):
    return "ec%s-secret%s" % (ec_id, self._secret.next())


class TestGenerateDiskTemplate(CmdlibTestCase):
  def setUp(self):
    super(TestGenerateDiskTemplate, self).setUp()

    self.cfg = _FakeConfigForGenDiskTemplate()
    self.cluster.enabled_disk_templates = list(constants.DISK_TEMPLATES)

    self.nodegroup = self.cfg.AddNewNodeGroup(name="ng")

    self.lu = self.GetMockLU()

  @staticmethod
  def GetDiskParams():
    return copy.deepcopy(constants.DISK_DT_DEFAULTS)

  def testWrongDiskTemplate(self):
    gdt = instance.GenerateDiskTemplate
    disk_template = "##unknown##"

    assert disk_template not in constants.DISK_TEMPLATES

    self.assertRaises(errors.OpPrereqError, gdt, self.lu, disk_template,
                      "inst26831.example.com", "node30113.example.com", [], [],
                      NotImplemented, NotImplemented, 0, self.lu.LogInfo,
                      self.GetDiskParams())

  def testDiskless(self):
    gdt = instance.GenerateDiskTemplate

    result = gdt(self.lu, constants.DT_DISKLESS, "inst27734.example.com",
                 "node30113.example.com", [], [],
                 NotImplemented, NotImplemented, 0, self.lu.LogInfo,
                 self.GetDiskParams())
    self.assertEqual(result, [])

  def _TestTrivialDisk(self, template, disk_info, base_index, exp_dev_type,
                       file_storage_dir=NotImplemented,
                       file_driver=NotImplemented):
    gdt = instance.GenerateDiskTemplate

    map(lambda params: utils.ForceDictType(params,
                                           constants.IDISK_PARAMS_TYPES),
        disk_info)

    # Check if non-empty list of secondaries is rejected
    self.assertRaises(errors.ProgrammerError, gdt, self.lu,
                      template, "inst25088.example.com",
                      "node185.example.com", ["node323.example.com"], [],
                      NotImplemented, NotImplemented, base_index,
                      self.lu.LogInfo, self.GetDiskParams())

    result = gdt(self.lu, template, "inst21662.example.com",
                 "node21741.example.com", [],
                 disk_info, file_storage_dir, file_driver, base_index,
                 self.lu.LogInfo, self.GetDiskParams())

    for (idx, disk) in enumerate(result):
      self.assertTrue(isinstance(disk, objects.Disk))
      self.assertEqual(disk.dev_type, exp_dev_type)
      self.assertEqual(disk.size, disk_info[idx][constants.IDISK_SIZE])
      self.assertEqual(disk.mode, disk_info[idx][constants.IDISK_MODE])
      self.assertTrue(disk.children is None)

    self._CheckIvNames(result, base_index, base_index + len(disk_info))
    instance._UpdateIvNames(base_index, result)
    self._CheckIvNames(result, base_index, base_index + len(disk_info))

    return result

  def _CheckIvNames(self, disks, base_index, end_index):
    self.assertEqual(map(operator.attrgetter("iv_name"), disks),
                     ["disk/%s" % i for i in range(base_index, end_index)])

  def testPlain(self):
    disk_info = [{
      constants.IDISK_SIZE: 1024,
      constants.IDISK_MODE: constants.DISK_RDWR,
      }, {
      constants.IDISK_SIZE: 4096,
      constants.IDISK_VG: "othervg",
      constants.IDISK_MODE: constants.DISK_RDWR,
      }]

    result = self._TestTrivialDisk(constants.DT_PLAIN, disk_info, 3,
                                   constants.DT_PLAIN)

    self.assertEqual(map(operator.attrgetter("logical_id"), result), [
      ("xenvg", "ec1-uq0.disk3"),
      ("othervg", "ec1-uq1.disk4"),
      ])

  def testFile(self):
    # anything != DT_FILE would do here
    self.cluster.enabled_disk_templates = [constants.DT_PLAIN]
    self.assertRaises(errors.OpPrereqError, self._TestTrivialDisk,
                      constants.DT_FILE, [], 0, NotImplemented)
    self.assertRaises(errors.OpPrereqError, self._TestTrivialDisk,
                      constants.DT_SHARED_FILE, [], 0, NotImplemented)

    for disk_template in constants.DTS_FILEBASED:
      disk_info = [{
        constants.IDISK_SIZE: 80 * 1024,
        constants.IDISK_MODE: constants.DISK_RDONLY,
        }, {
        constants.IDISK_SIZE: 4096,
        constants.IDISK_MODE: constants.DISK_RDWR,
        }, {
        constants.IDISK_SIZE: 6 * 1024,
        constants.IDISK_MODE: constants.DISK_RDWR,
        }]

      self.cluster.enabled_disk_templates = [disk_template]
      result = self._TestTrivialDisk(
        disk_template, disk_info, 2, disk_template,
        file_storage_dir="/tmp", file_driver=constants.FD_BLKTAP)

<<<<<<< HEAD
      if disk_template == constants.DT_GLUSTER:
        # Here "inst21662.example.com" is actually the instance UUID, not its
        # name, so while this result looks wrong, it is actually correct.
        expected = [(constants.FD_BLKTAP,
                     'ganeti/inst21662.example.com.%d' % x)
                    for x in (2,3,4)]
      else:
        expected = [(constants.FD_BLKTAP,
                     '/tmp/disk%d' % x)
                    for x in (2,3,4)]

      self.assertEqual(map(operator.attrgetter("logical_id"), result),
                       expected)
=======
      for (idx, disk) in enumerate(result):
        (file_driver, file_storage_dir) = disk.logical_id
        dir_fmt = r"^/tmp/.*\.%s\.disk%d$" % (disk_template, idx + 2)
        self.assertEqual(file_driver, constants.FD_BLKTAP)
        # FIXME: use assertIsNotNone when py 2.7 is minimum supported version
        self.assertNotEqual(re.match(dir_fmt, file_storage_dir), None)
>>>>>>> 673425b8

  def testBlock(self):
    disk_info = [{
      constants.IDISK_SIZE: 8 * 1024,
      constants.IDISK_MODE: constants.DISK_RDWR,
      constants.IDISK_ADOPT: "/tmp/some/block/dev",
      }]

    result = self._TestTrivialDisk(constants.DT_BLOCK, disk_info, 10,
                                   constants.DT_BLOCK)

    self.assertEqual(map(operator.attrgetter("logical_id"), result), [
      (constants.BLOCKDEV_DRIVER_MANUAL, "/tmp/some/block/dev"),
      ])

  def testRbd(self):
    disk_info = [{
      constants.IDISK_SIZE: 8 * 1024,
      constants.IDISK_MODE: constants.DISK_RDONLY,
      }, {
      constants.IDISK_SIZE: 100 * 1024,
      constants.IDISK_MODE: constants.DISK_RDWR,
      }]

    result = self._TestTrivialDisk(constants.DT_RBD, disk_info, 0,
                                   constants.DT_RBD)

    self.assertEqual(map(operator.attrgetter("logical_id"), result), [
      ("rbd", "ec1-uq0.rbd.disk0"),
      ("rbd", "ec1-uq1.rbd.disk1"),
      ])

  def testDrbd8(self):
    gdt = instance.GenerateDiskTemplate
    drbd8_defaults = constants.DISK_LD_DEFAULTS[constants.DT_DRBD8]
    drbd8_default_metavg = drbd8_defaults[constants.LDP_DEFAULT_METAVG]

    disk_info = [{
      constants.IDISK_SIZE: 1024,
      constants.IDISK_MODE: constants.DISK_RDWR,
      }, {
      constants.IDISK_SIZE: 100 * 1024,
      constants.IDISK_MODE: constants.DISK_RDONLY,
      constants.IDISK_METAVG: "metavg",
      }, {
      constants.IDISK_SIZE: 4096,
      constants.IDISK_MODE: constants.DISK_RDWR,
      constants.IDISK_VG: "vgxyz",
      },
      ]

    exp_logical_ids = [
      [
        (self.lu.cfg.GetVGName(), "ec1-uq0.disk0_data"),
        (drbd8_default_metavg, "ec1-uq0.disk0_meta"),
      ], [
        (self.lu.cfg.GetVGName(), "ec1-uq1.disk1_data"),
        ("metavg", "ec1-uq1.disk1_meta"),
      ], [
        ("vgxyz", "ec1-uq2.disk2_data"),
        (drbd8_default_metavg, "ec1-uq2.disk2_meta"),
      ]]

    assert len(exp_logical_ids) == len(disk_info)

    map(lambda params: utils.ForceDictType(params,
                                           constants.IDISK_PARAMS_TYPES),
        disk_info)

    # Check if empty list of secondaries is rejected
    self.assertRaises(errors.ProgrammerError, gdt, self.lu, constants.DT_DRBD8,
                      "inst827.example.com", "node1334.example.com", [],
                      disk_info, NotImplemented, NotImplemented, 0,
                      self.lu.LogInfo, self.GetDiskParams())

    result = gdt(self.lu, constants.DT_DRBD8, "inst827.example.com",
                 "node1334.example.com", ["node12272.example.com"],
                 disk_info, NotImplemented, NotImplemented, 0, self.lu.LogInfo,
                 self.GetDiskParams())

    for (idx, disk) in enumerate(result):
      self.assertTrue(isinstance(disk, objects.Disk))
      self.assertEqual(disk.dev_type, constants.DT_DRBD8)
      self.assertEqual(disk.size, disk_info[idx][constants.IDISK_SIZE])
      self.assertEqual(disk.mode, disk_info[idx][constants.IDISK_MODE])

      for child in disk.children:
        self.assertTrue(isinstance(disk, objects.Disk))
        self.assertEqual(child.dev_type, constants.DT_PLAIN)
        self.assertTrue(child.children is None)

      self.assertEqual(map(operator.attrgetter("logical_id"), disk.children),
                       exp_logical_ids[idx])

      self.assertEqual(len(disk.children), 2)
      self.assertEqual(disk.children[0].size, disk.size)
      self.assertEqual(disk.children[1].size, constants.DRBD_META_SIZE)

    self._CheckIvNames(result, 0, len(disk_info))
    instance._UpdateIvNames(0, result)
    self._CheckIvNames(result, 0, len(disk_info))

    self.assertEqual(map(operator.attrgetter("logical_id"), result), [
      ("node1334.example.com", "node12272.example.com",
       constants.FIRST_DRBD_PORT, 20, 21, "ec1-secret0"),
      ("node1334.example.com", "node12272.example.com",
       constants.FIRST_DRBD_PORT + 1, 22, 23, "ec1-secret1"),
      ("node1334.example.com", "node12272.example.com",
       constants.FIRST_DRBD_PORT + 2, 24, 25, "ec1-secret2"),
      ])


class _DiskPauseTracker:
  def __init__(self):
    self.history = []

  def __call__(self, (disks, instance), pause):
    assert not (set(disks) - set(instance.disks))

    self.history.extend((i.logical_id, i.size, pause)
                        for i in disks)

    return (True, [True] * len(disks))


class _ConfigForDiskWipe:
  def __init__(self, exp_node_uuid):
    self._exp_node_uuid = exp_node_uuid

  def GetNodeName(self, node_uuid):
    assert node_uuid == self._exp_node_uuid
    return "name.of.expected.node"


class _RpcForDiskWipe:
  def __init__(self, exp_node, pause_cb, wipe_cb):
    self._exp_node = exp_node
    self._pause_cb = pause_cb
    self._wipe_cb = wipe_cb

  def call_blockdev_pause_resume_sync(self, node, disks, pause):
    assert node == self._exp_node
    return rpc.RpcResult(data=self._pause_cb(disks, pause))

  def call_blockdev_wipe(self, node, bdev, offset, size):
    assert node == self._exp_node
    return rpc.RpcResult(data=self._wipe_cb(bdev, offset, size))


class _DiskWipeProgressTracker:
  def __init__(self, start_offset):
    self._start_offset = start_offset
    self.progress = {}

  def __call__(self, (disk, _), offset, size):
    assert isinstance(offset, (long, int))
    assert isinstance(size, (long, int))

    max_chunk_size = (disk.size / 100.0 * constants.MIN_WIPE_CHUNK_PERCENT)

    assert offset >= self._start_offset
    assert (offset + size) <= disk.size

    assert size > 0
    assert size <= constants.MAX_WIPE_CHUNK
    assert size <= max_chunk_size

    assert offset == self._start_offset or disk.logical_id in self.progress

    # Keep track of progress
    cur_progress = self.progress.setdefault(disk.logical_id, self._start_offset)

    assert cur_progress == offset

    # Record progress
    self.progress[disk.logical_id] += size

    return (True, None)


class TestWipeDisks(unittest.TestCase):
  def _FailingPauseCb(self, (disks, _), pause):
    self.assertEqual(len(disks), 3)
    self.assertTrue(pause)
    # Simulate an RPC error
    return (False, "error")

  def testPauseFailure(self):
    node_name = "node1372.example.com"

    lu = _FakeLU(rpc=_RpcForDiskWipe(node_name, self._FailingPauseCb,
                                     NotImplemented),
                 cfg=_ConfigForDiskWipe(node_name))

    disks = [
      objects.Disk(dev_type=constants.DT_PLAIN),
      objects.Disk(dev_type=constants.DT_PLAIN),
      objects.Disk(dev_type=constants.DT_PLAIN),
      ]

    inst = objects.Instance(name="inst21201",
                            primary_node=node_name,
                            disk_template=constants.DT_PLAIN,
                            disks=disks)

    self.assertRaises(errors.OpExecError, instance.WipeDisks, lu, inst)

  def _FailingWipeCb(self, (disk, _), offset, size):
    # This should only ever be called for the first disk
    self.assertEqual(disk.logical_id, "disk0")
    return (False, None)

  def testFailingWipe(self):
    node_uuid = "node13445-uuid"
    pt = _DiskPauseTracker()

    lu = _FakeLU(rpc=_RpcForDiskWipe(node_uuid, pt, self._FailingWipeCb),
                 cfg=_ConfigForDiskWipe(node_uuid))

    disks = [
      objects.Disk(dev_type=constants.DT_PLAIN, logical_id="disk0",
                   size=100 * 1024),
      objects.Disk(dev_type=constants.DT_PLAIN, logical_id="disk1",
                   size=500 * 1024),
      objects.Disk(dev_type=constants.DT_PLAIN, logical_id="disk2", size=256),
      ]

    inst = objects.Instance(name="inst562",
                            primary_node=node_uuid,
                            disk_template=constants.DT_PLAIN,
                            disks=disks)

    try:
      instance.WipeDisks(lu, inst)
    except errors.OpExecError, err:
      self.assertTrue(str(err), "Could not wipe disk 0 at offset 0 ")
    else:
      self.fail("Did not raise exception")

    # Check if all disks were paused and resumed
    self.assertEqual(pt.history, [
      ("disk0", 100 * 1024, True),
      ("disk1", 500 * 1024, True),
      ("disk2", 256, True),
      ("disk0", 100 * 1024, False),
      ("disk1", 500 * 1024, False),
      ("disk2", 256, False),
      ])

  def _PrepareWipeTest(self, start_offset, disks):
    node_name = "node-with-offset%s.example.com" % start_offset
    pauset = _DiskPauseTracker()
    progresst = _DiskWipeProgressTracker(start_offset)

    lu = _FakeLU(rpc=_RpcForDiskWipe(node_name, pauset, progresst),
                 cfg=_ConfigForDiskWipe(node_name))

    instance = objects.Instance(name="inst3560",
                                primary_node=node_name,
                                disk_template=constants.DT_PLAIN,
                                disks=disks)

    return (lu, instance, pauset, progresst)

  def testNormalWipe(self):
    disks = [
      objects.Disk(dev_type=constants.DT_PLAIN, logical_id="disk0", size=1024),
      objects.Disk(dev_type=constants.DT_PLAIN, logical_id="disk1",
                   size=500 * 1024),
      objects.Disk(dev_type=constants.DT_PLAIN, logical_id="disk2", size=128),
      objects.Disk(dev_type=constants.DT_PLAIN, logical_id="disk3",
                   size=constants.MAX_WIPE_CHUNK),
      ]

    (lu, inst, pauset, progresst) = self._PrepareWipeTest(0, disks)

    instance.WipeDisks(lu, inst)

    self.assertEqual(pauset.history, [
      ("disk0", 1024, True),
      ("disk1", 500 * 1024, True),
      ("disk2", 128, True),
      ("disk3", constants.MAX_WIPE_CHUNK, True),
      ("disk0", 1024, False),
      ("disk1", 500 * 1024, False),
      ("disk2", 128, False),
      ("disk3", constants.MAX_WIPE_CHUNK, False),
      ])

    # Ensure the complete disk has been wiped
    self.assertEqual(progresst.progress,
                     dict((i.logical_id, i.size) for i in disks))

  def testWipeWithStartOffset(self):
    for start_offset in [0, 280, 8895, 1563204]:
      disks = [
        objects.Disk(dev_type=constants.DT_PLAIN, logical_id="disk0",
                     size=128),
        objects.Disk(dev_type=constants.DT_PLAIN, logical_id="disk1",
                     size=start_offset + (100 * 1024)),
        ]

      (lu, inst, pauset, progresst) = \
        self._PrepareWipeTest(start_offset, disks)

      # Test start offset with only one disk
      instance.WipeDisks(lu, inst,
                         disks=[(1, disks[1], start_offset)])

      # Only the second disk may have been paused and wiped
      self.assertEqual(pauset.history, [
        ("disk1", start_offset + (100 * 1024), True),
        ("disk1", start_offset + (100 * 1024), False),
        ])
      self.assertEqual(progresst.progress, {
        "disk1": disks[1].size,
        })


class TestCheckOpportunisticLocking(unittest.TestCase):
  class OpTest(opcodes.OpCode):
    OP_PARAMS = [
      ("opportunistic_locking", False, ht.TBool, None),
      ("iallocator", None, ht.TMaybe(ht.TNonEmptyString), "")
      ]

  @classmethod
  def _MakeOp(cls, **kwargs):
    op = cls.OpTest(**kwargs)
    op.Validate(True)
    return op

  def testMissingAttributes(self):
    self.assertRaises(AttributeError, instance._CheckOpportunisticLocking,
                      object())

  def testDefaults(self):
    op = self._MakeOp()
    instance._CheckOpportunisticLocking(op)

  def test(self):
    for iallocator in [None, "something", "other"]:
      for opplock in [False, True]:
        op = self._MakeOp(iallocator=iallocator,
                          opportunistic_locking=opplock)
        if opplock and not iallocator:
          self.assertRaises(errors.OpPrereqError,
                            instance._CheckOpportunisticLocking, op)
        else:
          instance._CheckOpportunisticLocking(op)


class TestLUInstanceRemove(CmdlibTestCase):
  def testRemoveMissingInstance(self):
    op = opcodes.OpInstanceRemove(instance_name="missing.inst")
    self.ExecOpCodeExpectOpPrereqError(op, "Instance 'missing.inst' not known")

  def testRemoveInst(self):
    inst = self.cfg.AddNewInstance(disks=[])
    op = opcodes.OpInstanceRemove(instance_name=inst.name)
    self.ExecOpCode(op)


class TestLUInstanceMove(CmdlibTestCase):
  def setUp(self):
    super(TestLUInstanceMove, self).setUp()

    self.node = self.cfg.AddNewNode()

    self.rpc.call_blockdev_assemble.return_value = \
      self.RpcResultsBuilder() \
        .CreateSuccessfulNodeResult(self.node, ("/dev/mocked_path",
                                    "/var/run/ganeti/instance-disks/mocked_d"))
    self.rpc.call_blockdev_remove.return_value = \
      self.RpcResultsBuilder() \
        .CreateSuccessfulNodeResult(self.master, "")

    def ImportStart(node_uuid, opt, inst, component, args):
      return self.RpcResultsBuilder() \
               .CreateSuccessfulNodeResult(node_uuid,
                                           "deamon_on_%s" % node_uuid)
    self.rpc.call_import_start.side_effect = ImportStart

    def ImpExpStatus(node_uuid, name):
      return self.RpcResultsBuilder() \
               .CreateSuccessfulNodeResult(node_uuid,
                                           [objects.ImportExportStatus(
                                             exit_status=0
                                           )])
    self.rpc.call_impexp_status.side_effect = ImpExpStatus

    def ImpExpCleanup(node_uuid, name):
      return self.RpcResultsBuilder() \
               .CreateSuccessfulNodeResult(node_uuid)
    self.rpc.call_impexp_cleanup.side_effect = ImpExpCleanup

  def testMissingInstance(self):
    op = opcodes.OpInstanceMove(instance_name="missing.inst",
                                target_node=self.node.name)
    self.ExecOpCodeExpectOpPrereqError(op, "Instance 'missing.inst' not known")

  def testUncopyableDiskTemplate(self):
    inst = self.cfg.AddNewInstance(disk_template=constants.DT_SHARED_FILE)
    op = opcodes.OpInstanceMove(instance_name=inst.name,
                                target_node=self.node.name)
    self.ExecOpCodeExpectOpPrereqError(
      op, "Disk template sharedfile not suitable for copying")

  def testAlreadyOnTargetNode(self):
    inst = self.cfg.AddNewInstance()
    op = opcodes.OpInstanceMove(instance_name=inst.name,
                                target_node=self.master.name)
    self.ExecOpCodeExpectOpPrereqError(
      op, "Instance .* is already on the node .*")

  def testMoveStoppedInstance(self):
    inst = self.cfg.AddNewInstance()
    op = opcodes.OpInstanceMove(instance_name=inst.name,
                                target_node=self.node.name)
    self.ExecOpCode(op)

  def testMoveRunningInstance(self):
    self.rpc.call_node_info.return_value = \
      self.RpcResultsBuilder() \
        .AddSuccessfulNode(self.node,
                           (NotImplemented, NotImplemented,
                            ({"memory_free": 10000}, ))) \
        .Build()
    self.rpc.call_instance_start.return_value = \
      self.RpcResultsBuilder() \
        .CreateSuccessfulNodeResult(self.node, "")

    inst = self.cfg.AddNewInstance(admin_state=constants.ADMINST_UP)
    op = opcodes.OpInstanceMove(instance_name=inst.name,
                                target_node=self.node.name)
    self.ExecOpCode(op)

  def testMoveFailingStartInstance(self):
    self.rpc.call_node_info.return_value = \
      self.RpcResultsBuilder() \
        .AddSuccessfulNode(self.node,
                           (NotImplemented, NotImplemented,
                            ({"memory_free": 10000}, ))) \
        .Build()
    self.rpc.call_instance_start.return_value = \
      self.RpcResultsBuilder() \
        .CreateFailedNodeResult(self.node)

    inst = self.cfg.AddNewInstance(admin_state=constants.ADMINST_UP)
    op = opcodes.OpInstanceMove(instance_name=inst.name,
                                target_node=self.node.name)
    self.ExecOpCodeExpectOpExecError(
      op, "Could not start instance .* on node .*")

  def testMoveFailingImpExpDaemonExitCode(self):
    inst = self.cfg.AddNewInstance()
    self.rpc.call_impexp_status.side_effect = None
    self.rpc.call_impexp_status.return_value = \
      self.RpcResultsBuilder() \
        .CreateSuccessfulNodeResult(self.node,
                                    [objects.ImportExportStatus(
                                      exit_status=1,
                                      recent_output=["mock output"]
                                    )])
    op = opcodes.OpInstanceMove(instance_name=inst.name,
                                target_node=self.node.name)
    self.ExecOpCodeExpectOpExecError(op, "Errors during disk copy")

  def testMoveFailingStartImpExpDaemon(self):
    inst = self.cfg.AddNewInstance()
    self.rpc.call_import_start.side_effect = None
    self.rpc.call_import_start.return_value = \
      self.RpcResultsBuilder() \
        .CreateFailedNodeResult(self.node)
    op = opcodes.OpInstanceMove(instance_name=inst.name,
                                target_node=self.node.name)
    self.ExecOpCodeExpectOpExecError(op, "Errors during disk copy")


class TestLUInstanceRename(CmdlibTestCase):
  def setUp(self):
    super(TestLUInstanceRename, self).setUp()

    self.inst = self.cfg.AddNewInstance()

    self.op = opcodes.OpInstanceRename(instance_name=self.inst.name,
                                       new_name="new_name.example.com")

  def testIpCheckWithoutNameCheck(self):
    op = self.CopyOpCode(self.op,
                         ip_check=True,
                         name_check=False)
    self.ExecOpCodeExpectOpPrereqError(
      op, "IP address check requires a name check")

  def testIpAlreadyInUse(self):
    self.netutils_mod.TcpPing.return_value = True
    op = self.CopyOpCode(self.op)
    self.ExecOpCodeExpectOpPrereqError(
      op, "IP .* of instance .* already in use")

  def testExistingInstanceName(self):
    self.cfg.AddNewInstance(name="new_name.example.com")
    op = self.CopyOpCode(self.op)
    self.ExecOpCodeExpectOpPrereqError(
      op, "Instance .* is already in the cluster")

  def testFileInstance(self):
    self.rpc.call_blockdev_assemble.return_value = \
      self.RpcResultsBuilder() \
        .CreateSuccessfulNodeResult(self.master, (None, None))
    self.rpc.call_blockdev_shutdown.return_value = \
      self.RpcResultsBuilder() \
        .CreateSuccessfulNodeResult(self.master, (None, None))

    inst = self.cfg.AddNewInstance(disk_template=constants.DT_FILE)
    op = self.CopyOpCode(self.op,
                         instance_name=inst.name)
    self.ExecOpCode(op)


class TestLUInstanceMultiAlloc(CmdlibTestCase):
  def setUp(self):
    super(TestLUInstanceMultiAlloc, self).setUp()

    self.inst_op = opcodes.OpInstanceCreate(instance_name="inst.example.com",
                                            disk_template=constants.DT_DRBD8,
                                            disks=[],
                                            nics=[],
                                            os_type="mock_os",
                                            hypervisor=constants.HT_XEN_HVM,
                                            mode=constants.INSTANCE_CREATE)

  def testInstanceWithIAllocator(self):
    inst = self.CopyOpCode(self.inst_op,
                           iallocator="mock")
    op = opcodes.OpInstanceMultiAlloc(instances=[inst])
    self.ExecOpCodeExpectOpPrereqError(
      op, "iallocator are not allowed to be set on instance objects")

  def testOnlySomeNodesGiven(self):
    inst1 = self.CopyOpCode(self.inst_op,
                            pnode=self.master.name)
    inst2 = self.CopyOpCode(self.inst_op)
    op = opcodes.OpInstanceMultiAlloc(instances=[inst1, inst2])
    self.ExecOpCodeExpectOpPrereqError(
      op, "There are instance objects providing pnode/snode while others"
          " do not")

  def testMissingIAllocator(self):
    self.cluster.default_iallocator = None
    inst = self.CopyOpCode(self.inst_op)
    op = opcodes.OpInstanceMultiAlloc(instances=[inst])
    self.ExecOpCodeExpectOpPrereqError(
      op, "No iallocator or nodes on the instances given and no cluster-wide"
          " default iallocator found")

  def testDuplicateInstanceNames(self):
    inst1 = self.CopyOpCode(self.inst_op)
    inst2 = self.CopyOpCode(self.inst_op)
    op = opcodes.OpInstanceMultiAlloc(instances=[inst1, inst2])
    self.ExecOpCodeExpectOpPrereqError(
      op, "There are duplicate instance names")

  def testWithGivenNodes(self):
    snode = self.cfg.AddNewNode()
    inst = self.CopyOpCode(self.inst_op,
                           pnode=self.master.name,
                           snode=snode.name)
    op = opcodes.OpInstanceMultiAlloc(instances=[inst])
    self.ExecOpCode(op)

  def testDryRun(self):
    snode = self.cfg.AddNewNode()
    inst = self.CopyOpCode(self.inst_op,
                           pnode=self.master.name,
                           snode=snode.name)
    op = opcodes.OpInstanceMultiAlloc(instances=[inst],
                                      dry_run=True)
    self.ExecOpCode(op)

  def testWithIAllocator(self):
    snode = self.cfg.AddNewNode()
    self.iallocator_cls.return_value.result = \
      ([("inst.example.com", [self.master.name, snode.name])], [])

    inst = self.CopyOpCode(self.inst_op)
    op = opcodes.OpInstanceMultiAlloc(instances=[inst],
                                      iallocator="mock_ialloc")
    self.ExecOpCode(op)

  def testWithIAllocatorOpportunisticLocking(self):
    snode = self.cfg.AddNewNode()
    self.iallocator_cls.return_value.result = \
      ([("inst.example.com", [self.master.name, snode.name])], [])

    inst = self.CopyOpCode(self.inst_op)
    op = opcodes.OpInstanceMultiAlloc(instances=[inst],
                                      iallocator="mock_ialloc",
                                      opportunistic_locking=True)
    self.ExecOpCode(op)

  def testFailingIAllocator(self):
    self.iallocator_cls.return_value.success = False

    inst = self.CopyOpCode(self.inst_op)
    op = opcodes.OpInstanceMultiAlloc(instances=[inst],
                                      iallocator="mock_ialloc")
    self.ExecOpCodeExpectOpPrereqError(
      op, "Can't compute nodes using iallocator")


class TestLUInstanceSetParams(CmdlibTestCase):
  def setUp(self):
    super(TestLUInstanceSetParams, self).setUp()

    self.inst = self.cfg.AddNewInstance()
    self.op = opcodes.OpInstanceSetParams(instance_name=self.inst.name)

    self.running_inst = \
      self.cfg.AddNewInstance(admin_state=constants.ADMINST_UP)
    self.running_op = \
      opcodes.OpInstanceSetParams(instance_name=self.running_inst.name)

    self.snode = self.cfg.AddNewNode()

    self.mocked_storage_type = constants.ST_LVM_VG
    self.mocked_storage_free = 10000
    self.mocked_master_cpu_total = 16
    self.mocked_master_memory_free = 2048
    self.mocked_snode_cpu_total = 16
    self.mocked_snode_memory_free = 512

    self.mocked_running_inst_memory = 1024
    self.mocked_running_inst_vcpus = 8
    self.mocked_running_inst_state = "running"
    self.mocked_running_inst_time = 10938474

    bootid = "mock_bootid"
    storage_info = [
      {
        "type": self.mocked_storage_type,
        "storage_free": self.mocked_storage_free
      }
    ]
    hv_info_master = {
      "cpu_total": self.mocked_master_cpu_total,
      "memory_free": self.mocked_master_memory_free
    }
    hv_info_snode = {
      "cpu_total": self.mocked_snode_cpu_total,
      "memory_free": self.mocked_snode_memory_free
    }

    self.rpc.call_node_info.return_value = \
      self.RpcResultsBuilder() \
        .AddSuccessfulNode(self.master,
                           (bootid, storage_info, (hv_info_master, ))) \
        .AddSuccessfulNode(self.snode,
                           (bootid, storage_info, (hv_info_snode, ))) \
        .Build()

    def _InstanceInfo(_, instance, __, ___):
      if instance == self.inst.name:
        return self.RpcResultsBuilder() \
          .CreateSuccessfulNodeResult(self.master, None)
      elif instance == self.running_inst.name:
        return self.RpcResultsBuilder() \
          .CreateSuccessfulNodeResult(
            self.master, {
              "memory": self.mocked_running_inst_memory,
              "vcpus": self.mocked_running_inst_vcpus,
              "state": self.mocked_running_inst_state,
              "time": self.mocked_running_inst_time
            })
      else:
        raise AssertionError()
    self.rpc.call_instance_info.side_effect = _InstanceInfo

    self.rpc.call_bridges_exist.return_value = \
      self.RpcResultsBuilder() \
        .CreateSuccessfulNodeResult(self.master, True)

    self.rpc.call_blockdev_getmirrorstatus.side_effect = \
      lambda node, _: self.RpcResultsBuilder() \
                        .CreateSuccessfulNodeResult(node, [])

    self.rpc.call_blockdev_shutdown.side_effect = \
      lambda node, _: self.RpcResultsBuilder() \
                        .CreateSuccessfulNodeResult(node, [])

  def testNoChanges(self):
    op = self.CopyOpCode(self.op)
    self.ExecOpCodeExpectOpPrereqError(op, "No changes submitted")

  def testGlobalHvparams(self):
    op = self.CopyOpCode(self.op,
                         hvparams={constants.HV_MIGRATION_PORT: 1234})
    self.ExecOpCodeExpectOpPrereqError(
      op, "hypervisor parameters are global and cannot be customized")

  def testHvparams(self):
    op = self.CopyOpCode(self.op,
                         hvparams={constants.HV_BOOT_ORDER: "cd"})
    self.ExecOpCode(op)

  def testDisksAndDiskTemplate(self):
    op = self.CopyOpCode(self.op,
                         disk_template=constants.DT_PLAIN,
                         disks=[[constants.DDM_ADD, -1, {}]])
    self.ExecOpCodeExpectOpPrereqError(
      op, "Disk template conversion and other disk changes not supported at"
          " the same time")

  def testDiskTemplateToMirroredNoRemoteNode(self):
    op = self.CopyOpCode(self.op,
                         disk_template=constants.DT_DRBD8)
    self.ExecOpCodeExpectOpPrereqError(
      op, "Changing the disk template to a mirrored one requires specifying"
          " a secondary node")

  def testPrimaryNodeToOldPrimaryNode(self):
    op = self.CopyOpCode(self.op,
                         pnode=self.master.name)
    self.ExecOpCode(op)

  def testPrimaryNodeChange(self):
    node = self.cfg.AddNewNode()
    op = self.CopyOpCode(self.op,
                         pnode=node.name)
    self.ExecOpCode(op)

  def testPrimaryNodeChangeRunningInstance(self):
    node = self.cfg.AddNewNode()
    op = self.CopyOpCode(self.running_op,
                         pnode=node.name)
    self.ExecOpCodeExpectOpPrereqError(op, "Instance is still running")

  def testOsChange(self):
    os = self.cfg.CreateOs(supported_variants=[])
    self.rpc.call_os_get.return_value = \
      self.RpcResultsBuilder() \
        .CreateSuccessfulNodeResult(self.master, os)
    op = self.CopyOpCode(self.op,
                         os_name=os.name)
    self.ExecOpCode(op)

  def testVCpuChange(self):
    op = self.CopyOpCode(self.op,
                         beparams={
                           constants.BE_VCPUS: 4
                         })
    self.ExecOpCode(op)

  def testWrongCpuMask(self):
    op = self.CopyOpCode(self.op,
                         beparams={
                           constants.BE_VCPUS: 4
                         },
                         hvparams={
                           constants.HV_CPU_MASK: "1,2:3,4"
                         })
    self.ExecOpCodeExpectOpPrereqError(
      op, "Number of vCPUs .* does not match the CPU mask .*")

  def testCorrectCpuMask(self):
    op = self.CopyOpCode(self.op,
                         beparams={
                           constants.BE_VCPUS: 4
                         },
                         hvparams={
                           constants.HV_CPU_MASK: "1,2:3,4:all:1,4"
                         })
    self.ExecOpCode(op)

  def testOsParams(self):
    op = self.CopyOpCode(self.op,
                         osparams={
                           self.os.supported_parameters[0]: "test_param_val"
                         })
    self.ExecOpCode(op)

  def testIncreaseMemoryTooMuch(self):
    op = self.CopyOpCode(self.running_op,
                         beparams={
                           constants.BE_MAXMEM:
                             self.mocked_master_memory_free * 2
                         })
    self.ExecOpCodeExpectOpPrereqError(
      op, "This change will prevent the instance from starting")

  def testIncreaseMemory(self):
    op = self.CopyOpCode(self.running_op,
                         beparams={
                           constants.BE_MAXMEM: self.mocked_master_memory_free
                         })
    self.ExecOpCode(op)

  def testIncreaseMemoryTooMuchForSecondary(self):
    inst = self.cfg.AddNewInstance(admin_state=constants.ADMINST_UP,
                                   disk_template=constants.DT_DRBD8,
                                   secondary_node=self.snode)
    self.rpc.call_instance_info.side_effect = [
      self.RpcResultsBuilder()
        .CreateSuccessfulNodeResult(self.master,
                                    {
                                      "memory":
                                        self.mocked_snode_memory_free * 2,
                                      "vcpus": self.mocked_running_inst_vcpus,
                                      "state": self.mocked_running_inst_state,
                                      "time": self.mocked_running_inst_time
                                    })]

    op = self.CopyOpCode(self.op,
                         instance_name=inst.name,
                         beparams={
                           constants.BE_MAXMEM:
                             self.mocked_snode_memory_free * 2,
                           constants.BE_AUTO_BALANCE: True
                         })
    self.ExecOpCodeExpectOpPrereqError(
      op, "This change will prevent the instance from failover to its"
          " secondary node")

  def testInvalidRuntimeMemory(self):
    op = self.CopyOpCode(self.running_op,
                         runtime_mem=self.mocked_master_memory_free * 2)
    self.ExecOpCodeExpectOpPrereqError(
      op, "Instance .* must have memory between .* and .* of memory")

  def testIncreaseRuntimeMemory(self):
    op = self.CopyOpCode(self.running_op,
                         runtime_mem=self.mocked_master_memory_free,
                         beparams={
                           constants.BE_MAXMEM: self.mocked_master_memory_free
                         })
    self.ExecOpCode(op)

  def testAddNicWithPoolIpNoNetwork(self):
    op = self.CopyOpCode(self.op,
                         nics=[(constants.DDM_ADD, -1,
                                {
                                  constants.INIC_IP: constants.NIC_IP_POOL
                                })])
    self.ExecOpCodeExpectOpPrereqError(
      op, "If ip=pool, parameter network cannot be none")

  def testAddNicWithPoolIp(self):
    net = self.cfg.AddNewNetwork()
    self.cfg.ConnectNetworkToGroup(net, self.group)
    op = self.CopyOpCode(self.op,
                         nics=[(constants.DDM_ADD, -1,
                                {
                                  constants.INIC_IP: constants.NIC_IP_POOL,
                                  constants.INIC_NETWORK: net.name
                                })])
    self.ExecOpCode(op)

  def testAddNicWithInvalidIp(self):
    op = self.CopyOpCode(self.op,
                         nics=[(constants.DDM_ADD, -1,
                                {
                                  constants.INIC_IP: "invalid"
                                })])
    self.ExecOpCodeExpectOpPrereqError(
      op, "Invalid IP address")

  def testAddNic(self):
    op = self.CopyOpCode(self.op,
                         nics=[(constants.DDM_ADD, -1, {})])
    self.ExecOpCode(op)

  def testNoHotplugSupport(self):
    op = self.CopyOpCode(self.op,
                         nics=[(constants.DDM_ADD, -1, {})],
                         hotplug=True)
    self.rpc.call_hotplug_supported.return_value = \
      self.RpcResultsBuilder() \
        .CreateFailedNodeResult(self.master)
    self.ExecOpCodeExpectOpPrereqError(op, "Hotplug is not possible")
    self.assertTrue(self.rpc.call_hotplug_supported.called)

  def testHotplugIfPossible(self):
    op = self.CopyOpCode(self.op,
                         nics=[(constants.DDM_ADD, -1, {})],
                         hotplug_if_possible=True)
    self.rpc.call_hotplug_supported.return_value = \
      self.RpcResultsBuilder() \
        .CreateFailedNodeResult(self.master)
    self.ExecOpCode(op)
    self.assertTrue(self.rpc.call_hotplug_supported.called)
    self.assertFalse(self.rpc.call_hotplug_device.called)

  def testHotAddNic(self):
    op = self.CopyOpCode(self.op,
                         nics=[(constants.DDM_ADD, -1, {})],
                         hotplug=True)
    self.rpc.call_hotplug_supported.return_value = \
      self.RpcResultsBuilder() \
        .CreateSuccessfulNodeResult(self.master)
    self.ExecOpCode(op)
    self.assertTrue(self.rpc.call_hotplug_supported.called)
    self.assertTrue(self.rpc.call_hotplug_device.called)

  def testAddNicWithIp(self):
    op = self.CopyOpCode(self.op,
                         nics=[(constants.DDM_ADD, -1,
                                {
                                  constants.INIC_IP: "2.3.1.4"
                                })])
    self.ExecOpCode(op)

  def testModifyNicRoutedWithoutIp(self):
    op = self.CopyOpCode(self.op,
                         nics=[(constants.DDM_MODIFY, 0,
                                {
                                  constants.INIC_MODE: constants.NIC_MODE_ROUTED
                                })])
    self.ExecOpCodeExpectOpPrereqError(
      op, "Cannot set the NIC IP address to None on a routed NIC")

  def testModifyNicSetMac(self):
    op = self.CopyOpCode(self.op,
                         nics=[(constants.DDM_MODIFY, 0,
                                {
                                  constants.INIC_MAC: "0a:12:95:15:bf:75"
                                })])
    self.ExecOpCode(op)

  def testModifyNicWithPoolIpNoNetwork(self):
    op = self.CopyOpCode(self.op,
                         nics=[(constants.DDM_MODIFY, -1,
                                {
                                  constants.INIC_IP: constants.NIC_IP_POOL
                                })])
    self.ExecOpCodeExpectOpPrereqError(
      op, "ip=pool, but no network found")

  def testModifyNicSetNet(self):
    old_net = self.cfg.AddNewNetwork()
    self.cfg.ConnectNetworkToGroup(old_net, self.group)
    inst = self.cfg.AddNewInstance(nics=[
      self.cfg.CreateNic(network=old_net,
                         ip="198.51.100.2")])

    new_net = self.cfg.AddNewNetwork(mac_prefix="be")
    self.cfg.ConnectNetworkToGroup(new_net, self.group)
    op = self.CopyOpCode(self.op,
                         instance_name=inst.name,
                         nics=[(constants.DDM_MODIFY, 0,
                                {
                                  constants.INIC_NETWORK: new_net.name
                                })])
    self.ExecOpCode(op)

  def testModifyNicSetLinkWhileConnected(self):
    old_net = self.cfg.AddNewNetwork()
    self.cfg.ConnectNetworkToGroup(old_net, self.group)
    inst = self.cfg.AddNewInstance(nics=[
      self.cfg.CreateNic(network=old_net)])

    op = self.CopyOpCode(self.op,
                         instance_name=inst.name,
                         nics=[(constants.DDM_MODIFY, 0,
                                {
                                  constants.INIC_LINK: "mock_link"
                                })])
    self.ExecOpCodeExpectOpPrereqError(
      op, "Not allowed to change link or mode of a NIC that is connected"
          " to a network")

  def testModifyNicSetNetAndIp(self):
    net = self.cfg.AddNewNetwork(mac_prefix="be", network="123.123.123.0/24")
    self.cfg.ConnectNetworkToGroup(net, self.group)
    op = self.CopyOpCode(self.op,
                         nics=[(constants.DDM_MODIFY, 0,
                                {
                                  constants.INIC_NETWORK: net.name,
                                  constants.INIC_IP: "123.123.123.1"
                                })])
    self.ExecOpCode(op)

  def testModifyNic(self):
    op = self.CopyOpCode(self.op,
                         nics=[(constants.DDM_MODIFY, 0, {})])
    self.ExecOpCode(op)

  def testHotModifyNic(self):
    op = self.CopyOpCode(self.op,
                         nics=[(constants.DDM_MODIFY, 0, {})],
                         hotplug=True)
    self.rpc.call_hotplug_supported.return_value = \
      self.RpcResultsBuilder() \
        .CreateSuccessfulNodeResult(self.master)
    self.ExecOpCode(op)
    self.assertTrue(self.rpc.call_hotplug_supported.called)
    self.assertTrue(self.rpc.call_hotplug_device.called)

  def testRemoveLastNic(self):
    op = self.CopyOpCode(self.op,
                         nics=[(constants.DDM_REMOVE, 0, {})])
    self.ExecOpCodeExpectOpPrereqError(
      op, "violates policy")

  def testRemoveNic(self):
    inst = self.cfg.AddNewInstance(nics=[self.cfg.CreateNic(),
                                         self.cfg.CreateNic()])
    op = self.CopyOpCode(self.op,
                         instance_name=inst.name,
                         nics=[(constants.DDM_REMOVE, 0, {})])
    self.ExecOpCode(op)

  def testHotRemoveNic(self):
    inst = self.cfg.AddNewInstance(nics=[self.cfg.CreateNic(),
                                         self.cfg.CreateNic()])
    op = self.CopyOpCode(self.op,
                         instance_name=inst.name,
                         nics=[(constants.DDM_REMOVE, 0, {})],
                         hotplug=True)
    self.rpc.call_hotplug_supported.return_value = \
      self.RpcResultsBuilder() \
        .CreateSuccessfulNodeResult(self.master)
    self.ExecOpCode(op)
    self.assertTrue(self.rpc.call_hotplug_supported.called)
    self.assertTrue(self.rpc.call_hotplug_device.called)

  def testSetOffline(self):
    op = self.CopyOpCode(self.op,
                         offline=True)
    self.ExecOpCode(op)

  def testUnsetOffline(self):
    op = self.CopyOpCode(self.op,
                         offline=False)
    self.ExecOpCode(op)

  def testAddDiskInvalidMode(self):
    op = self.CopyOpCode(self.op,
                         disks=[[constants.DDM_ADD, -1,
                                 {
                                   constants.IDISK_MODE: "invalid"
                                 }]])
    self.ExecOpCodeExpectOpPrereqError(
      op, "Invalid disk access mode 'invalid'")

  def testAddDiskMissingSize(self):
    op = self.CopyOpCode(self.op,
                         disks=[[constants.DDM_ADD, -1, {}]])
    self.ExecOpCodeExpectOpPrereqError(
      op, "Required disk parameter 'size' missing")

  def testAddDiskInvalidSize(self):
    op = self.CopyOpCode(self.op,
                         disks=[[constants.DDM_ADD, -1,
                                 {
                                   constants.IDISK_SIZE: "invalid"
                                 }]])
    self.ExecOpCodeExpectException(
      op, errors.TypeEnforcementError, "is not a valid size")

  def testAddDiskRunningInstanceNoWaitForSync(self):
    op = self.CopyOpCode(self.running_op,
                         disks=[[constants.DDM_ADD, -1,
                                 {
                                   constants.IDISK_SIZE: 1024
                                 }]],
                         wait_for_sync=False)
    self.ExecOpCodeExpectOpPrereqError(
      op, "Can't add a disk to an instance with activated disks"
          " and --no-wait-for-sync given.")

  def testAddDiskDownInstance(self):
    op = self.CopyOpCode(self.op,
                         disks=[[constants.DDM_ADD, -1,
                                 {
                                   constants.IDISK_SIZE: 1024
                                 }]])
    self.ExecOpCode(op)

    self.assertTrue(self.rpc.call_blockdev_shutdown.called)

  def testAddDiskRunningInstance(self):
    op = self.CopyOpCode(self.running_op,
                         disks=[[constants.DDM_ADD, -1,
                                 {
                                   constants.IDISK_SIZE: 1024
                                 }]])
    self.ExecOpCode(op)

    self.assertFalse(self.rpc.call_blockdev_shutdown.called)

  def testAddDiskNoneName(self):
    op = self.CopyOpCode(self.op,
                         disks=[[constants.DDM_ADD, -1,
                                 {
                                   constants.IDISK_SIZE: 1024,
                                   constants.IDISK_NAME: constants.VALUE_NONE
                                 }]])
    self.ExecOpCode(op)

  def testHotAddDisk(self):
    self.rpc.call_blockdev_assemble.return_value = \
      self.RpcResultsBuilder() \
        .CreateSuccessfulNodeResult(self.master, ("/dev/mocked_path",
                                    "/var/run/ganeti/instance-disks/mocked_d"))
    op = self.CopyOpCode(self.op,
                         disks=[[constants.DDM_ADD, -1,
                                 {
                                   constants.IDISK_SIZE: 1024,
                                 }]],
                         hotplug=True)
    self.rpc.call_hotplug_supported.return_value = \
      self.RpcResultsBuilder() \
        .CreateSuccessfulNodeResult(self.master)
    self.ExecOpCode(op)
    self.assertTrue(self.rpc.call_hotplug_supported.called)
    self.assertTrue(self.rpc.call_blockdev_create.called)
    self.assertTrue(self.rpc.call_blockdev_assemble.called)
    self.assertTrue(self.rpc.call_hotplug_device.called)

  def testHotRemoveDisk(self):
    inst = self.cfg.AddNewInstance(disks=[self.cfg.CreateDisk(),
                                          self.cfg.CreateDisk()])
    op = self.CopyOpCode(self.op,
                         instance_name=inst.name,
                         disks=[[constants.DDM_REMOVE, -1,
                                 {}]],
                         hotplug=True)
    self.rpc.call_hotplug_supported.return_value = \
      self.RpcResultsBuilder() \
        .CreateSuccessfulNodeResult(self.master)
    self.ExecOpCode(op)
    self.assertTrue(self.rpc.call_hotplug_supported.called)
    self.assertTrue(self.rpc.call_hotplug_device.called)
    self.assertTrue(self.rpc.call_blockdev_shutdown.called)
    self.assertTrue(self.rpc.call_blockdev_remove.called)

  def testModifyDiskWithSize(self):
    op = self.CopyOpCode(self.op,
                         disks=[[constants.DDM_MODIFY, 0,
                                 {
                                   constants.IDISK_SIZE: 1024
                                 }]])
    self.ExecOpCodeExpectOpPrereqError(
      op, "Disk size change not possible, use grow-disk")

  def testModifyDiskWithRandomParams(self):
    op = self.CopyOpCode(self.op,
                         disks=[[constants.DDM_MODIFY, 0,
                                 {
                                   constants.IDISK_METAVG: "new_meta_vg",
                                   constants.IDISK_MODE: "invalid",
                                   constants.IDISK_NAME: "new_name"
                                 }]])
    self.ExecOpCodeExpectException(op, errors.TypeEnforcementError,
                                   "Unknown parameter 'metavg'")

  def testModifyDiskUnsetName(self):
    op = self.CopyOpCode(self.op,
                         disks=[[constants.DDM_MODIFY, 0,
                                  {
                                    constants.IDISK_NAME: constants.VALUE_NONE
                                  }]])
    self.ExecOpCode(op)

  def testSetOldDiskTemplate(self):
    op = self.CopyOpCode(self.op,
                         disk_template=self.inst.disk_template)
    self.ExecOpCodeExpectOpPrereqError(
      op, "Instance already has disk template")

  def testSetDisabledDiskTemplate(self):
    self.cfg.SetEnabledDiskTemplates([self.inst.disk_template])
    op = self.CopyOpCode(self.op,
                         disk_template=constants.DT_EXT)
    self.ExecOpCodeExpectOpPrereqError(
      op, "Disk template .* is not enabled for this cluster")

  def testInvalidDiskTemplateConversion(self):
    op = self.CopyOpCode(self.op,
                         disk_template=constants.DT_EXT)
    self.ExecOpCodeExpectOpPrereqError(
      op, "Unsupported disk template conversion from .* to .*")

  def testConvertToDRBDWithSecondarySameAsPrimary(self):
    op = self.CopyOpCode(self.op,
                         disk_template=constants.DT_DRBD8,
                         remote_node=self.master.name)
    self.ExecOpCodeExpectOpPrereqError(
      op, "Given new secondary node .* is the same as the primary node"
          " of the instance")

  def testConvertPlainToDRBD(self):
    self.rpc.call_blockdev_shutdown.return_value = \
      self.RpcResultsBuilder() \
        .CreateSuccessfulNodeResult(self.master, True)
    self.rpc.call_blockdev_getmirrorstatus.return_value = \
      self.RpcResultsBuilder() \
        .CreateSuccessfulNodeResult(self.master, [objects.BlockDevStatus()])

    op = self.CopyOpCode(self.op,
                         disk_template=constants.DT_DRBD8,
                         remote_node=self.snode.name)
    self.ExecOpCode(op)

  def testConvertDRBDToPlain(self):
    self.inst.disks = [self.cfg.CreateDisk(dev_type=constants.DT_DRBD8,
                                           primary_node=self.master,
                                           secondary_node=self.snode)]
    self.inst.disk_template = constants.DT_DRBD8
    self.rpc.call_blockdev_shutdown.return_value = \
      self.RpcResultsBuilder() \
        .CreateSuccessfulNodeResult(self.master, True)
    self.rpc.call_blockdev_remove.return_value = \
      self.RpcResultsBuilder() \
        .CreateSuccessfulNodeResult(self.master)
    self.rpc.call_blockdev_getmirrorstatus.return_value = \
      self.RpcResultsBuilder() \
        .CreateSuccessfulNodeResult(self.master, [objects.BlockDevStatus()])

    op = self.CopyOpCode(self.op,
                         disk_template=constants.DT_PLAIN)
    self.ExecOpCode(op)


class TestLUInstanceChangeGroup(CmdlibTestCase):
  def setUp(self):
    super(TestLUInstanceChangeGroup, self).setUp()

    self.group2 = self.cfg.AddNewNodeGroup()
    self.node2 = self.cfg.AddNewNode(group=self.group2)
    self.inst = self.cfg.AddNewInstance()
    self.op = opcodes.OpInstanceChangeGroup(instance_name=self.inst.name)

  def testTargetGroupIsInstanceGroup(self):
    op = self.CopyOpCode(self.op,
                         target_groups=[self.group.name])
    self.ExecOpCodeExpectOpPrereqError(
      op, "Can't use group\(s\) .* as targets, they are used by the"
          " instance .*")

  def testNoTargetGroups(self):
    inst = self.cfg.AddNewInstance(disk_template=constants.DT_DRBD8,
                                   primary_node=self.master,
                                   secondary_node=self.node2)
    op = self.CopyOpCode(self.op,
                         instance_name=inst.name)
    self.ExecOpCodeExpectOpPrereqError(
      op, "There are no possible target groups")

  def testFailingIAllocator(self):
    self.iallocator_cls.return_value.success = False
    op = self.CopyOpCode(self.op)

    self.ExecOpCodeExpectOpPrereqError(
      op, "Can't compute solution for changing group of instance .*"
          " using iallocator .*")

  def testChangeGroup(self):
    self.iallocator_cls.return_value.success = True
    self.iallocator_cls.return_value.result = ([], [], [])
    op = self.CopyOpCode(self.op)

    self.ExecOpCode(op)


if __name__ == "__main__":
  testutils.GanetiTestProgram()<|MERGE_RESOLUTION|>--- conflicted
+++ resolved
@@ -1107,28 +1107,21 @@
         disk_template, disk_info, 2, disk_template,
         file_storage_dir="/tmp", file_driver=constants.FD_BLKTAP)
 
-<<<<<<< HEAD
       if disk_template == constants.DT_GLUSTER:
         # Here "inst21662.example.com" is actually the instance UUID, not its
         # name, so while this result looks wrong, it is actually correct.
         expected = [(constants.FD_BLKTAP,
                      'ganeti/inst21662.example.com.%d' % x)
                     for x in (2,3,4)]
+        self.assertEqual(map(operator.attrgetter("logical_id"), result),
+                         expected)
       else:
-        expected = [(constants.FD_BLKTAP,
-                     '/tmp/disk%d' % x)
-                    for x in (2,3,4)]
-
-      self.assertEqual(map(operator.attrgetter("logical_id"), result),
-                       expected)
-=======
-      for (idx, disk) in enumerate(result):
-        (file_driver, file_storage_dir) = disk.logical_id
-        dir_fmt = r"^/tmp/.*\.%s\.disk%d$" % (disk_template, idx + 2)
-        self.assertEqual(file_driver, constants.FD_BLKTAP)
-        # FIXME: use assertIsNotNone when py 2.7 is minimum supported version
-        self.assertNotEqual(re.match(dir_fmt, file_storage_dir), None)
->>>>>>> 673425b8
+        for (idx, disk) in enumerate(result):
+          (file_driver, file_storage_dir) = disk.logical_id
+          dir_fmt = r"^/tmp/.*\.%s\.disk%d$" % (disk_template, idx + 2)
+          self.assertEqual(file_driver, constants.FD_BLKTAP)
+          # FIXME: use assertIsNotNone when py 2.7 is minimum supported version
+          self.assertNotEqual(re.match(dir_fmt, file_storage_dir), None)
 
   def testBlock(self):
     disk_info = [{
