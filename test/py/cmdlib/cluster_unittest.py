#!/usr/bin/python
#

# Copyright (C) 2008, 2011, 2012, 2013 Google Inc.
# All rights reserved.
#
# Redistribution and use in source and binary forms, with or without
# modification, are permitted provided that the following conditions are
# met:
#
# 1. Redistributions of source code must retain the above copyright notice,
# this list of conditions and the following disclaimer.
#
# 2. Redistributions in binary form must reproduce the above copyright
# notice, this list of conditions and the following disclaimer in the
# documentation and/or other materials provided with the distribution.
#
# THIS SOFTWARE IS PROVIDED BY THE COPYRIGHT HOLDERS AND CONTRIBUTORS "AS
# IS" AND ANY EXPRESS OR IMPLIED WARRANTIES, INCLUDING, BUT NOT LIMITED
# TO, THE IMPLIED WARRANTIES OF MERCHANTABILITY AND FITNESS FOR A PARTICULAR
# PURPOSE ARE DISCLAIMED. IN NO EVENT SHALL THE COPYRIGHT HOLDER OR
# CONTRIBUTORS BE LIABLE FOR ANY DIRECT, INDIRECT, INCIDENTAL, SPECIAL,
# EXEMPLARY, OR CONSEQUENTIAL DAMAGES (INCLUDING, BUT NOT LIMITED TO,
# PROCUREMENT OF SUBSTITUTE GOODS OR SERVICES; LOSS OF USE, DATA, OR
# PROFITS; OR BUSINESS INTERRUPTION) HOWEVER CAUSED AND ON ANY THEORY OF
# LIABILITY, WHETHER IN CONTRACT, STRICT LIABILITY, OR TORT (INCLUDING
# NEGLIGENCE OR OTHERWISE) ARISING IN ANY WAY OUT OF THE USE OF THIS
# SOFTWARE, EVEN IF ADVISED OF THE POSSIBILITY OF SUCH DAMAGE.


"""Tests for LUCluster*

"""

import OpenSSL

import copy
import unittest
import operator
<<<<<<< HEAD
import re
=======
import shutil
import os
>>>>>>> 6e8f7fe5

from ganeti.cmdlib import cluster
from ganeti import constants
from ganeti import errors
from ganeti import netutils
from ganeti import objects
from ganeti import opcodes
from ganeti import utils
from ganeti import pathutils
from ganeti import query
from ganeti.hypervisor import hv_xen

from testsupport import *

import testutils


class TestClusterVerifySsh(unittest.TestCase):
  def testMultipleGroups(self):
    fn = cluster.LUClusterVerifyGroup._SelectSshCheckNodes
    mygroupnodes = [
      objects.Node(name="node20", group="my", offline=False),
      objects.Node(name="node21", group="my", offline=False),
      objects.Node(name="node22", group="my", offline=False),
      objects.Node(name="node23", group="my", offline=False),
      objects.Node(name="node24", group="my", offline=False),
      objects.Node(name="node25", group="my", offline=False),
      objects.Node(name="node26", group="my", offline=True),
      ]
    nodes = [
      objects.Node(name="node1", group="g1", offline=True),
      objects.Node(name="node2", group="g1", offline=False),
      objects.Node(name="node3", group="g1", offline=False),
      objects.Node(name="node4", group="g1", offline=True),
      objects.Node(name="node5", group="g1", offline=False),
      objects.Node(name="node10", group="xyz", offline=False),
      objects.Node(name="node11", group="xyz", offline=False),
      objects.Node(name="node40", group="alloff", offline=True),
      objects.Node(name="node41", group="alloff", offline=True),
      objects.Node(name="node50", group="aaa", offline=False),
      ] + mygroupnodes
    assert not utils.FindDuplicates(map(operator.attrgetter("name"), nodes))

    (online, perhost) = fn(mygroupnodes, "my", nodes)
    self.assertEqual(online, ["node%s" % i for i in range(20, 26)])
    self.assertEqual(set(perhost.keys()), set(online))

    self.assertEqual(perhost, {
      "node20": ["node10", "node2", "node50"],
      "node21": ["node11", "node3", "node50"],
      "node22": ["node10", "node5", "node50"],
      "node23": ["node11", "node2", "node50"],
      "node24": ["node10", "node3", "node50"],
      "node25": ["node11", "node5", "node50"],
      })

  def testSingleGroup(self):
    fn = cluster.LUClusterVerifyGroup._SelectSshCheckNodes
    nodes = [
      objects.Node(name="node1", group="default", offline=True),
      objects.Node(name="node2", group="default", offline=False),
      objects.Node(name="node3", group="default", offline=False),
      objects.Node(name="node4", group="default", offline=True),
      ]
    assert not utils.FindDuplicates(map(operator.attrgetter("name"), nodes))

    (online, perhost) = fn(nodes, "default", nodes)
    self.assertEqual(online, ["node2", "node3"])
    self.assertEqual(set(perhost.keys()), set(online))

    self.assertEqual(perhost, {
      "node2": [],
      "node3": [],
      })


class TestLUClusterActivateMasterIp(CmdlibTestCase):
  def testSuccess(self):
    op = opcodes.OpClusterActivateMasterIp()

    self.rpc.call_node_activate_master_ip.return_value = \
      self.RpcResultsBuilder() \
        .CreateSuccessfulNodeResult(self.master)

    self.ExecOpCode(op)

    self.rpc.call_node_activate_master_ip.assert_called_once_with(
      self.master_uuid, self.cfg.GetMasterNetworkParameters(), False)

  def testFailure(self):
    op = opcodes.OpClusterActivateMasterIp()

    self.rpc.call_node_activate_master_ip.return_value = \
      self.RpcResultsBuilder() \
        .CreateFailedNodeResult(self.master) \

    self.ExecOpCodeExpectOpExecError(op)


class TestLUClusterDeactivateMasterIp(CmdlibTestCase):
  def testSuccess(self):
    op = opcodes.OpClusterDeactivateMasterIp()

    self.rpc.call_node_deactivate_master_ip.return_value = \
      self.RpcResultsBuilder() \
        .CreateSuccessfulNodeResult(self.master)

    self.ExecOpCode(op)

    self.rpc.call_node_deactivate_master_ip.assert_called_once_with(
      self.master_uuid, self.cfg.GetMasterNetworkParameters(), False)

  def testFailure(self):
    op = opcodes.OpClusterDeactivateMasterIp()

    self.rpc.call_node_deactivate_master_ip.return_value = \
      self.RpcResultsBuilder() \
        .CreateFailedNodeResult(self.master) \

    self.ExecOpCodeExpectOpExecError(op)


class TestLUClusterConfigQuery(CmdlibTestCase):
  def testInvalidField(self):
    op = opcodes.OpClusterConfigQuery(output_fields=["pinky_bunny"])

    self.ExecOpCodeExpectOpPrereqError(op, "pinky_bunny")

  def testAllFields(self):
    op = opcodes.OpClusterConfigQuery(output_fields=query.CLUSTER_FIELDS.keys())

    self.rpc.call_get_watcher_pause.return_value = \
      self.RpcResultsBuilder() \
        .CreateSuccessfulNodeResult(self.master, -1)

    ret = self.ExecOpCode(op)

    self.assertEqual(1, self.rpc.call_get_watcher_pause.call_count)
    self.assertEqual(len(ret), len(query.CLUSTER_FIELDS))

  def testEmpytFields(self):
    op = opcodes.OpClusterConfigQuery(output_fields=[])

    self.ExecOpCode(op)

    self.assertFalse(self.rpc.call_get_watcher_pause.called)


class TestLUClusterDestroy(CmdlibTestCase):
  def testExistingNodes(self):
    op = opcodes.OpClusterDestroy()

    self.cfg.AddNewNode()
    self.cfg.AddNewNode()

    self.ExecOpCodeExpectOpPrereqError(op, "still 2 node\(s\)")

  def testExistingInstances(self):
    op = opcodes.OpClusterDestroy()

    self.cfg.AddNewInstance()
    self.cfg.AddNewInstance()

    self.ExecOpCodeExpectOpPrereqError(op, "still 2 instance\(s\)")

  def testEmptyCluster(self):
    op = opcodes.OpClusterDestroy()

    self.ExecOpCode(op)

    self.assertSingleHooksCall([self.master.name],
                               "cluster-destroy",
                               constants.HOOKS_PHASE_POST)


class TestLUClusterPostInit(CmdlibTestCase):

  @testutils.patch_object(cluster, "_UpdateMasterClientCert")
  def testExecution(self, update_client_cert_mock):
    # mock the client certificate creation as it is tested separately
    update_client_cert_mock.return_value = None
    # For the purpose of this test, return the same certificate digest for all
    # nodes
    self.rpc.call_node_crypto_tokens = \
      lambda node_uuid, _: self.RpcResultsBuilder() \
        .CreateSuccessfulNodeResult(node_uuid,
          [(constants.CRYPTO_TYPE_SSL_DIGEST, "IA:MA:FA:KE:DI:GE:ST")])
    op = opcodes.OpClusterPostInit()

    self.ExecOpCode(op)

    self.assertSingleHooksCall([self.master.uuid],
                               "cluster-init",
                               constants.HOOKS_PHASE_POST)


class TestLUClusterQuery(CmdlibTestCase):
  def testSimpleInvocation(self):
    op = opcodes.OpClusterQuery()

    self.ExecOpCode(op)

  def testIPv6Cluster(self):
    op = opcodes.OpClusterQuery()

    self.cluster.primary_ip_family = netutils.IP6Address.family

    self.ExecOpCode(op)


class TestLUClusterRedistConf(CmdlibTestCase):
  def testSimpleInvocation(self):
    op = opcodes.OpClusterRedistConf()

    self.ExecOpCode(op)


class TestLUClusterRename(CmdlibTestCase):
  NEW_NAME = "new-name.example.com"
  NEW_IP = "203.0.113.100"

  def testNoChanges(self):
    op = opcodes.OpClusterRename(name=self.cfg.GetClusterName())

    self.ExecOpCodeExpectOpPrereqError(op, "name nor the IP address")

  def testReachableIp(self):
    op = opcodes.OpClusterRename(name=self.NEW_NAME)

    self.netutils_mod.GetHostname.return_value = \
      HostnameMock(self.NEW_NAME, self.NEW_IP)
    self.netutils_mod.TcpPing.return_value = True

    self.ExecOpCodeExpectOpPrereqError(op, "is reachable on the network")

  def testValidRename(self):
    op = opcodes.OpClusterRename(name=self.NEW_NAME)

    self.netutils_mod.GetHostname.return_value = \
      HostnameMock(self.NEW_NAME, self.NEW_IP)

    self.ExecOpCode(op)

    self.assertEqual(1, self.ssh_mod.WriteKnownHostsFile.call_count)
    self.rpc.call_node_deactivate_master_ip.assert_called_once_with(
      self.master_uuid, self.cfg.GetMasterNetworkParameters(), False)
    self.rpc.call_node_activate_master_ip.assert_called_once_with(
      self.master_uuid, self.cfg.GetMasterNetworkParameters(), False)

  def testRenameOfflineMaster(self):
    op = opcodes.OpClusterRename(name=self.NEW_NAME)

    self.master.offline = True
    self.netutils_mod.GetHostname.return_value = \
      HostnameMock(self.NEW_NAME, self.NEW_IP)

    self.ExecOpCode(op)


class TestLUClusterRepairDiskSizes(CmdlibTestCase):
  def testNoInstances(self):
    op = opcodes.OpClusterRepairDiskSizes()

    self.ExecOpCode(op)

  def _SetUpInstanceSingleDisk(self, dev_type=constants.DT_PLAIN):
    pnode = self.master
    snode = self.cfg.AddNewNode()

    disk = self.cfg.CreateDisk(dev_type=dev_type,
                               primary_node=pnode,
                               secondary_node=snode)
    inst = self.cfg.AddNewInstance(disks=[disk])

    return (inst, disk)

  def testSingleInstanceOnFailingNode(self):
    (inst, _) = self._SetUpInstanceSingleDisk()
    op = opcodes.OpClusterRepairDiskSizes(instances=[inst.name])

    self.rpc.call_blockdev_getdimensions.return_value = \
      self.RpcResultsBuilder() \
        .CreateFailedNodeResult(self.master)

    self.ExecOpCode(op)

    self.mcpu.assertLogContainsRegex("Failure in blockdev_getdimensions")

  def _ExecOpClusterRepairDiskSizes(self, node_data):
    # not specifying instances repairs all
    op = opcodes.OpClusterRepairDiskSizes()

    self.rpc.call_blockdev_getdimensions.return_value = \
      self.RpcResultsBuilder() \
        .CreateSuccessfulNodeResult(self.master, node_data)

    return self.ExecOpCode(op)

  def testInvalidResultData(self):
    for data in [[], [None], ["invalid"], [("still", "invalid")]]:
      self.ResetMocks()

      self._SetUpInstanceSingleDisk()
      self._ExecOpClusterRepairDiskSizes(data)

      self.mcpu.assertLogContainsRegex("ignoring")

  def testCorrectSize(self):
    self._SetUpInstanceSingleDisk()
    changed = self._ExecOpClusterRepairDiskSizes([(1024 * 1024 * 1024, None)])
    self.mcpu.assertLogIsEmpty()
    self.assertEqual(0, len(changed))

  def testWrongSize(self):
    self._SetUpInstanceSingleDisk()
    changed = self._ExecOpClusterRepairDiskSizes([(512 * 1024 * 1024, None)])
    self.assertEqual(1, len(changed))

  def testCorrectDRBD(self):
    self._SetUpInstanceSingleDisk(dev_type=constants.DT_DRBD8)
    changed = self._ExecOpClusterRepairDiskSizes([(1024 * 1024 * 1024, None)])
    self.mcpu.assertLogIsEmpty()
    self.assertEqual(0, len(changed))

  def testWrongDRBDChild(self):
    (_, disk) = self._SetUpInstanceSingleDisk(dev_type=constants.DT_DRBD8)
    disk.children[0].size = 512
    changed = self._ExecOpClusterRepairDiskSizes([(1024 * 1024 * 1024, None)])
    self.assertEqual(1, len(changed))

  def testExclusiveStorageInvalidResultData(self):
    self._SetUpInstanceSingleDisk()
    self.master.ndparams[constants.ND_EXCLUSIVE_STORAGE] = True
    self._ExecOpClusterRepairDiskSizes([(1024 * 1024 * 1024, None)])

    self.mcpu.assertLogContainsRegex(
      "did not return valid spindles information")

  def testExclusiveStorageCorrectSpindles(self):
    (_, disk) = self._SetUpInstanceSingleDisk()
    disk.spindles = 1
    self.master.ndparams[constants.ND_EXCLUSIVE_STORAGE] = True
    changed = self._ExecOpClusterRepairDiskSizes([(1024 * 1024 * 1024, 1)])
    self.assertEqual(0, len(changed))

  def testExclusiveStorageWrongSpindles(self):
    self._SetUpInstanceSingleDisk()
    self.master.ndparams[constants.ND_EXCLUSIVE_STORAGE] = True
    changed = self._ExecOpClusterRepairDiskSizes([(1024 * 1024 * 1024, 1)])
    self.assertEqual(1, len(changed))


class TestLUClusterSetParams(CmdlibTestCase):
  UID_POOL = [(10, 1000)]

  def testUidPool(self):
    op = opcodes.OpClusterSetParams(uid_pool=self.UID_POOL)
    self.ExecOpCode(op)
    self.assertEqual(self.UID_POOL, self.cluster.uid_pool)

  def testAddUids(self):
    old_pool = [(1, 9)]
    self.cluster.uid_pool = list(old_pool)
    op = opcodes.OpClusterSetParams(add_uids=self.UID_POOL)
    self.ExecOpCode(op)
    self.assertEqual(set(self.UID_POOL + old_pool),
                     set(self.cluster.uid_pool))

  def testRemoveUids(self):
    additional_pool = [(1, 9)]
    self.cluster.uid_pool = self.UID_POOL + additional_pool
    op = opcodes.OpClusterSetParams(remove_uids=self.UID_POOL)
    self.ExecOpCode(op)
    self.assertEqual(additional_pool, self.cluster.uid_pool)

  def testMacPrefix(self):
    mac_prefix = "aa:01:02"
    op = opcodes.OpClusterSetParams(mac_prefix=mac_prefix)
    self.ExecOpCode(op)
    self.assertEqual(mac_prefix, self.cluster.mac_prefix)

  def testEmptyMacPrefix(self):
    mac_prefix = ""
    op = opcodes.OpClusterSetParams(mac_prefix=mac_prefix)
    self.ExecOpCodeExpectOpPrereqError(
      op, "Parameter 'OP_CLUSTER_SET_PARAMS.mac_prefix' fails validation")

  def testInvalidMacPrefix(self):
    mac_prefix = "az:00:00"
    op = opcodes.OpClusterSetParams(mac_prefix=mac_prefix)
    self.ExecOpCodeExpectOpPrereqError(op, "Invalid MAC address prefix")

  def testMasterNetmask(self):
    op = opcodes.OpClusterSetParams(master_netmask=26)
    self.ExecOpCode(op)
    self.assertEqual(26, self.cluster.master_netmask)

  def testInvalidDiskparams(self):
    for diskparams in [{constants.DT_DISKLESS: {constants.LV_STRIPES: 0}},
                       {constants.DT_DRBD8: {constants.RBD_POOL: "pool"}},
                       {constants.DT_DRBD8: {constants.RBD_ACCESS: "bunny"}}]:
      self.ResetMocks()
      op = opcodes.OpClusterSetParams(diskparams=diskparams)
      self.ExecOpCodeExpectOpPrereqError(op, "verify diskparams")

  def testValidDiskparams(self):
    diskparams = {constants.DT_RBD: {constants.RBD_POOL: "mock_pool",
                                     constants.RBD_ACCESS: "kernelspace"}}
    op = opcodes.OpClusterSetParams(diskparams=diskparams)
    self.ExecOpCode(op)
    self.assertEqual(diskparams[constants.DT_RBD],
                     self.cluster.diskparams[constants.DT_RBD])

  def testMinimalDiskparams(self):
    diskparams = {constants.DT_RBD: {constants.RBD_POOL: "mock_pool"}}
    self.cluster.diskparams = {}
    op = opcodes.OpClusterSetParams(diskparams=diskparams)
    self.ExecOpCode(op)
    self.assertEqual(diskparams, self.cluster.diskparams)

  def testValidDiskparamsAccess(self):
    for value in constants.DISK_VALID_ACCESS_MODES:
      self.ResetMocks()
      op = opcodes.OpClusterSetParams(diskparams={
        constants.DT_RBD: {constants.RBD_ACCESS: value}
      })
      self.ExecOpCode(op)
      got = self.cluster.diskparams[constants.DT_RBD][constants.RBD_ACCESS]
      self.assertEqual(value, got)

  def testInvalidDiskparamsAccess(self):
    for value in ["default", "pinky_bunny"]:
      self.ResetMocks()
      op = opcodes.OpClusterSetParams(diskparams={
        constants.DT_RBD: {constants.RBD_ACCESS: value}
      })
      self.ExecOpCodeExpectOpPrereqError(op, "Invalid value of 'rbd:access'")

  def testUnsetDrbdHelperWithDrbdDisks(self):
    self.cfg.AddNewInstance(disks=[
      self.cfg.CreateDisk(dev_type=constants.DT_DRBD8, create_nodes=True)])
    op = opcodes.OpClusterSetParams(drbd_helper="")
    self.ExecOpCodeExpectOpPrereqError(op, "Cannot disable drbd helper")

  def testFileStorageDir(self):
    op = opcodes.OpClusterSetParams(file_storage_dir="/random/path")
    self.ExecOpCode(op)

  def testSetFileStorageDirToCurrentValue(self):
    op = opcodes.OpClusterSetParams(
           file_storage_dir=self.cluster.file_storage_dir)
    self.ExecOpCode(op)

    self.mcpu.assertLogContainsRegex("file storage dir already set to value")

  def testUnsetFileStorageDirFileStorageEnabled(self):
    self.cfg.SetEnabledDiskTemplates([constants.DT_FILE])
    op = opcodes.OpClusterSetParams(file_storage_dir='')
    self.ExecOpCodeExpectOpPrereqError(op, "Unsetting the 'file' storage")

  def testUnsetFileStorageDirFileStorageDisabled(self):
    self.cfg.SetEnabledDiskTemplates([constants.DT_PLAIN])
    op = opcodes.OpClusterSetParams(file_storage_dir='')
    self.ExecOpCode(op)

  def testSetFileStorageDirFileStorageDisabled(self):
    self.cfg.SetEnabledDiskTemplates([constants.DT_PLAIN])
    op = opcodes.OpClusterSetParams(file_storage_dir='/some/path/')
    self.ExecOpCode(op)
    self.mcpu.assertLogContainsRegex("although file storage is not enabled")

  def testValidDrbdHelper(self):
    node1 = self.cfg.AddNewNode()
    node1.offline = True
    self.rpc.call_drbd_helper.return_value = \
      self.RpcResultsBuilder() \
        .AddSuccessfulNode(self.master, "/bin/true") \
        .AddOfflineNode(node1) \
        .Build()
    op = opcodes.OpClusterSetParams(drbd_helper="/bin/true")
    self.ExecOpCode(op)
    self.mcpu.assertLogContainsRegex("Not checking drbd helper on offline node")

  def testDrbdHelperFailingNode(self):
    self.rpc.call_drbd_helper.return_value = \
      self.RpcResultsBuilder() \
        .AddFailedNode(self.master) \
        .Build()
    op = opcodes.OpClusterSetParams(drbd_helper="/bin/true")
    self.ExecOpCodeExpectOpPrereqError(op, "Error checking drbd helper")

  def testInvalidDrbdHelper(self):
    self.rpc.call_drbd_helper.return_value = \
      self.RpcResultsBuilder() \
        .AddSuccessfulNode(self.master, "/bin/false") \
        .Build()
    op = opcodes.OpClusterSetParams(drbd_helper="/bin/true")
    self.ExecOpCodeExpectOpPrereqError(op, "drbd helper is /bin/false")

  def testDrbdHelperWithoutDrbdDiskTemplate(self):
    drbd_helper = "/bin/random_helper"
    self.cfg.SetEnabledDiskTemplates([constants.DT_DISKLESS])
    self.rpc.call_drbd_helper.return_value = \
      self.RpcResultsBuilder() \
        .AddSuccessfulNode(self.master, drbd_helper) \
        .Build()
    op = opcodes.OpClusterSetParams(drbd_helper=drbd_helper)
    self.ExecOpCode(op)

    self.mcpu.assertLogContainsRegex("but did not enable")

  def testResetDrbdHelperDrbdDisabled(self):
    drbd_helper = ""
    self.cfg.SetEnabledDiskTemplates([constants.DT_DISKLESS])
    op = opcodes.OpClusterSetParams(drbd_helper=drbd_helper)
    self.ExecOpCode(op)

    self.assertEqual(None, self.cluster.drbd_usermode_helper)

  def testResetDrbdHelperDrbdEnabled(self):
    drbd_helper = ""
    self.cluster.enabled_disk_templates = [constants.DT_DRBD8]
    op = opcodes.OpClusterSetParams(drbd_helper=drbd_helper)
    self.ExecOpCodeExpectOpPrereqError(
        op, "Cannot disable drbd helper while DRBD is enabled.")

  def testEnableDrbdNoHelper(self):
    self.cluster.enabled_disk_templates = [constants.DT_DISKLESS]
    self.cluster.drbd_usermode_helper = None
    enabled_disk_templates = [constants.DT_DRBD8]
    op = opcodes.OpClusterSetParams(
        enabled_disk_templates=enabled_disk_templates)
    self.ExecOpCodeExpectOpPrereqError(
        op, "Cannot enable DRBD without a DRBD usermode helper set")

  def testEnableDrbdHelperSet(self):
    drbd_helper = "/bin/random_helper"
    self.rpc.call_drbd_helper.return_value = \
      self.RpcResultsBuilder() \
        .AddSuccessfulNode(self.master, drbd_helper) \
        .Build()
    self.cfg.SetEnabledDiskTemplates([constants.DT_DISKLESS])
    self.cluster.drbd_usermode_helper = drbd_helper
    enabled_disk_templates = [constants.DT_DRBD8]
    op = opcodes.OpClusterSetParams(
        enabled_disk_templates=enabled_disk_templates,
        ipolicy={constants.IPOLICY_DTS: enabled_disk_templates})
    self.ExecOpCode(op)

    self.assertEqual(drbd_helper, self.cluster.drbd_usermode_helper)

  def testDrbdHelperAlreadySet(self):
    drbd_helper = "/bin/true"
    self.rpc.call_drbd_helper.return_value = \
      self.RpcResultsBuilder() \
        .AddSuccessfulNode(self.master, "/bin/true") \
        .Build()
    self.cfg.SetEnabledDiskTemplates([constants.DT_DISKLESS])
    op = opcodes.OpClusterSetParams(drbd_helper=drbd_helper)
    self.ExecOpCode(op)

    self.assertEqual(drbd_helper, self.cluster.drbd_usermode_helper)
    self.mcpu.assertLogContainsRegex("DRBD helper already in desired state")

  def testSetDrbdHelper(self):
    drbd_helper = "/bin/true"
    self.rpc.call_drbd_helper.return_value = \
      self.RpcResultsBuilder() \
        .AddSuccessfulNode(self.master, "/bin/true") \
        .Build()
    self.cluster.drbd_usermode_helper = "/bin/false"
    self.cfg.SetEnabledDiskTemplates([constants.DT_DRBD8])
    op = opcodes.OpClusterSetParams(drbd_helper=drbd_helper)
    self.ExecOpCode(op)

    self.assertEqual(drbd_helper, self.cluster.drbd_usermode_helper)

  def testBeparams(self):
    beparams = {constants.BE_VCPUS: 32}
    op = opcodes.OpClusterSetParams(beparams=beparams)
    self.ExecOpCode(op)
    self.assertEqual(32, self.cluster
                           .beparams[constants.PP_DEFAULT][constants.BE_VCPUS])

  def testNdparams(self):
    ndparams = {constants.ND_EXCLUSIVE_STORAGE: True}
    op = opcodes.OpClusterSetParams(ndparams=ndparams)
    self.ExecOpCode(op)
    self.assertEqual(True, self.cluster
                             .ndparams[constants.ND_EXCLUSIVE_STORAGE])

  def testNdparamsResetOobProgram(self):
    ndparams = {constants.ND_OOB_PROGRAM: ""}
    op = opcodes.OpClusterSetParams(ndparams=ndparams)
    self.ExecOpCode(op)
    self.assertEqual(constants.NDC_DEFAULTS[constants.ND_OOB_PROGRAM],
                     self.cluster.ndparams[constants.ND_OOB_PROGRAM])

  def testHvState(self):
    hv_state = {constants.HT_FAKE: {constants.HVST_CPU_TOTAL: 8}}
    op = opcodes.OpClusterSetParams(hv_state=hv_state)
    self.ExecOpCode(op)
    self.assertEqual(8, self.cluster.hv_state_static
                          [constants.HT_FAKE][constants.HVST_CPU_TOTAL])

  def testDiskState(self):
    disk_state = {
      constants.DT_PLAIN: {
        "mock_vg": {constants.DS_DISK_TOTAL: 10}
      }
    }
    op = opcodes.OpClusterSetParams(disk_state=disk_state)
    self.ExecOpCode(op)
    self.assertEqual(10, self.cluster
                           .disk_state_static[constants.DT_PLAIN]["mock_vg"]
                             [constants.DS_DISK_TOTAL])

  def testDefaultIPolicy(self):
    ipolicy = constants.IPOLICY_DEFAULTS
    op = opcodes.OpClusterSetParams(ipolicy=ipolicy)
    self.ExecOpCode(op)

  def testIPolicyNewViolation(self):
    import ganeti.constants as C
    ipolicy = C.IPOLICY_DEFAULTS
    ipolicy[C.ISPECS_MINMAX][0][C.ISPECS_MIN][C.ISPEC_MEM_SIZE] = 128
    ipolicy[C.ISPECS_MINMAX][0][C.ISPECS_MAX][C.ISPEC_MEM_SIZE] = 128

    self.cfg.AddNewInstance(beparams={C.BE_MINMEM: 512, C.BE_MAXMEM: 512})
    op = opcodes.OpClusterSetParams(ipolicy=ipolicy)
    self.ExecOpCode(op)

    self.mcpu.assertLogContainsRegex("instances violate them")

  def testNicparamsNoInstance(self):
    nicparams = {
      constants.NIC_LINK: "mock_bridge"
    }
    op = opcodes.OpClusterSetParams(nicparams=nicparams)
    self.ExecOpCode(op)

    self.assertEqual("mock_bridge",
                     self.cluster.nicparams
                       [constants.PP_DEFAULT][constants.NIC_LINK])

  def testNicparamsInvalidConf(self):
    nicparams = {
      constants.NIC_MODE: constants.NIC_MODE_BRIDGED,
      constants.NIC_LINK: ""
    }
    op = opcodes.OpClusterSetParams(nicparams=nicparams)
    self.ExecOpCodeExpectException(op, errors.ConfigurationError, "NIC link")

  def testNicparamsInvalidInstanceConf(self):
    nicparams = {
      constants.NIC_MODE: constants.NIC_MODE_BRIDGED,
      constants.NIC_LINK: "mock_bridge"
    }
    self.cfg.AddNewInstance(nics=[
      self.cfg.CreateNic(nicparams={constants.NIC_LINK: None})])
    op = opcodes.OpClusterSetParams(nicparams=nicparams)
    self.ExecOpCodeExpectOpPrereqError(op, "Missing bridged NIC link")

  def testNicparamsMissingIp(self):
    nicparams = {
      constants.NIC_MODE: constants.NIC_MODE_ROUTED
    }
    self.cfg.AddNewInstance()
    op = opcodes.OpClusterSetParams(nicparams=nicparams)
    self.ExecOpCodeExpectOpPrereqError(op, "routed NIC with no ip address")

  def testNicparamsWithInstance(self):
    nicparams = {
      constants.NIC_LINK: "mock_bridge"
    }
    self.cfg.AddNewInstance()
    op = opcodes.OpClusterSetParams(nicparams=nicparams)
    self.ExecOpCode(op)

  def testDefaultHvparams(self):
    hvparams = constants.HVC_DEFAULTS
    op = opcodes.OpClusterSetParams(hvparams=hvparams)
    self.ExecOpCode(op)

    self.assertEqual(hvparams, self.cluster.hvparams)

  def testMinimalHvparams(self):
    hvparams = {
      constants.HT_FAKE: {
        constants.HV_MIGRATION_MODE: constants.HT_MIGRATION_NONLIVE
      }
    }
    self.cluster.hvparams = {}
    op = opcodes.OpClusterSetParams(hvparams=hvparams)
    self.ExecOpCode(op)

    self.assertEqual(hvparams, self.cluster.hvparams)

  def testOsHvp(self):
    os_hvp = {
      "mocked_os": {
        constants.HT_FAKE: {
          constants.HV_MIGRATION_MODE: constants.HT_MIGRATION_NONLIVE
        }
      },
      "other_os": constants.HVC_DEFAULTS
    }
    op = opcodes.OpClusterSetParams(os_hvp=os_hvp)
    self.ExecOpCode(op)

    self.assertEqual(constants.HT_MIGRATION_NONLIVE,
                     self.cluster.os_hvp["mocked_os"][constants.HT_FAKE]
                       [constants.HV_MIGRATION_MODE])
    self.assertEqual(constants.HVC_DEFAULTS, self.cluster.os_hvp["other_os"])

  def testRemoveOsHvp(self):
    os_hvp = {"mocked_os": {constants.HT_FAKE: None}}
    op = opcodes.OpClusterSetParams(os_hvp=os_hvp)
    self.ExecOpCode(op)

    assert constants.HT_FAKE not in self.cluster.os_hvp["mocked_os"]

  def testDefaultOsHvp(self):
    os_hvp = {"mocked_os": constants.HVC_DEFAULTS.copy()}
    self.cluster.os_hvp = {"mocked_os": {}}
    op = opcodes.OpClusterSetParams(os_hvp=os_hvp)
    self.ExecOpCode(op)

    self.assertEqual(os_hvp, self.cluster.os_hvp)

  def testOsparams(self):
    osparams = {
      "mocked_os": {
        "param1": "value1",
        "param2": None
      },
      "other_os": {
        "param1": None
      }
    }
    self.cluster.osparams = {"other_os": {"param1": "value1"}}
    self.cluster.osparams_private_cluster = {}
    op = opcodes.OpClusterSetParams(osparams=osparams)
    self.ExecOpCode(op)

    self.assertEqual({"mocked_os": {"param1": "value1"}}, self.cluster.osparams)

  def testEnabledHypervisors(self):
    enabled_hypervisors = [constants.HT_XEN_HVM, constants.HT_XEN_PVM]
    op = opcodes.OpClusterSetParams(enabled_hypervisors=enabled_hypervisors)
    self.ExecOpCode(op)

    self.assertEqual(enabled_hypervisors, self.cluster.enabled_hypervisors)

  def testEnabledHypervisorsWithoutHypervisorParams(self):
    enabled_hypervisors = [constants.HT_FAKE]
    self.cluster.hvparams = {}
    op = opcodes.OpClusterSetParams(enabled_hypervisors=enabled_hypervisors)
    self.ExecOpCode(op)

    self.assertEqual(enabled_hypervisors, self.cluster.enabled_hypervisors)
    self.assertEqual(constants.HVC_DEFAULTS[constants.HT_FAKE],
                     self.cluster.hvparams[constants.HT_FAKE])

  @testutils.patch_object(utils, "FindFile")
  def testValidDefaultIallocator(self, find_file_mock):
    find_file_mock.return_value = "/random/path"
    default_iallocator = "/random/path"
    op = opcodes.OpClusterSetParams(default_iallocator=default_iallocator)
    self.ExecOpCode(op)

    self.assertEqual(default_iallocator, self.cluster.default_iallocator)

  @testutils.patch_object(utils, "FindFile")
  def testInvalidDefaultIallocator(self, find_file_mock):
    find_file_mock.return_value = None
    default_iallocator = "/random/path"
    op = opcodes.OpClusterSetParams(default_iallocator=default_iallocator)
    self.ExecOpCodeExpectOpPrereqError(op, "Invalid default iallocator script")

  def testEnabledDiskTemplates(self):
    enabled_disk_templates = [constants.DT_DISKLESS, constants.DT_PLAIN]
    op = opcodes.OpClusterSetParams(
           enabled_disk_templates=enabled_disk_templates,
           ipolicy={constants.IPOLICY_DTS: enabled_disk_templates})
    self.ExecOpCode(op)

    self.assertEqual(enabled_disk_templates,
                     self.cluster.enabled_disk_templates)

  def testEnabledDiskTemplatesVsIpolicy(self):
    enabled_disk_templates = [constants.DT_DISKLESS, constants.DT_PLAIN]
    op = opcodes.OpClusterSetParams(
           enabled_disk_templates=enabled_disk_templates,
           ipolicy={constants.IPOLICY_DTS: [constants.DT_FILE]})
    self.ExecOpCodeExpectOpPrereqError(op, "but not enabled on the cluster")

  def testDisablingDiskTemplatesOfInstances(self):
    old_disk_templates = [constants.DT_DISKLESS, constants.DT_PLAIN]
    self.cfg.SetEnabledDiskTemplates(old_disk_templates)
    self.cfg.AddNewInstance(
      disks=[self.cfg.CreateDisk(dev_type=constants.DT_PLAIN)])
    new_disk_templates = [constants.DT_DISKLESS, constants.DT_DRBD8]
    op = opcodes.OpClusterSetParams(
           enabled_disk_templates=new_disk_templates,
           ipolicy={constants.IPOLICY_DTS: new_disk_templates})
    self.ExecOpCodeExpectOpPrereqError(op, "least one instance using it")

  def testEnabledDiskTemplatesWithoutVgName(self):
    enabled_disk_templates = [constants.DT_PLAIN]
    self.cluster.volume_group_name = None
    op = opcodes.OpClusterSetParams(
           enabled_disk_templates=enabled_disk_templates)
    self.ExecOpCodeExpectOpPrereqError(op, "specify a volume group")

  def testDisableDiskTemplateWithExistingInstance(self):
    enabled_disk_templates = [constants.DT_DISKLESS]
    self.cfg.AddNewInstance(
      disks=[self.cfg.CreateDisk(dev_type=constants.DT_PLAIN)])
    op = opcodes.OpClusterSetParams(
           enabled_disk_templates=enabled_disk_templates,
           ipolicy={constants.IPOLICY_DTS: enabled_disk_templates})
    self.ExecOpCodeExpectOpPrereqError(op, "Cannot disable disk template")

  def testVgNameNoLvmDiskTemplateEnabled(self):
    vg_name = "test_vg"
    self.cfg.SetEnabledDiskTemplates([constants.DT_DISKLESS])
    op = opcodes.OpClusterSetParams(vg_name=vg_name)
    self.ExecOpCode(op)

    self.assertEqual(vg_name, self.cluster.volume_group_name)
    self.mcpu.assertLogIsEmpty()

  def testUnsetVgNameWithLvmDiskTemplateEnabled(self):
    vg_name = ""
    self.cluster.enabled_disk_templates = [constants.DT_PLAIN]
    op = opcodes.OpClusterSetParams(vg_name=vg_name)
    self.ExecOpCodeExpectOpPrereqError(op, "Cannot unset volume group")

  def testUnsetVgNameWithLvmInstance(self):
    vg_name = ""
    self.cfg.AddNewInstance(
      disks=[self.cfg.CreateDisk(dev_type=constants.DT_PLAIN)])
    op = opcodes.OpClusterSetParams(vg_name=vg_name)
    self.ExecOpCodeExpectOpPrereqError(op, "Cannot unset volume group")

  def testUnsetVgNameWithNoLvmDiskTemplateEnabled(self):
    vg_name = ""
    self.cfg.SetEnabledDiskTemplates([constants.DT_DISKLESS])
    op = opcodes.OpClusterSetParams(vg_name=vg_name)
    self.ExecOpCode(op)

    self.assertEqual(None, self.cluster.volume_group_name)

  def testVgNameToOldName(self):
    vg_name = self.cluster.volume_group_name
    op = opcodes.OpClusterSetParams(vg_name=vg_name)
    self.ExecOpCode(op)

    self.mcpu.assertLogContainsRegex("already in desired state")

  def testVgNameWithFailingNode(self):
    vg_name = "test_vg"
    op = opcodes.OpClusterSetParams(vg_name=vg_name)
    self.rpc.call_vg_list.return_value = \
      self.RpcResultsBuilder() \
        .AddFailedNode(self.master) \
        .Build()
    self.ExecOpCode(op)

    self.mcpu.assertLogContainsRegex("Error while gathering data on node")

  def testVgNameWithValidNode(self):
    vg_name = "test_vg"
    op = opcodes.OpClusterSetParams(vg_name=vg_name)
    self.rpc.call_vg_list.return_value = \
      self.RpcResultsBuilder() \
        .AddSuccessfulNode(self.master, {vg_name: 1024 * 1024}) \
        .Build()
    self.ExecOpCode(op)

  def testVgNameWithTooSmallNode(self):
    vg_name = "test_vg"
    op = opcodes.OpClusterSetParams(vg_name=vg_name)
    self.rpc.call_vg_list.return_value = \
      self.RpcResultsBuilder() \
        .AddSuccessfulNode(self.master, {vg_name: 1}) \
        .Build()
    self.ExecOpCodeExpectOpPrereqError(op, "too small")

  def testMiscParameters(self):
    op = opcodes.OpClusterSetParams(candidate_pool_size=123,
                                    maintain_node_health=True,
                                    modify_etc_hosts=True,
                                    prealloc_wipe_disks=True,
                                    reserved_lvs=["/dev/mock_lv"],
                                    use_external_mip_script=True)
    self.ExecOpCode(op)

    self.mcpu.assertLogIsEmpty()
    self.assertEqual(123, self.cluster.candidate_pool_size)
    self.assertEqual(True, self.cluster.maintain_node_health)
    self.assertEqual(True, self.cluster.modify_etc_hosts)
    self.assertEqual(True, self.cluster.prealloc_wipe_disks)
    self.assertEqual(["/dev/mock_lv"], self.cluster.reserved_lvs)
    self.assertEqual(True, self.cluster.use_external_mip_script)

  def testAddHiddenOs(self):
    self.cluster.hidden_os = ["hidden1", "hidden2"]
    op = opcodes.OpClusterSetParams(hidden_os=[(constants.DDM_ADD, "hidden2"),
                                               (constants.DDM_ADD, "hidden3")])
    self.ExecOpCode(op)

    self.assertEqual(["hidden1", "hidden2", "hidden3"], self.cluster.hidden_os)
    self.mcpu.assertLogContainsRegex("OS hidden2 already")

  def testRemoveBlacklistedOs(self):
    self.cluster.blacklisted_os = ["blisted1", "blisted2"]
    op = opcodes.OpClusterSetParams(blacklisted_os=[
                                      (constants.DDM_REMOVE, "blisted2"),
                                      (constants.DDM_REMOVE, "blisted3")])
    self.ExecOpCode(op)

    self.assertEqual(["blisted1"], self.cluster.blacklisted_os)
    self.mcpu.assertLogContainsRegex("OS blisted3 not found")

  def testMasterNetdev(self):
    master_netdev = "test_dev"
    op = opcodes.OpClusterSetParams(master_netdev=master_netdev)
    self.ExecOpCode(op)

    self.assertEqual(master_netdev, self.cluster.master_netdev)

  def testMasterNetdevFailNoForce(self):
    master_netdev = "test_dev"
    op = opcodes.OpClusterSetParams(master_netdev=master_netdev)
    self.rpc.call_node_deactivate_master_ip.return_value = \
      self.RpcResultsBuilder() \
        .CreateFailedNodeResult(self.master)
    self.ExecOpCodeExpectOpExecError(op, "Could not disable the master ip")

  def testMasterNetdevFailForce(self):
    master_netdev = "test_dev"
    op = opcodes.OpClusterSetParams(master_netdev=master_netdev,
                                    force=True)
    self.rpc.call_node_deactivate_master_ip.return_value = \
      self.RpcResultsBuilder() \
        .CreateFailedNodeResult(self.master)
    self.ExecOpCode(op)

    self.mcpu.assertLogContainsRegex("Could not disable the master ip")

  def testCompressionToolSuccess(self):
    compression_tools = ["certainly_not_a_default", "gzip"]
    op = opcodes.OpClusterSetParams(compression_tools=compression_tools)
    self.ExecOpCode(op)
    self.assertEqual(compression_tools, self.cluster.compression_tools)

  def testCompressionToolCompatibility(self):
    compression_tools = ["not_gzip", "not_not_not_gzip"]
    op = opcodes.OpClusterSetParams(compression_tools=compression_tools)
    self.ExecOpCodeExpectOpPrereqError(op, ".*the gzip utility must be.*")

  def testCompressionToolForbiddenValues(self):
    for value in ["none", "\"rm -rf all.all\"", "ls$IFS-la"]:
      compression_tools = [value, "gzip"]
      op = opcodes.OpClusterSetParams(compression_tools=compression_tools)
      self.ExecOpCodeExpectOpPrereqError(op, re.escape(value))


class TestLUClusterVerify(CmdlibTestCase):
  def testVerifyAllGroups(self):
    op = opcodes.OpClusterVerify()
    result = self.ExecOpCode(op)

    self.assertEqual(2, len(result["jobs"]))

  def testVerifyDefaultGroups(self):
    op = opcodes.OpClusterVerify(group_name="default")
    result = self.ExecOpCode(op)

    self.assertEqual(1, len(result["jobs"]))


class TestLUClusterVerifyConfig(CmdlibTestCase):

  def setUp(self):
    super(TestLUClusterVerifyConfig, self).setUp()

    self._load_cert_patcher = testutils \
      .patch_object(OpenSSL.crypto, "load_certificate")
    self._load_cert_mock = self._load_cert_patcher.start()
    self._verify_cert_patcher = testutils \
      .patch_object(utils, "VerifyCertificate")
    self._verify_cert_mock = self._verify_cert_patcher.start()
    self._read_file_patcher = testutils.patch_object(utils, "ReadFile")
    self._read_file_mock = self._read_file_patcher.start()
    self._can_read_patcher = testutils.patch_object(utils, "CanRead")
    self._can_read_mock = self._can_read_patcher.start()

    self._can_read_mock.return_value = True
    self._read_file_mock.return_value = True
    self._verify_cert_mock.return_value = (None, "")
    self._load_cert_mock.return_value = True

  def tearDown(self):
    super(TestLUClusterVerifyConfig, self).tearDown()

    self._can_read_patcher.stop()
    self._read_file_patcher.stop()
    self._verify_cert_patcher.stop()
    self._load_cert_patcher.stop()

  def testSuccessfulRun(self):
    self.cfg.AddNewInstance()
    op = opcodes.OpClusterVerifyConfig()
    result = self.ExecOpCode(op)
    self.assertTrue(result)

  def testDanglingNode(self):
    node = self.cfg.AddNewNode()
    self.cfg.AddNewInstance(primary_node=node)
    node.group = "invalid"
    op = opcodes.OpClusterVerifyConfig()
    result = self.ExecOpCode(op)

    self.mcpu.assertLogContainsRegex(
      "following nodes \(and their instances\) belong to a non existing group")
    self.assertFalse(result)

  def testDanglingInstance(self):
    inst = self.cfg.AddNewInstance()
    inst.primary_node = "invalid"
    op = opcodes.OpClusterVerifyConfig()
    result = self.ExecOpCode(op)

    self.mcpu.assertLogContainsRegex(
      "following instances have a non-existing primary-node")
    self.assertFalse(result)


class TestLUClusterVerifyGroup(CmdlibTestCase):
  def testEmptyNodeGroup(self):
    group = self.cfg.AddNewNodeGroup()
    op = opcodes.OpClusterVerifyGroup(group_name=group.name, verbose=True)

    result = self.ExecOpCode(op)

    self.assertTrue(result)
    self.mcpu.assertLogContainsRegex("Empty node group, skipping verification")

  def testSimpleInvocation(self):
    op = opcodes.OpClusterVerifyGroup(group_name="default", verbose=True)

    self.ExecOpCode(op)

  def testSimpleInvocationWithInstance(self):
    self.cfg.AddNewInstance(disks=[])
    op = opcodes.OpClusterVerifyGroup(group_name="default", verbose=True)

    self.ExecOpCode(op)

  def testGhostNode(self):
    group = self.cfg.AddNewNodeGroup()
    node = self.cfg.AddNewNode(group=group.uuid, offline=True)
    self.master.offline = True
    self.cfg.AddNewInstance(disk_template=constants.DT_DRBD8,
                            primary_node=self.master,
                            secondary_node=node)

    self.rpc.call_blockdev_getmirrorstatus_multi.return_value = \
      RpcResultsBuilder() \
        .AddOfflineNode(self.master) \
        .Build()

    op = opcodes.OpClusterVerifyGroup(group_name="default", verbose=True)

    self.ExecOpCode(op)

  def testValidRpcResult(self):
    self.cfg.AddNewInstance(disks=[])

    self.rpc.call_node_verify.return_value = \
      RpcResultsBuilder() \
        .AddSuccessfulNode(self.master, {}) \
        .Build()

    op = opcodes.OpClusterVerifyGroup(group_name="default", verbose=True)

    self.ExecOpCode(op)


class TestLUClusterVerifyClientCerts(CmdlibTestCase):

  def _AddNormalNode(self):
    self.normalnode = copy.deepcopy(self.master)
    self.normalnode.master_candidate = False
    self.normalnode.uuid = "normal-node-uuid"
    self.cfg.AddNode(self.normalnode, None)

  def testVerifyMasterCandidate(self):
    client_cert = "client-cert-digest"
    self.cluster.candidate_certs = {self.master.uuid: client_cert}
    self.rpc.call_node_verify.return_value = \
      RpcResultsBuilder() \
        .AddSuccessfulNode(self.master,
          {constants.NV_CLIENT_CERT: (None, client_cert)}) \
        .Build()
    op = opcodes.OpClusterVerifyGroup(group_name="default", verbose=True)
    self.ExecOpCode(op)

  def testVerifyMasterCandidateInvalid(self):
    client_cert = "client-cert-digest"
    self.cluster.candidate_certs = {self.master.uuid: client_cert}
    self.rpc.call_node_verify.return_value = \
      RpcResultsBuilder() \
        .AddSuccessfulNode(self.master,
          {constants.NV_CLIENT_CERT: (666, "Invalid Certificate")}) \
        .Build()
    op = opcodes.OpClusterVerifyGroup(group_name="default", verbose=True)
    self.ExecOpCode(op)
    self.mcpu.assertLogContainsRegex("Client certificate")
    self.mcpu.assertLogContainsRegex("failed validation")

  def testVerifyNoMasterCandidateMap(self):
    client_cert = "client-cert-digest"
    self.cluster.candidate_certs = {}
    self.rpc.call_node_verify.return_value = \
      RpcResultsBuilder() \
        .AddSuccessfulNode(self.master,
          {constants.NV_CLIENT_CERT: (None, client_cert)}) \
        .Build()
    op = opcodes.OpClusterVerifyGroup(group_name="default", verbose=True)
    self.ExecOpCode(op)
    self.mcpu.assertLogContainsRegex(
      "list of master candidate certificates is empty")

  def testVerifyNoSharingMasterCandidates(self):
    client_cert = "client-cert-digest"
    self.cluster.candidate_certs = {
      self.master.uuid: client_cert,
      "some-other-master-candidate-uuid": client_cert}
    self.rpc.call_node_verify.return_value = \
      RpcResultsBuilder() \
        .AddSuccessfulNode(self.master,
          {constants.NV_CLIENT_CERT: (None, client_cert)}) \
        .Build()
    op = opcodes.OpClusterVerifyGroup(group_name="default", verbose=True)
    self.ExecOpCode(op)
    self.mcpu.assertLogContainsRegex(
      "two master candidates configured to use the same")

  def testVerifyMasterCandidateCertMismatch(self):
    client_cert = "client-cert-digest"
    self.cluster.candidate_certs = {self.master.uuid: "different-cert-digest"}
    self.rpc.call_node_verify.return_value = \
      RpcResultsBuilder() \
        .AddSuccessfulNode(self.master,
          {constants.NV_CLIENT_CERT: (None, client_cert)}) \
        .Build()
    op = opcodes.OpClusterVerifyGroup(group_name="default", verbose=True)
    self.ExecOpCode(op)
    self.mcpu.assertLogContainsRegex("does not match its entry")

  def testVerifyMasterCandidateUnregistered(self):
    client_cert = "client-cert-digest"
    self.cluster.candidate_certs = {"other-node-uuid": "different-cert-digest"}
    self.rpc.call_node_verify.return_value = \
      RpcResultsBuilder() \
        .AddSuccessfulNode(self.master,
          {constants.NV_CLIENT_CERT: (None, client_cert)}) \
        .Build()
    op = opcodes.OpClusterVerifyGroup(group_name="default", verbose=True)
    self.ExecOpCode(op)
    self.mcpu.assertLogContainsRegex("does not have an entry")

  def testVerifyMasterCandidateOtherNodesCert(self):
    client_cert = "client-cert-digest"
    self.cluster.candidate_certs = {"other-node-uuid": client_cert}
    self.rpc.call_node_verify.return_value = \
      RpcResultsBuilder() \
        .AddSuccessfulNode(self.master,
          {constants.NV_CLIENT_CERT: (None, client_cert)}) \
        .Build()
    op = opcodes.OpClusterVerifyGroup(group_name="default", verbose=True)
    self.ExecOpCode(op)
    self.mcpu.assertLogContainsRegex("using a certificate of another node")

  def testNormalNodeStillInList(self):
    self._AddNormalNode()
    client_cert_master = "client-cert-digest-master"
    client_cert_normal = "client-cert-digest-normal"
    self.cluster.candidate_certs = {
      self.normalnode.uuid: client_cert_normal,
      self.master.uuid: client_cert_master}
    self.rpc.call_node_verify.return_value = \
      RpcResultsBuilder() \
        .AddSuccessfulNode(self.normalnode,
          {constants.NV_CLIENT_CERT: (None, client_cert_normal)}) \
        .AddSuccessfulNode(self.master,
          {constants.NV_CLIENT_CERT: (None, client_cert_master)}) \
        .Build()
    op = opcodes.OpClusterVerifyGroup(group_name="default", verbose=True)
    self.ExecOpCode(op)
    self.mcpu.assertLogContainsRegex("not a master candidate")
    self.mcpu.assertLogContainsRegex("still listed")

  def testNormalNodeStealingMasterCandidateCert(self):
    self._AddNormalNode()
    client_cert_master = "client-cert-digest-master"
    self.cluster.candidate_certs = {
      self.master.uuid: client_cert_master}
    self.rpc.call_node_verify.return_value = \
      RpcResultsBuilder() \
        .AddSuccessfulNode(self.normalnode,
          {constants.NV_CLIENT_CERT: (None, client_cert_master)}) \
        .AddSuccessfulNode(self.master,
          {constants.NV_CLIENT_CERT: (None, client_cert_master)}) \
        .Build()
    op = opcodes.OpClusterVerifyGroup(group_name="default", verbose=True)
    self.ExecOpCode(op)
    self.mcpu.assertLogContainsRegex("not a master candidate")
    self.mcpu.assertLogContainsRegex(
      "certificate of another node which is master candidate")


class TestLUClusterVerifyGroupMethods(CmdlibTestCase):
  """Base class for testing individual methods in LUClusterVerifyGroup.

  """
  def setUp(self):
    super(TestLUClusterVerifyGroupMethods, self).setUp()
    self.op = opcodes.OpClusterVerifyGroup(group_name="default")

  def PrepareLU(self, lu):
    lu._exclusive_storage = False
    lu.master_node = self.master_uuid
    lu.group_info = self.group
    cluster.LUClusterVerifyGroup.all_node_info = \
      property(fget=lambda _: self.cfg.GetAllNodesInfo())


class TestLUClusterVerifyGroupVerifyNode(TestLUClusterVerifyGroupMethods):
  @withLockedLU
  def testInvalidNodeResult(self, lu):
    self.assertFalse(lu._VerifyNode(self.master, None))
    self.assertFalse(lu._VerifyNode(self.master, ""))

  @withLockedLU
  def testInvalidVersion(self, lu):
    self.assertFalse(lu._VerifyNode(self.master, {"version": None}))
    self.assertFalse(lu._VerifyNode(self.master, {"version": ""}))
    self.assertFalse(lu._VerifyNode(self.master, {
      "version": (constants.PROTOCOL_VERSION - 1, constants.RELEASE_VERSION)
    }))

    self.mcpu.ClearLogMessages()
    self.assertTrue(lu._VerifyNode(self.master, {
      "version": (constants.PROTOCOL_VERSION, constants.RELEASE_VERSION + "x")
    }))
    self.mcpu.assertLogContainsRegex("software version mismatch")

  def _GetValidNodeResult(self, additional_fields):
    ret = {
      "version": (constants.PROTOCOL_VERSION, constants.RELEASE_VERSION),
      constants.NV_NODESETUP: []
    }
    ret.update(additional_fields)
    return ret

  @withLockedLU
  def testHypervisor(self, lu):
    lu._VerifyNode(self.master, self._GetValidNodeResult({
      constants.NV_HYPERVISOR: {
        constants.HT_XEN_PVM: None,
        constants.HT_XEN_HVM: "mock error"
      }
    }))
    self.mcpu.assertLogContainsRegex(constants.HT_XEN_HVM)
    self.mcpu.assertLogContainsRegex("mock error")

  @withLockedLU
  def testHvParams(self, lu):
    lu._VerifyNode(self.master, self._GetValidNodeResult({
      constants.NV_HVPARAMS: [("mock item", constants.HT_XEN_HVM, "mock error")]
    }))
    self.mcpu.assertLogContainsRegex(constants.HT_XEN_HVM)
    self.mcpu.assertLogContainsRegex("mock item")
    self.mcpu.assertLogContainsRegex("mock error")

  @withLockedLU
  def testSuccessfulResult(self, lu):
    self.assertTrue(lu._VerifyNode(self.master, self._GetValidNodeResult({})))
    self.mcpu.assertLogIsEmpty()


class TestLUClusterVerifyGroupVerifyNodeTime(TestLUClusterVerifyGroupMethods):
  @withLockedLU
  def testInvalidNodeResult(self, lu):
    for ndata in [{}, {constants.NV_TIME: "invalid"}]:
      self.mcpu.ClearLogMessages()
      lu._VerifyNodeTime(self.master, ndata, None, None)

      self.mcpu.assertLogContainsRegex("Node returned invalid time")

  @withLockedLU
  def testNodeDiverges(self, lu):
    for ntime in [(0, 0), (2000, 0)]:
      self.mcpu.ClearLogMessages()
      lu._VerifyNodeTime(self.master, {constants.NV_TIME: ntime}, 1000, 1005)

      self.mcpu.assertLogContainsRegex("Node time diverges")

  @withLockedLU
  def testSuccessfulResult(self, lu):
    lu._VerifyNodeTime(self.master, {constants.NV_TIME: (0, 0)}, 0, 5)
    self.mcpu.assertLogIsEmpty()


class TestLUClusterVerifyGroupUpdateVerifyNodeLVM(
        TestLUClusterVerifyGroupMethods):
  def setUp(self):
    super(TestLUClusterVerifyGroupUpdateVerifyNodeLVM, self).setUp()
    self.VALID_NRESULT = {
      constants.NV_VGLIST: {"mock_vg": 30000},
      constants.NV_PVLIST: [
        {
          "name": "mock_pv",
          "vg_name": "mock_vg",
          "size": 5000,
          "free": 2500,
          "attributes": [],
          "lv_list": []
        }
      ]
    }

  @withLockedLU
  def testNoVgName(self, lu):
    lu._UpdateVerifyNodeLVM(self.master, {}, None, None)
    self.mcpu.assertLogIsEmpty()

  @withLockedLU
  def testEmptyNodeResult(self, lu):
    lu._UpdateVerifyNodeLVM(self.master, {}, "mock_vg", None)
    self.mcpu.assertLogContainsRegex("unable to check volume groups")
    self.mcpu.assertLogContainsRegex("Can't get PV list from node")

  @withLockedLU
  def testValidNodeResult(self, lu):
    lu._UpdateVerifyNodeLVM(self.master, self.VALID_NRESULT, "mock_vg", None)
    self.mcpu.assertLogIsEmpty()

  @withLockedLU
  def testValidNodeResultExclusiveStorage(self, lu):
    lu._exclusive_storage = True
    lu._UpdateVerifyNodeLVM(self.master, self.VALID_NRESULT, "mock_vg",
                            cluster.LUClusterVerifyGroup.NodeImage())
    self.mcpu.assertLogIsEmpty()


class TestLUClusterVerifyGroupVerifyGroupDRBDVersion(
        TestLUClusterVerifyGroupMethods):
  @withLockedLU
  def testEmptyNodeResult(self, lu):
    lu._VerifyGroupDRBDVersion({})
    self.mcpu.assertLogIsEmpty()

  @withLockedLU
  def testValidNodeResult(self, lu):
    lu._VerifyGroupDRBDVersion(
      RpcResultsBuilder()
        .AddSuccessfulNode(self.master, {
          constants.NV_DRBDVERSION: "8.3.0"
        })
        .Build())
    self.mcpu.assertLogIsEmpty()

  @withLockedLU
  def testDifferentVersions(self, lu):
    node1 = self.cfg.AddNewNode()
    lu._VerifyGroupDRBDVersion(
      RpcResultsBuilder()
        .AddSuccessfulNode(self.master, {
          constants.NV_DRBDVERSION: "8.3.0"
        })
        .AddSuccessfulNode(node1, {
          constants.NV_DRBDVERSION: "8.4.0"
        })
        .Build())
    self.mcpu.assertLogContainsRegex("DRBD version mismatch: 8.3.0")
    self.mcpu.assertLogContainsRegex("DRBD version mismatch: 8.4.0")


class TestLUClusterVerifyGroupVerifyGroupLVM(TestLUClusterVerifyGroupMethods):
  @withLockedLU
  def testNoVgName(self, lu):
    lu._VerifyGroupLVM(None, None)
    self.mcpu.assertLogIsEmpty()

  @withLockedLU
  def testNoExclusiveStorage(self, lu):
    lu._VerifyGroupLVM(None, "mock_vg")
    self.mcpu.assertLogIsEmpty()

  @withLockedLU
  def testNoPvInfo(self, lu):
    lu._exclusive_storage = True
    nimg = cluster.LUClusterVerifyGroup.NodeImage()
    lu._VerifyGroupLVM({self.master.uuid: nimg}, "mock_vg")
    self.mcpu.assertLogIsEmpty()

  @withLockedLU
  def testValidPvInfos(self, lu):
    lu._exclusive_storage = True
    node2 = self.cfg.AddNewNode()
    nimg1 = cluster.LUClusterVerifyGroup.NodeImage(uuid=self.master.uuid)
    nimg1.pv_min = 10000
    nimg1.pv_max = 10010
    nimg2 = cluster.LUClusterVerifyGroup.NodeImage(uuid=node2.uuid)
    nimg2.pv_min = 9998
    nimg2.pv_max = 10005
    lu._VerifyGroupLVM({self.master.uuid: nimg1, node2.uuid: nimg2}, "mock_vg")
    self.mcpu.assertLogIsEmpty()


class TestLUClusterVerifyGroupVerifyNodeBridges(
        TestLUClusterVerifyGroupMethods):
  @withLockedLU
  def testNoBridges(self, lu):
    lu._VerifyNodeBridges(None, None, None)
    self.mcpu.assertLogIsEmpty()

  @withLockedLU
  def testInvalidBridges(self, lu):
    for ndata in [{}, {constants.NV_BRIDGES: ""}]:
      self.mcpu.ClearLogMessages()
      lu._VerifyNodeBridges(self.master, ndata, ["mock_bridge"])
      self.mcpu.assertLogContainsRegex("not return valid bridge information")

    self.mcpu.ClearLogMessages()
    lu._VerifyNodeBridges(self.master, {constants.NV_BRIDGES: ["mock_bridge"]},
                          ["mock_bridge"])
    self.mcpu.assertLogContainsRegex("missing bridge")


class TestLUClusterVerifyGroupVerifyNodeUserScripts(
        TestLUClusterVerifyGroupMethods):
  @withLockedLU
  def testNoUserScripts(self, lu):
    lu._VerifyNodeUserScripts(self.master, {})
    self.mcpu.assertLogContainsRegex("did not return user scripts information")

  @withLockedLU
  def testBrokenUserScripts(self, lu):
    lu._VerifyNodeUserScripts(self.master,
                              {constants.NV_USERSCRIPTS: ["script"]})
    self.mcpu.assertLogContainsRegex("scripts not present or not executable")


class TestLUClusterVerifyGroupVerifyNodeNetwork(
        TestLUClusterVerifyGroupMethods):

  def setUp(self):
    super(TestLUClusterVerifyGroupVerifyNodeNetwork, self).setUp()
    self.VALID_NRESULT = {
      constants.NV_NODELIST: {},
      constants.NV_NODENETTEST: {},
      constants.NV_MASTERIP: True
    }

  @withLockedLU
  def testEmptyNodeResult(self, lu):
    lu._VerifyNodeNetwork(self.master, {})
    self.mcpu.assertLogContainsRegex(
      "node hasn't returned node ssh connectivity data")
    self.mcpu.assertLogContainsRegex(
      "node hasn't returned node tcp connectivity data")
    self.mcpu.assertLogContainsRegex(
      "node hasn't returned node master IP reachability data")

  @withLockedLU
  def testValidResult(self, lu):
    lu._VerifyNodeNetwork(self.master, self.VALID_NRESULT)
    self.mcpu.assertLogIsEmpty()

  @withLockedLU
  def testSshProblem(self, lu):
    self.VALID_NRESULT.update({
      constants.NV_NODELIST: {
        "mock_node": "mock_error"
      }
    })
    lu._VerifyNodeNetwork(self.master, self.VALID_NRESULT)
    self.mcpu.assertLogContainsRegex("ssh communication with node 'mock_node'")

  @withLockedLU
  def testTcpProblem(self, lu):
    self.VALID_NRESULT.update({
      constants.NV_NODENETTEST: {
        "mock_node": "mock_error"
      }
    })
    lu._VerifyNodeNetwork(self.master, self.VALID_NRESULT)
    self.mcpu.assertLogContainsRegex("tcp communication with node 'mock_node'")

  @withLockedLU
  def testMasterIpNotReachable(self, lu):
    self.VALID_NRESULT.update({
      constants.NV_MASTERIP: False
    })
    node1 = self.cfg.AddNewNode()
    lu._VerifyNodeNetwork(self.master, self.VALID_NRESULT)
    self.mcpu.assertLogContainsRegex(
      "the master node cannot reach the master IP")

    self.mcpu.ClearLogMessages()
    lu._VerifyNodeNetwork(node1, self.VALID_NRESULT)
    self.mcpu.assertLogContainsRegex("cannot reach the master IP")


class TestLUClusterVerifyGroupVerifyInstance(TestLUClusterVerifyGroupMethods):
  def setUp(self):
    super(TestLUClusterVerifyGroupVerifyInstance, self).setUp()

    self.node1 = self.cfg.AddNewNode()
    self.drbd_inst = self.cfg.AddNewInstance(
      disks=[self.cfg.CreateDisk(dev_type=constants.DT_DRBD8,
                                 primary_node=self.master,
                                 secondary_node=self.node1)])
    self.running_inst = self.cfg.AddNewInstance(
      admin_state=constants.ADMINST_UP, disks_active=True)
    self.diskless_inst = self.cfg.AddNewInstance(disks=[])

    self.master_img = \
      cluster.LUClusterVerifyGroup.NodeImage(uuid=self.master_uuid)
    self.master_img.volumes = ["/".join(disk.logical_id)
                               for inst in [self.running_inst,
                                            self.diskless_inst]
                               for disk in
                                 self.cfg.GetInstanceDisks(inst.uuid)]
    drbd_inst_disks = self.cfg.GetInstanceDisks(self.drbd_inst.uuid)
    self.master_img.volumes.extend(
      ["/".join(disk.logical_id) for disk in drbd_inst_disks[0].children])
    self.master_img.instances = [self.running_inst.uuid]
    self.node1_img = \
      cluster.LUClusterVerifyGroup.NodeImage(uuid=self.node1.uuid)
    self.node1_img.volumes = \
      ["/".join(disk.logical_id) for disk in drbd_inst_disks[0].children]
    self.node_imgs = {
      self.master_uuid: self.master_img,
      self.node1.uuid: self.node1_img
    }
    running_inst_disks = self.cfg.GetInstanceDisks(self.running_inst.uuid)
    self.diskstatus = {
      self.master_uuid: [
        (True, objects.BlockDevStatus(ldisk_status=constants.LDS_OKAY))
        for _ in running_inst_disks
      ]
    }

  @withLockedLU
  def testDisklessInst(self, lu):
    lu._VerifyInstance(self.diskless_inst, self.node_imgs, {})
    self.mcpu.assertLogIsEmpty()

  @withLockedLU
  def testOfflineNode(self, lu):
    self.master_img.offline = True
    lu._VerifyInstance(self.drbd_inst, self.node_imgs, {})
    self.mcpu.assertLogIsEmpty()

  @withLockedLU
  def testRunningOnOfflineNode(self, lu):
    self.master_img.offline = True
    lu._VerifyInstance(self.running_inst, self.node_imgs, {})
    self.mcpu.assertLogContainsRegex(
      "instance is marked as running and lives on offline node")

  @withLockedLU
  def testMissingVolume(self, lu):
    self.master_img.volumes = []
    lu._VerifyInstance(self.running_inst, self.node_imgs, {})
    self.mcpu.assertLogContainsRegex("volume .* missing")

  @withLockedLU
  def testRunningInstanceOnWrongNode(self, lu):
    self.master_img.instances = []
    self.diskless_inst.admin_state = constants.ADMINST_UP
    lu._VerifyInstance(self.running_inst, self.node_imgs, {})
    self.mcpu.assertLogContainsRegex("instance not running on its primary node")

  @withLockedLU
  def testRunningInstanceOnRightNode(self, lu):
    self.master_img.instances = [self.running_inst.uuid]
    lu._VerifyInstance(self.running_inst, self.node_imgs, {})
    self.mcpu.assertLogIsEmpty()

  @withLockedLU
  def testValidDiskStatus(self, lu):
    lu._VerifyInstance(self.running_inst, self.node_imgs, self.diskstatus)
    self.mcpu.assertLogIsEmpty()

  @withLockedLU
  def testDegradedDiskStatus(self, lu):
    self.diskstatus[self.master_uuid][0][1].is_degraded = True
    lu._VerifyInstance(self.running_inst, self.node_imgs, self.diskstatus)
    self.mcpu.assertLogContainsRegex("instance .* is degraded")

  @withLockedLU
  def testNotOkayDiskStatus(self, lu):
    self.diskstatus[self.master_uuid][0][1].ldisk_status = constants.LDS_FAULTY
    lu._VerifyInstance(self.running_inst, self.node_imgs, self.diskstatus)
    self.mcpu.assertLogContainsRegex("instance .* state is 'faulty'")

  @withLockedLU
  def testExclusiveStorageWithInvalidInstance(self, lu):
    self.master.ndparams[constants.ND_EXCLUSIVE_STORAGE] = True
    lu._VerifyInstance(self.drbd_inst, self.node_imgs, self.diskstatus)
    self.mcpu.assertLogContainsRegex(
      "instance has template drbd, which is not supported")

  @withLockedLU
  def testExclusiveStorageWithValidInstance(self, lu):
    self.master.ndparams[constants.ND_EXCLUSIVE_STORAGE] = True
    running_inst_disks = self.cfg.GetInstanceDisks(self.running_inst.uuid)
    running_inst_disks[0].spindles = 1
    feedback_fn = lambda _: None
    self.cfg.Update(running_inst_disks[0], feedback_fn)
    lu._VerifyInstance(self.running_inst, self.node_imgs, self.diskstatus)
    self.mcpu.assertLogIsEmpty()

  @withLockedLU
  def testDrbdInTwoGroups(self, lu):
    group = self.cfg.AddNewNodeGroup()
    self.node1.group = group.uuid
    lu._VerifyInstance(self.drbd_inst, self.node_imgs, self.diskstatus)
    self.mcpu.assertLogContainsRegex(
      "instance has primary and secondary nodes in different groups")

  @withLockedLU
  def testOfflineSecondary(self, lu):
    self.node1_img.offline = True
    lu._VerifyInstance(self.drbd_inst, self.node_imgs, self.diskstatus)
    self.mcpu.assertLogContainsRegex("instance has offline secondary node\(s\)")


class TestLUClusterVerifyGroupVerifyOrphanVolumes(
        TestLUClusterVerifyGroupMethods):
  @withLockedLU
  def testOrphanedVolume(self, lu):
    master_img = cluster.LUClusterVerifyGroup.NodeImage(uuid=self.master_uuid)
    master_img.volumes = ["mock_vg/disk_0", "mock_vg/disk_1", "mock_vg/disk_2"]
    node_imgs = {
      self.master_uuid: master_img
    }
    node_vol_should = {
      self.master_uuid: ["mock_vg/disk_0"]
    }

    lu._VerifyOrphanVolumes(node_vol_should, node_imgs,
                            utils.FieldSet("mock_vg/disk_2"))
    self.mcpu.assertLogContainsRegex("volume mock_vg/disk_1 is unknown")
    self.mcpu.assertLogDoesNotContainRegex("volume mock_vg/disk_0 is unknown")
    self.mcpu.assertLogDoesNotContainRegex("volume mock_vg/disk_2 is unknown")


class TestLUClusterVerifyGroupVerifyNPlusOneMemory(
        TestLUClusterVerifyGroupMethods):
  @withLockedLU
  def testN1Failure(self, lu):
    group1 = self.cfg.AddNewNodeGroup()

    node1 = self.cfg.AddNewNode()
    node2 = self.cfg.AddNewNode(group=group1)
    node3 = self.cfg.AddNewNode()

    inst1 = self.cfg.AddNewInstance()
    inst2 = self.cfg.AddNewInstance()
    inst3 = self.cfg.AddNewInstance()

    node1_img = cluster.LUClusterVerifyGroup.NodeImage(uuid=node1.uuid)
    node1_img.sbp = {
      self.master_uuid: [inst1.uuid, inst2.uuid, inst3.uuid]
    }

    node2_img = cluster.LUClusterVerifyGroup.NodeImage(uuid=node2.uuid)

    node3_img = cluster.LUClusterVerifyGroup.NodeImage(uuid=node3.uuid)
    node3_img.offline = True

    node_imgs = {
      node1.uuid: node1_img,
      node2.uuid: node2_img,
      node3.uuid: node3_img
    }

    lu._VerifyNPlusOneMemory(node_imgs, self.cfg.GetAllInstancesInfo())
    self.mcpu.assertLogContainsRegex(
      "not enough memory to accomodate instance failovers")

    self.mcpu.ClearLogMessages()
    node1_img.mfree = 1000
    lu._VerifyNPlusOneMemory(node_imgs, self.cfg.GetAllInstancesInfo())
    self.mcpu.assertLogIsEmpty()


class TestLUClusterVerifyGroupVerifyFiles(TestLUClusterVerifyGroupMethods):
  @withLockedLU
  def test(self, lu):
    node1 = self.cfg.AddNewNode(master_candidate=False, offline=False,
                                vm_capable=True)
    node2 = self.cfg.AddNewNode(master_candidate=True, vm_capable=False)
    node3 = self.cfg.AddNewNode(master_candidate=False, offline=False,
                                vm_capable=True)
    node4 = self.cfg.AddNewNode(master_candidate=False, offline=False,
                                vm_capable=True)
    node5 = self.cfg.AddNewNode(master_candidate=False, offline=True)

    nodeinfo = [self.master, node1, node2, node3, node4, node5]
    files_all = set([
      pathutils.CLUSTER_DOMAIN_SECRET_FILE,
      pathutils.RAPI_CERT_FILE,
      pathutils.RAPI_USERS_FILE,
      ])
    files_opt = set([
      pathutils.RAPI_USERS_FILE,
      hv_xen.XL_CONFIG_FILE,
      pathutils.VNC_PASSWORD_FILE,
      ])
    files_mc = set([
      pathutils.CLUSTER_CONF_FILE,
      ])
    files_vm = set([
      hv_xen.XEND_CONFIG_FILE,
      hv_xen.XL_CONFIG_FILE,
      pathutils.VNC_PASSWORD_FILE,
      ])
    nvinfo = RpcResultsBuilder() \
      .AddSuccessfulNode(self.master, {
        constants.NV_FILELIST: {
          pathutils.CLUSTER_CONF_FILE: "82314f897f38b35f9dab2f7c6b1593e0",
          pathutils.RAPI_CERT_FILE: "babbce8f387bc082228e544a2146fee4",
          pathutils.CLUSTER_DOMAIN_SECRET_FILE: "cds-47b5b3f19202936bb4",
          hv_xen.XEND_CONFIG_FILE: "b4a8a824ab3cac3d88839a9adeadf310",
          hv_xen.XL_CONFIG_FILE: "77935cee92afd26d162f9e525e3d49b9"
        }}) \
      .AddSuccessfulNode(node1, {
        constants.NV_FILELIST: {
          pathutils.RAPI_CERT_FILE: "97f0356500e866387f4b84233848cc4a",
          hv_xen.XEND_CONFIG_FILE: "b4a8a824ab3cac3d88839a9adeadf310",
          }
        }) \
      .AddSuccessfulNode(node2, {
        constants.NV_FILELIST: {
          pathutils.RAPI_CERT_FILE: "97f0356500e866387f4b84233848cc4a",
          pathutils.CLUSTER_DOMAIN_SECRET_FILE: "cds-47b5b3f19202936bb4",
          }
        }) \
      .AddSuccessfulNode(node3, {
        constants.NV_FILELIST: {
          pathutils.RAPI_CERT_FILE: "97f0356500e866387f4b84233848cc4a",
          pathutils.CLUSTER_CONF_FILE: "conf-a6d4b13e407867f7a7b4f0f232a8f527",
          pathutils.CLUSTER_DOMAIN_SECRET_FILE: "cds-47b5b3f19202936bb4",
          pathutils.RAPI_USERS_FILE: "rapiusers-ea3271e8d810ef3",
          hv_xen.XL_CONFIG_FILE: "77935cee92afd26d162f9e525e3d49b9"
          }
        }) \
      .AddSuccessfulNode(node4, {}) \
      .AddOfflineNode(node5) \
      .Build()
    assert set(nvinfo.keys()) == set(map(operator.attrgetter("uuid"), nodeinfo))

    lu._VerifyFiles(nodeinfo, self.master_uuid, nvinfo,
                    (files_all, files_opt, files_mc, files_vm))

    expected_msgs = [
      "File %s found with 2 different checksums (variant 1 on"
        " %s, %s, %s; variant 2 on %s)" %
        (pathutils.RAPI_CERT_FILE, node1.name, node2.name, node3.name,
         self.master.name),
      "File %s is missing from node(s) %s" %
        (pathutils.CLUSTER_DOMAIN_SECRET_FILE, node1.name),
      "File %s should not exist on node(s) %s" %
        (pathutils.CLUSTER_CONF_FILE, node3.name),
      "File %s is missing from node(s) %s" %
        (hv_xen.XEND_CONFIG_FILE, node3.name),
      "File %s is missing from node(s) %s" %
        (pathutils.CLUSTER_CONF_FILE, node2.name),
      "File %s found with 2 different checksums (variant 1 on"
        " %s; variant 2 on %s)" %
        (pathutils.CLUSTER_CONF_FILE, self.master.name, node3.name),
      "File %s is optional, but it must exist on all or no nodes (not"
        " found on %s, %s, %s)" %
        (pathutils.RAPI_USERS_FILE, self.master.name, node1.name, node2.name),
      "File %s is optional, but it must exist on all or no nodes (not"
        " found on %s)" % (hv_xen.XL_CONFIG_FILE, node1.name),
      "Node did not return file checksum data",
      ]

    self.assertEqual(len(self.mcpu.GetLogMessages()), len(expected_msgs))
    for expected_msg in expected_msgs:
      self.mcpu.assertLogContainsInLine(expected_msg)


class TestLUClusterVerifyGroupVerifyNodeOs(TestLUClusterVerifyGroupMethods):
  @withLockedLU
  def testUpdateNodeOsInvalidNodeResult(self, lu):
    for ndata in [{}, {constants.NV_OSLIST: ""}, {constants.NV_OSLIST: [""]},
                  {constants.NV_OSLIST: [["1", "2"]]}]:
      self.mcpu.ClearLogMessages()
      nimage = cluster.LUClusterVerifyGroup.NodeImage(uuid=self.master_uuid)
      lu._UpdateNodeOS(self.master, ndata, nimage)
      self.mcpu.assertLogContainsRegex("node hasn't returned valid OS data")

  @withLockedLU
  def testUpdateNodeOsValidNodeResult(self, lu):
    ndata = {
      constants.NV_OSLIST: [
        ["mock_OS", "/mocked/path", True, "", ["default"], [],
         [constants.OS_API_V20], True],
        ["Another_Mock", "/random", True, "", ["var1", "var2"],
         [{"param1": "val1"}, {"param2": "val2"}], constants.OS_API_VERSIONS,
         True]
      ]
    }
    nimage = cluster.LUClusterVerifyGroup.NodeImage(uuid=self.master_uuid)
    lu._UpdateNodeOS(self.master, ndata, nimage)
    self.mcpu.assertLogIsEmpty()

  @withLockedLU
  def testVerifyNodeOs(self, lu):
    node = self.cfg.AddNewNode()
    nimg_root = cluster.LUClusterVerifyGroup.NodeImage(uuid=self.master_uuid)
    nimg = cluster.LUClusterVerifyGroup.NodeImage(uuid=node.uuid)

    nimg_root.os_fail = False
    nimg_root.oslist = {
      "mock_os": [("/mocked/path", True, "", set(["default"]), set(),
                   set([constants.OS_API_V20]), True)],
      "broken_base_os": [("/broken", False, "", set(), set(),
                         set([constants.OS_API_V20]), True)],
      "only_on_root": [("/random", True, "", set(), set(), set(), True)],
      "diffing_os": [("/pinky", True, "", set(["var1", "var2"]),
                      set([("param1", "val1"), ("param2", "val2")]),
                      set([constants.OS_API_V20]), True)],
      "trust_os": [("/trust/mismatch", True, "", set(), set(), set(), True)],
    }
    nimg.os_fail = False
    nimg.oslist = {
      "mock_os": [("/mocked/path", True, "", set(["default"]), set(),
                   set([constants.OS_API_V20]), True)],
      "only_on_test": [("/random", True, "", set(), set(), set(), True)],
      "diffing_os": [("/bunny", True, "", set(["var1", "var3"]),
                      set([("param1", "val1"), ("param3", "val3")]),
                      set([constants.OS_API_V15]), True)],
      "broken_os": [("/broken", False, "", set(), set(),
                     set([constants.OS_API_V20]), True)],
      "multi_entries": [
        ("/multi1", True, "", set(), set(), set([constants.OS_API_V20]), True),
        ("/multi2", True, "", set(), set(), set([constants.OS_API_V20]), True)],
      "trust_os": [("/trust/mismatch", True, "", set(), set(), set(), False)],
    }

    lu._VerifyNodeOS(node, nimg, nimg_root)

    expected_msgs = [
      "Extra OS only_on_test not present on reference node",
      "OSes present on reference node .* but missing on this node:" +
        " only_on_root",
      "OS API version for diffing_os differs",
      "OS variants list for diffing_os differs",
      "OS parameters for diffing_os differs",
      "Invalid OS broken_os",
      "Extra OS broken_os not present on reference node",
      "OS 'multi_entries' has multiple entries",
      "Extra OS multi_entries not present on reference node",
      "OS trusted for trust_os differs from reference node "
    ]

    self.assertEqual(len(expected_msgs), len(self.mcpu.GetLogMessages()))
    for expected_msg in expected_msgs:
      self.mcpu.assertLogContainsRegex(expected_msg)


class TestLUClusterVerifyGroupVerifyAcceptedFileStoragePaths(
  TestLUClusterVerifyGroupMethods):
  @withLockedLU
  def testNotMaster(self, lu):
    lu._VerifyAcceptedFileStoragePaths(self.master, {}, False)
    self.mcpu.assertLogIsEmpty()

  @withLockedLU
  def testNotMasterButRetunedValue(self, lu):
    lu._VerifyAcceptedFileStoragePaths(
      self.master, {constants.NV_ACCEPTED_STORAGE_PATHS: []}, False)
    self.mcpu.assertLogContainsRegex(
      "Node should not have returned forbidden file storage paths")

  @withLockedLU
  def testMasterInvalidNodeResult(self, lu):
    lu._VerifyAcceptedFileStoragePaths(self.master, {}, True)
    self.mcpu.assertLogContainsRegex(
      "Node did not return forbidden file storage paths")

  @withLockedLU
  def testMasterForbiddenPaths(self, lu):
    lu._VerifyAcceptedFileStoragePaths(
      self.master, {constants.NV_ACCEPTED_STORAGE_PATHS: ["/forbidden"]}, True)
    self.mcpu.assertLogContainsRegex("Found forbidden file storage paths")

  @withLockedLU
  def testMasterSuccess(self, lu):
    lu._VerifyAcceptedFileStoragePaths(
      self.master, {constants.NV_ACCEPTED_STORAGE_PATHS: []}, True)
    self.mcpu.assertLogIsEmpty()


class TestLUClusterVerifyGroupVerifyStoragePaths(
  TestLUClusterVerifyGroupMethods):
  @withLockedLU
  def testVerifyFileStoragePathsSuccess(self, lu):
    lu._VerifyFileStoragePaths(self.master, {})
    self.mcpu.assertLogIsEmpty()

  @withLockedLU
  def testVerifyFileStoragePathsFailure(self, lu):
    lu._VerifyFileStoragePaths(self.master,
                               {constants.NV_FILE_STORAGE_PATH: "/fail/path"})
    self.mcpu.assertLogContainsRegex(
      "The configured file storage path is unusable")

  @withLockedLU
  def testVerifySharedFileStoragePathsSuccess(self, lu):
    lu._VerifySharedFileStoragePaths(self.master, {})
    self.mcpu.assertLogIsEmpty()

  @withLockedLU
  def testVerifySharedFileStoragePathsFailure(self, lu):
    lu._VerifySharedFileStoragePaths(
      self.master, {constants.NV_SHARED_FILE_STORAGE_PATH: "/fail/path"})
    self.mcpu.assertLogContainsRegex(
      "The configured sharedfile storage path is unusable")


class TestLUClusterVerifyGroupVerifyOob(TestLUClusterVerifyGroupMethods):
  @withLockedLU
  def testEmptyResult(self, lu):
    lu._VerifyOob(self.master, {})
    self.mcpu.assertLogIsEmpty()

  @withLockedLU
  def testErrorResults(self, lu):
    lu._VerifyOob(self.master, {constants.NV_OOB_PATHS: ["path1", "path2"]})
    self.mcpu.assertLogContainsRegex("path1")
    self.mcpu.assertLogContainsRegex("path2")


class TestLUClusterVerifyGroupUpdateNodeVolumes(
  TestLUClusterVerifyGroupMethods):
  def setUp(self):
    super(TestLUClusterVerifyGroupUpdateNodeVolumes, self).setUp()
    self.nimg = cluster.LUClusterVerifyGroup.NodeImage(uuid=self.master_uuid)

  @withLockedLU
  def testNoVgName(self, lu):
    lu._UpdateNodeVolumes(self.master, {}, self.nimg, None)
    self.mcpu.assertLogIsEmpty()
    self.assertTrue(self.nimg.lvm_fail)

  @withLockedLU
  def testErrorMessage(self, lu):
    lu._UpdateNodeVolumes(self.master, {constants.NV_LVLIST: "mock error"},
                          self.nimg, "mock_vg")
    self.mcpu.assertLogContainsRegex("LVM problem on node: mock error")
    self.assertTrue(self.nimg.lvm_fail)

  @withLockedLU
  def testInvalidNodeResult(self, lu):
    lu._UpdateNodeVolumes(self.master, {constants.NV_LVLIST: [1, 2, 3]},
                          self.nimg, "mock_vg")
    self.mcpu.assertLogContainsRegex("rpc call to node failed")
    self.assertTrue(self.nimg.lvm_fail)

  @withLockedLU
  def testValidNodeResult(self, lu):
    lu._UpdateNodeVolumes(self.master, {constants.NV_LVLIST: {}},
                          self.nimg, "mock_vg")
    self.mcpu.assertLogIsEmpty()
    self.assertFalse(self.nimg.lvm_fail)


class TestLUClusterVerifyGroupUpdateNodeInstances(
  TestLUClusterVerifyGroupMethods):
  def setUp(self):
    super(TestLUClusterVerifyGroupUpdateNodeInstances, self).setUp()
    self.nimg = cluster.LUClusterVerifyGroup.NodeImage(uuid=self.master_uuid)

  @withLockedLU
  def testInvalidNodeResult(self, lu):
    lu._UpdateNodeInstances(self.master, {}, self.nimg)
    self.mcpu.assertLogContainsRegex("rpc call to node failed")

  @withLockedLU
  def testValidNodeResult(self, lu):
    inst = self.cfg.AddNewInstance()
    lu._UpdateNodeInstances(self.master,
                            {constants.NV_INSTANCELIST: [inst.name]},
                            self.nimg)
    self.mcpu.assertLogIsEmpty()


class TestLUClusterVerifyGroupUpdateNodeInfo(TestLUClusterVerifyGroupMethods):
  def setUp(self):
    super(TestLUClusterVerifyGroupUpdateNodeInfo, self).setUp()
    self.nimg = cluster.LUClusterVerifyGroup.NodeImage(uuid=self.master_uuid)
    self.valid_hvresult = {constants.NV_HVINFO: {"memory_free": 1024}}

  @withLockedLU
  def testInvalidHvNodeResult(self, lu):
    for ndata in [{}, {constants.NV_HVINFO: ""}]:
      self.mcpu.ClearLogMessages()
      lu._UpdateNodeInfo(self.master, ndata, self.nimg, None)
      self.mcpu.assertLogContainsRegex("rpc call to node failed")

  @withLockedLU
  def testInvalidMemoryFreeHvNodeResult(self, lu):
    lu._UpdateNodeInfo(self.master,
                       {constants.NV_HVINFO: {"memory_free": "abc"}},
                       self.nimg, None)
    self.mcpu.assertLogContainsRegex(
      "node returned invalid nodeinfo, check hypervisor")

  @withLockedLU
  def testValidHvNodeResult(self, lu):
    lu._UpdateNodeInfo(self.master, self.valid_hvresult, self.nimg, None)
    self.mcpu.assertLogIsEmpty()

  @withLockedLU
  def testInvalidVgNodeResult(self, lu):
    for vgdata in [[], ""]:
      self.mcpu.ClearLogMessages()
      ndata = {constants.NV_VGLIST: vgdata}
      ndata.update(self.valid_hvresult)
      lu._UpdateNodeInfo(self.master, ndata, self.nimg, "mock_vg")
      self.mcpu.assertLogContainsRegex(
        "node didn't return data for the volume group 'mock_vg'")

  @withLockedLU
  def testInvalidDiskFreeVgNodeResult(self, lu):
    self.valid_hvresult.update({
      constants.NV_VGLIST: {"mock_vg": "abc"}
    })
    lu._UpdateNodeInfo(self.master, self.valid_hvresult, self.nimg, "mock_vg")
    self.mcpu.assertLogContainsRegex(
      "node returned invalid LVM info, check LVM status")

  @withLockedLU
  def testValidVgNodeResult(self, lu):
    self.valid_hvresult.update({
      constants.NV_VGLIST: {"mock_vg": 10000}
    })
    lu._UpdateNodeInfo(self.master, self.valid_hvresult, self.nimg, "mock_vg")
    self.mcpu.assertLogIsEmpty()


class TestLUClusterVerifyGroupCollectDiskInfo(TestLUClusterVerifyGroupMethods):
  def setUp(self):
    super(TestLUClusterVerifyGroupCollectDiskInfo, self).setUp()

    self.node1 = self.cfg.AddNewNode()
    self.node2 = self.cfg.AddNewNode()
    self.node3 = self.cfg.AddNewNode()

    self.diskless_inst = \
      self.cfg.AddNewInstance(primary_node=self.node1,
                              disk_template=constants.DT_DISKLESS)
    self.plain_inst = \
      self.cfg.AddNewInstance(primary_node=self.node2,
                              disk_template=constants.DT_PLAIN)
    self.drbd_inst = \
      self.cfg.AddNewInstance(primary_node=self.node3,
                              secondary_node=self.node2,
                              disk_template=constants.DT_DRBD8)

    self.node1_img = cluster.LUClusterVerifyGroup.NodeImage(
                       uuid=self.node1.uuid)
    self.node1_img.pinst = [self.diskless_inst.uuid]
    self.node1_img.sinst = []
    self.node2_img = cluster.LUClusterVerifyGroup.NodeImage(
                       uuid=self.node2.uuid)
    self.node2_img.pinst = [self.plain_inst.uuid]
    self.node2_img.sinst = [self.drbd_inst.uuid]
    self.node3_img = cluster.LUClusterVerifyGroup.NodeImage(
                       uuid=self.node3.uuid)
    self.node3_img.pinst = [self.drbd_inst.uuid]
    self.node3_img.sinst = []

    self.node_images = {
      self.node1.uuid: self.node1_img,
      self.node2.uuid: self.node2_img,
      self.node3.uuid: self.node3_img
    }

    self.node_uuids = [self.node1.uuid, self.node2.uuid, self.node3.uuid]

  @withLockedLU
  def testSuccessfulRun(self, lu):
    self.rpc.call_blockdev_getmirrorstatus_multi.return_value = \
      RpcResultsBuilder() \
        .AddSuccessfulNode(self.node2, [(True, ""), (True, "")]) \
        .AddSuccessfulNode(self.node3, [(True, "")]) \
        .Build()

    lu._CollectDiskInfo(self.node_uuids, self.node_images,
                        self.cfg.GetAllInstancesInfo())

    self.mcpu.assertLogIsEmpty()

  @withLockedLU
  def testOfflineAndFailingNodes(self, lu):
    self.rpc.call_blockdev_getmirrorstatus_multi.return_value = \
      RpcResultsBuilder() \
        .AddOfflineNode(self.node2) \
        .AddFailedNode(self.node3) \
        .Build()

    lu._CollectDiskInfo(self.node_uuids, self.node_images,
                        self.cfg.GetAllInstancesInfo())

    self.mcpu.assertLogContainsRegex("while getting disk information")

  @withLockedLU
  def testInvalidNodeResult(self, lu):
    self.rpc.call_blockdev_getmirrorstatus_multi.return_value = \
      RpcResultsBuilder() \
        .AddSuccessfulNode(self.node2, [(True,), (False,)]) \
        .AddSuccessfulNode(self.node3, [""]) \
        .Build()

    lu._CollectDiskInfo(self.node_uuids, self.node_images,
                        self.cfg.GetAllInstancesInfo())
    # logging is not performed through mcpu
    self.mcpu.assertLogIsEmpty()


class TestLUClusterVerifyGroupHooksCallBack(TestLUClusterVerifyGroupMethods):
  def setUp(self):
    super(TestLUClusterVerifyGroupHooksCallBack, self).setUp()

    self.feedback_fn = lambda _: None

  def PrepareLU(self, lu):
    super(TestLUClusterVerifyGroupHooksCallBack, self).PrepareLU(lu)

    lu.my_node_uuids = list(self.cfg.GetAllNodesInfo().keys())

  @withLockedLU
  def testEmptyGroup(self, lu):
    lu.my_node_uuids = []
    lu.HooksCallBack(constants.HOOKS_PHASE_POST, None, self.feedback_fn, None)

  @withLockedLU
  def testFailedResult(self, lu):
    lu.HooksCallBack(constants.HOOKS_PHASE_POST,
                     RpcResultsBuilder(use_node_names=True)
                       .AddFailedNode(self.master).Build(),
                     self.feedback_fn,
                     None)
    self.mcpu.assertLogContainsRegex("Communication failure in hooks execution")

  @withLockedLU
  def testOfflineNode(self, lu):
    lu.HooksCallBack(constants.HOOKS_PHASE_POST,
                     RpcResultsBuilder(use_node_names=True)
                       .AddOfflineNode(self.master).Build(),
                     self.feedback_fn,
                     None)

  @withLockedLU
  def testValidResult(self, lu):
    lu.HooksCallBack(constants.HOOKS_PHASE_POST,
                     RpcResultsBuilder(use_node_names=True)
                       .AddSuccessfulNode(self.master,
                                          [("mock_script",
                                            constants.HKR_SUCCESS,
                                            "mock output")])
                       .Build(),
                     self.feedback_fn,
                     None)

  @withLockedLU
  def testFailedScriptResult(self, lu):
    lu.HooksCallBack(constants.HOOKS_PHASE_POST,
                     RpcResultsBuilder(use_node_names=True)
                       .AddSuccessfulNode(self.master,
                                          [("mock_script",
                                            constants.HKR_FAIL,
                                            "mock output")])
                       .Build(),
                     self.feedback_fn,
                     None)
    self.mcpu.assertLogContainsRegex("Script mock_script failed")


class TestLUClusterVerifyDisks(CmdlibTestCase):
  def testVerifyDisks(self):
    op = opcodes.OpClusterVerifyDisks()
    result = self.ExecOpCode(op)

    self.assertEqual(1, len(result["jobs"]))


class TestLUClusterRenewCrypto(CmdlibTestCase):

  def setUp(self):
    super(TestLUClusterRenewCrypto, self).setUp()
    self._node_cert = self._CreateTempFile()
    shutil.copy(testutils.TestDataFilename("cert1.pem"), self._node_cert)
    self._client_node_cert = self._CreateTempFile()
    shutil.copy(testutils.TestDataFilename("cert2.pem"), self._client_node_cert)
    self._client_node_cert_tmp = self._CreateTempFile()

  def tearDown(self):
    super(TestLUClusterRenewCrypto, self).tearDown()

  def _GetFakeDigest(self, uuid):
    """Creates a fake SSL digest depending on the UUID of a node.

    @type uuid: string
    @param uuid: node UUID
    @returns: a string impersonating a SSL digest

    """
    return "FA:KE:%s:%s:%s:%s" % (uuid[0:2], uuid[2:4], uuid[4:6], uuid[6:8])

  def _InitPathutils(self, pathutils):
    """Patch pathutils to point to temporary files.

    """
    pathutils.NODED_CERT_FILE = self._node_cert
    pathutils.NODED_CLIENT_CERT_FILE = self._client_node_cert
    pathutils.NODED_CLIENT_CERT_FILE_TMP = \
        self._client_node_cert_tmp

  def _AssertCertFiles(self, pathutils):
    """Check if the correct certificates exist and don't exist on the master.

    """
    self.assertTrue(os.path.exists(pathutils.NODED_CERT_FILE))
    self.assertTrue(os.path.exists(pathutils.NODED_CLIENT_CERT_FILE))
    self.assertFalse(os.path.exists(pathutils.NODED_CLIENT_CERT_FILE_TMP))

  def _CompletelySuccessfulRpc(self, node_uuid, _):
    """Fake RPC call which always returns successfully.

    """
    return self.RpcResultsBuilder() \
        .CreateSuccessfulNodeResult(node_uuid,
            [(constants.CRYPTO_TYPE_SSL_DIGEST,
              self._GetFakeDigest(node_uuid))])

  @patchPathutils("cluster")
  def testSuccessfulCase(self, pathutils):
    self._InitPathutils(pathutils)

    # create a few non-master, online nodes
    num_nodes = 3
    for _ in range(num_nodes):
      self.cfg.AddNewNode()
    self.rpc.call_node_crypto_tokens = self._CompletelySuccessfulRpc

    op = opcodes.OpClusterRenewCrypto()
    self.ExecOpCode(op)

    self._AssertCertFiles(pathutils)

    # Check if we have the correct digests in the configuration
    cluster = self.cfg.GetClusterInfo()
    self.assertEqual(num_nodes + 1, len(cluster.candidate_certs))
    nodes = self.cfg.GetAllNodesInfo()
    for (node_uuid, _) in nodes.items():
      expected_digest = self._GetFakeDigest(node_uuid)
      self.assertEqual(expected_digest, cluster.candidate_certs[node_uuid])

  @patchPathutils("cluster")
  def testMasterFails(self, pathutils):
    self._InitPathutils(pathutils)

    # make sure the RPC calls are failing for all nodes
    master_uuid = self.cfg.GetMasterNode()
    self.rpc.call_node_crypto_tokens.return_value = self.RpcResultsBuilder() \
        .CreateFailedNodeResult(master_uuid)

    op = opcodes.OpClusterRenewCrypto()
    self.ExecOpCode(op)

    self._AssertCertFiles(pathutils)

    # Check if we correctly have no candidate certificates
    cluster = self.cfg.GetClusterInfo()
    self.assertFalse(cluster.candidate_certs)

  def _partiallyFailingRpc(self, node_uuid, _):
    if node_uuid == self._failed_node:
      return self.RpcResultsBuilder() \
        .CreateFailedNodeResult(node_uuid)
    else:
      return self.RpcResultsBuilder() \
        .CreateSuccessfulNodeResult(node_uuid,
          [(constants.CRYPTO_TYPE_SSL_DIGEST, self._GetFakeDigest(node_uuid))])

  @patchPathutils("cluster")
  def testNonMasterFails(self, pathutils):
    self._InitPathutils(pathutils)

    # create a few non-master, online nodes
    num_nodes = 3
    for _ in range(num_nodes):
      self.cfg.AddNewNode()
    nodes = self.cfg.GetAllNodesInfo()

    # pick one node as the failing one
    master_uuid = self.cfg.GetMasterNode()
    self._failed_node = [node_uuid for node_uuid in nodes
                         if node_uuid != master_uuid][1]
    self.rpc.call_node_crypto_tokens = self._partiallyFailingRpc

    op = opcodes.OpClusterRenewCrypto()
    self.ExecOpCode(op)

    self._AssertCertFiles(pathutils)

    # Check if we have the correct digests in the configuration
    cluster = self.cfg.GetClusterInfo()
    # There should be one digest missing.
    self.assertEqual(num_nodes, len(cluster.candidate_certs))
    nodes = self.cfg.GetAllNodesInfo()
    for (node_uuid, _) in nodes.items():
      if node_uuid == self._failed_node:
        self.assertTrue(node_uuid not in cluster.candidate_certs)
      else:
        expected_digest = self._GetFakeDigest(node_uuid)
        self.assertEqual(expected_digest, cluster.candidate_certs[node_uuid])

  @patchPathutils("cluster")
  def testOfflineNodes(self, pathutils):
    self._InitPathutils(pathutils)

    # create a few non-master, online nodes
    num_nodes = 3
    offline_index = 1
    for i in range(num_nodes):
      # Pick one node to be offline.
      self.cfg.AddNewNode(offline=(i==offline_index))
    self.rpc.call_node_crypto_tokens = self._CompletelySuccessfulRpc

    op = opcodes.OpClusterRenewCrypto()
    self.ExecOpCode(op)

    self._AssertCertFiles(pathutils)

    # Check if we have the correct digests in the configuration
    cluster = self.cfg.GetClusterInfo()
    # There should be one digest missing.
    self.assertEqual(num_nodes, len(cluster.candidate_certs))
    nodes = self.cfg.GetAllNodesInfo()
    for (node_uuid, node_info) in nodes.items():
      if node_info.offline == True:
        self.assertTrue(node_uuid not in cluster.candidate_certs)
      else:
        expected_digest = self._GetFakeDigest(node_uuid)
        self.assertEqual(expected_digest, cluster.candidate_certs[node_uuid])

  def _RpcSuccessfulAfterRetries(self, node_uuid, _):
    if self._retries < self._max_retries:
      self._retries += 1
      return self.RpcResultsBuilder() \
        .CreateFailedNodeResult(node_uuid)
    else:
      return self.RpcResultsBuilder() \
        .CreateSuccessfulNodeResult(node_uuid,
          [(constants.CRYPTO_TYPE_SSL_DIGEST, self._GetFakeDigest(node_uuid))])

  @patchPathutils("cluster")
  def testMasterRetriesSuccess(self, pathutils):
    self._InitPathutils(pathutils)

    self._max_retries = 2
    self._retries = 0
    self.rpc.call_node_crypto_tokens = self._RpcSuccessfulAfterRetries

    op = opcodes.OpClusterRenewCrypto()
    self.ExecOpCode(op)

    self._AssertCertFiles(pathutils)

    cluster = self.cfg.GetClusterInfo()
    master_uuid = self.cfg.GetMasterNode()
    self.assertTrue(self._GetFakeDigest(master_uuid)
                    in cluster.candidate_certs.values())

  @patchPathutils("cluster")
  def testMasterRetriesFail(self, pathutils):
    self._InitPathutils(pathutils)

    self._max_retries = 5
    self._retries = 0
    self.rpc.call_node_crypto_tokens = self._RpcSuccessfulAfterRetries

    op = opcodes.OpClusterRenewCrypto()
    self.ExecOpCode(op)

    self._AssertCertFiles(pathutils)

    cluster = self.cfg.GetClusterInfo()
    self.assertFalse(cluster.candidate_certs)

  def _RpcSuccessfulAfterRetriesNonMaster(self, node_uuid, _):
    if self._retries < self._max_retries and node_uuid != self._master_uuid:
      self._retries += 1
      return self.RpcResultsBuilder() \
        .CreateFailedNodeResult(node_uuid)
    else:
      return self.RpcResultsBuilder() \
        .CreateSuccessfulNodeResult(node_uuid,
          [(constants.CRYPTO_TYPE_SSL_DIGEST, self._GetFakeDigest(node_uuid))])

  def _NonMasterRetries(self, pathutils, max_retries):
    self._InitPathutils(pathutils)

    self._master_uuid = self.cfg.GetMasterNode()
    self._max_retries = max_retries
    self._retries = 0
    self.rpc.call_node_crypto_tokens = self._RpcSuccessfulAfterRetriesNonMaster

    # Add one non-master node
    self.cfg.AddNewNode()

    op = opcodes.OpClusterRenewCrypto()
    self.ExecOpCode(op)

    self._AssertCertFiles(pathutils)

    return self.cfg.GetClusterInfo()

  @patchPathutils("cluster")
  def testNonMasterRetriesSuccess(self, pathutils):
    cluster = self._NonMasterRetries(pathutils, 2)
    self.assertEqual(2, len(cluster.candidate_certs.values()))

  @patchPathutils("cluster")
  def testNonMasterRetriesFail(self, pathutils):
    cluster = self._NonMasterRetries(pathutils, 5)

    # Only the master digest should be in the cert list
    self.assertEqual(1, len(cluster.candidate_certs.values()))
    self.assertTrue(self._master_uuid in cluster.candidate_certs)


if __name__ == "__main__":
  testutils.GanetiTestProgram()<|MERGE_RESOLUTION|>--- conflicted
+++ resolved
@@ -37,12 +37,9 @@
 import copy
 import unittest
 import operator
-<<<<<<< HEAD
 import re
-=======
 import shutil
 import os
->>>>>>> 6e8f7fe5
 
 from ganeti.cmdlib import cluster
 from ganeti import constants
