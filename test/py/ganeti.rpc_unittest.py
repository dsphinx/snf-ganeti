--- conflicted
+++ resolved
@@ -869,16 +869,11 @@
       })
 
     # Instance with hypervisor and backend parameters
-<<<<<<< HEAD
     result = runner._encoder(NotImplemented,
                              (rpc_defs.ED_INST_DICT_HVP_BEP_DP, (inst, {
       constants.HT_KVM: {
         constants.HV_BOOT_ORDER: "xyz",
         },
-=======
-    result = runner._encoder((rpc_defs.ED_INST_DICT_HVP_BEP_DP, (inst, {
-      constants.HV_BOOT_ORDER: "xyz",
->>>>>>> 8dba1797
       }, {
       constants.BE_VCPUS: 100,
       constants.BE_MAXMEM: 4096,
@@ -886,7 +881,9 @@
     _CheckBasics(result)
     self.assertEqual(result["beparams"][constants.BE_MAXMEM], 4096)
     self.assertEqual(result["beparams"][constants.BE_VCPUS], 100)
-    self.assertEqual(result["hvparams"][constants.HV_BOOT_ORDER], "xyz")
+    self.assertEqual(result["hvparams"][constants.HT_KVM], {
+      constants.HV_BOOT_ORDER: "xyz",
+      })
     self.assertEqual(result["disks"], [{
       "dev_type": constants.DT_PLAIN,
       "dynamic_params": {},
