--- conflicted
+++ resolved
@@ -2,7 +2,6 @@
 ====
 
 
-<<<<<<< HEAD
 Version 2.10.0 beta1
 --------------------
 
@@ -80,7 +79,8 @@
 - Issue 621: Instance related opcodes do not aquire network/group locks
 - Issue 622: Assertion Error: Node locks differ from node resource locks
 - Issue 623: IPv6 Masterd <-> Luxid communication error
-=======
+
+
 Version 2.9.2
 -------------
 
@@ -112,7 +112,6 @@
   time and while being modified
 - Xen handle domain shutdown (future proofing cherry-pick)
 - Refactor reading live data in htools (future proofing cherry-pick)
->>>>>>> 89c63fbe
 
 
 Version 2.9.1
