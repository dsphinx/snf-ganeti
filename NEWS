--- conflicted
+++ resolved
@@ -2,7 +2,6 @@
 ====
 
 
-<<<<<<< HEAD
 Version 2.9.3
 -------------
 
@@ -179,7 +178,8 @@
 
 This was the first beta release of the 2.9 series. All important changes
 are listed in the latest 2.9 entry.
-=======
+
+
 Version 2.8.4
 -------------
 
@@ -194,7 +194,6 @@
 - Add the network tags to the tags searched by gnt-cluster search-tags
 - Fix caching bug preventing jobs from being cancelled
 - Start-master/stop-master was always failing of ConfD was disabled. (Issue 685)
->>>>>>> 9f7413ab
 
 
 Version 2.8.3
