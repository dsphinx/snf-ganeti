--- conflicted
+++ resolved
@@ -2,7 +2,6 @@
 ====
 
 
-<<<<<<< HEAD
 Version 2.10.0 alpha1
 ---------------------
 
@@ -63,10 +62,7 @@
   version 1.0.1. It is still used for testing only.
 
 
-Version 2.9.0 rc3
-=======
 Version 2.9.0 rc4
->>>>>>> 0be5f292
 -----------------
 
 *(unreleased)*
