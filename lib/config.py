--- conflicted
+++ resolved
@@ -315,7 +315,6 @@
     else:
       self._temporary_macs.Reserve(ec_id, mac)
 
-<<<<<<< HEAD
   def _UnlockedCommitTemporaryIps(self, ec_id):
     """Commit all reserved IP address to their respective pools
 
@@ -403,12 +402,8 @@
     if net_uuid:
       return self._UnlockedReserveIp(net_uuid, address, ec_id)
 
-  @locking.ssynchronized(_config_lock, shared=1)
-  def GetPCIInfo(self, instance_name, dev_type):
-=======
   @locking.ssynchronized(_config_lock)
   def GetPCIInfo(self, instance, dev_type):
->>>>>>> c1bfc2eb
 
     if not instance.hotplug_info:
       return None, None
