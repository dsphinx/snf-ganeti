#
#

# Copyright (C) 2006, 2007, 2008, 2009, 2010, 2011, 2012, 2013, 2014 Google Inc.
# All rights reserved.
#
# Redistribution and use in source and binary forms, with or without
# modification, are permitted provided that the following conditions are
# met:
#
# 1. Redistributions of source code must retain the above copyright notice,
# this list of conditions and the following disclaimer.
#
# 2. Redistributions in binary form must reproduce the above copyright
# notice, this list of conditions and the following disclaimer in the
# documentation and/or other materials provided with the distribution.
#
# THIS SOFTWARE IS PROVIDED BY THE COPYRIGHT HOLDERS AND CONTRIBUTORS "AS
# IS" AND ANY EXPRESS OR IMPLIED WARRANTIES, INCLUDING, BUT NOT LIMITED
# TO, THE IMPLIED WARRANTIES OF MERCHANTABILITY AND FITNESS FOR A PARTICULAR
# PURPOSE ARE DISCLAIMED. IN NO EVENT SHALL THE COPYRIGHT HOLDER OR
# CONTRIBUTORS BE LIABLE FOR ANY DIRECT, INDIRECT, INCIDENTAL, SPECIAL,
# EXEMPLARY, OR CONSEQUENTIAL DAMAGES (INCLUDING, BUT NOT LIMITED TO,
# PROCUREMENT OF SUBSTITUTE GOODS OR SERVICES; LOSS OF USE, DATA, OR
# PROFITS; OR BUSINESS INTERRUPTION) HOWEVER CAUSED AND ON ANY THEORY OF
# LIABILITY, WHETHER IN CONTRACT, STRICT LIABILITY, OR TORT (INCLUDING
# NEGLIGENCE OR OTHERWISE) ARISING IN ANY WAY OUT OF THE USE OF THIS
# SOFTWARE, EVEN IF ADVISED OF THE POSSIBILITY OF SUCH DAMAGE.


"""Logical units dealing with the cluster."""

import copy
import itertools
import logging
import operator
import os
import re
import time

from ganeti import compat
from ganeti import constants
from ganeti import errors
from ganeti import hypervisor
from ganeti import locking
from ganeti import masterd
from ganeti import netutils
from ganeti import objects
from ganeti import opcodes
from ganeti import pathutils
from ganeti import query
import ganeti.rpc.node as rpc
from ganeti import runtime
from ganeti import ssh
from ganeti import uidpool
from ganeti import utils
from ganeti import vcluster

from ganeti.cmdlib.base import NoHooksLU, QueryBase, LogicalUnit, \
  ResultWithJobs
from ganeti.cmdlib.common import ShareAll, RunPostHook, \
  ComputeAncillaryFiles, RedistributeAncillaryFiles, UploadHelper, \
  GetWantedInstances, MergeAndVerifyHvState, MergeAndVerifyDiskState, \
  GetUpdatedIPolicy, ComputeNewInstanceViolations, GetUpdatedParams, \
  CheckOSParams, CheckHVParams, AdjustCandidatePool, CheckNodePVs, \
  ComputeIPolicyInstanceViolation, AnnotateDiskParams, SupportsOob, \
  CheckIpolicyVsDiskTemplates, CheckDiskAccessModeValidity, \
  CheckDiskAccessModeConsistency, CreateNewClientCert, \
  AddInstanceCommunicationNetworkOp, ConnectInstanceCommunicationNetworkOp, \
  CheckImageValidity, \
  CheckDiskAccessModeConsistency, CreateNewClientCert, EnsureKvmdOnNodes, \
  EvaluateSshUpdateRPC

import ganeti.masterd.instance


def _UpdateMasterClientCert(
    lu, cfg, master_uuid,
    client_cert=pathutils.NODED_CLIENT_CERT_FILE,
    client_cert_tmp=pathutils.NODED_CLIENT_CERT_FILE_TMP):
  """Renews the master's client certificate and propagates the config.

  @type lu: C{LogicalUnit}
  @param lu: the logical unit holding the config
  @type cfg: C{config.ConfigWriter}
  @param cfg: the cluster's configuration
  @type master_uuid: string
  @param master_uuid: the master node's UUID
  @type client_cert: string
  @param client_cert: the path of the client certificate
  @type client_cert_tmp: string
  @param client_cert_tmp: the temporary path of the client certificate
  @rtype: string
  @return: the digest of the newly created client certificate

  """
  client_digest = CreateNewClientCert(lu, master_uuid, filename=client_cert_tmp)
  cfg.AddNodeToCandidateCerts(master_uuid, client_digest)
  # This triggers an update of the config and distribution of it with the old
  # SSL certificate

  utils.RemoveFile(client_cert)
  utils.RenameFile(client_cert_tmp, client_cert)
  return client_digest


class LUClusterRenewCrypto(NoHooksLU):
  """Renew the cluster's crypto tokens.

  """

  _MAX_NUM_RETRIES = 3
  REQ_BGL = False

  def ExpandNames(self):
    self.needed_locks = {
      locking.LEVEL_NODE: locking.ALL_SET,
      locking.LEVEL_NODE_ALLOC: locking.ALL_SET,
    }
    self.share_locks = ShareAll()
    self.share_locks[locking.LEVEL_NODE] = 0
    self.share_locks[locking.LEVEL_NODE_ALLOC] = 0

  def CheckPrereq(self):
    """Check prerequisites.

    This checks whether the cluster is empty.

    Any errors are signaled by raising errors.OpPrereqError.

    """
    self._ssh_renewal_suppressed = \
      not self.cfg.GetClusterInfo().modify_ssh_setup and self.op.ssh_keys

  def _RenewNodeSslCertificates(self, feedback_fn):
    """Renews the nodes' SSL certificates.

    Note that most of this operation is done in gnt_cluster.py, this LU only
    takes care of the renewal of the client SSL certificates.

    """
    master_uuid = self.cfg.GetMasterNode()
    cluster = self.cfg.GetClusterInfo()

    logging.debug("Renewing the master's SSL node certificate."
                  " Master's UUID: %s.", master_uuid)

    server_digest = utils.GetCertificateDigest(
      cert_filename=pathutils.NODED_CERT_FILE)
    logging.debug("SSL digest of the node certificate: %s.", server_digest)
    self.cfg.AddNodeToCandidateCerts("%s-SERVER" % master_uuid,
                                     server_digest)
    logging.debug("Added master's digest as *-SERVER entry to configuration."
                  " Current list of candidate certificates: %s.",
                  str(cluster.candidate_certs))
    try:
      old_master_digest = utils.GetCertificateDigest(
        cert_filename=pathutils.NODED_CLIENT_CERT_FILE)
      logging.debug("SSL digest of old master's SSL node certificate: %s.",
                    old_master_digest)
      self.cfg.AddNodeToCandidateCerts("%s-OLDMASTER" % master_uuid,
                                       old_master_digest)
      logging.debug("Added old master's node certificate digest to config"
                    " as *-OLDMASTER. Current list of candidate certificates:"
                    " %s.", str(cluster.candidate_certs))
    except IOError:
      logging.info("No old master certificate available.")

    last_exception = None
    for i in range(self._MAX_NUM_RETRIES):
      try:
        # Technically it should not be necessary to set the cert
        # paths. However, due to a bug in the mock library, we
        # have to do this to be able to test the function properly.
        _UpdateMasterClientCert(
            self, self.cfg, master_uuid,
            client_cert=pathutils.NODED_CLIENT_CERT_FILE,
            client_cert_tmp=pathutils.NODED_CLIENT_CERT_FILE_TMP)
        logging.debug("Successfully renewed the master's node certificate.")
        break
      except errors.OpExecError as e:
        logging.error("Renewing the master's SSL node certificate failed"
                      " at attempt no. %s with error '%s'", str(i), e)
        last_exception = e
    else:
      if last_exception:
        feedback_fn("Could not renew the master's client SSL certificate."
                    " Cleaning up. Error: %s." % last_exception)
      # Cleaning up temporary certificates
      self.cfg.RemoveNodeFromCandidateCerts("%s-SERVER" % master_uuid)
      self.cfg.RemoveNodeFromCandidateCerts("%s-OLDMASTER" % master_uuid)
      logging.debug("Cleaned up *-SERVER and *-OLDMASTER certificate from"
                    " master candidate cert list. Current state of the"
                    " list: %s.", str(cluster.candidate_certs))
      try:
        utils.RemoveFile(pathutils.NODED_CLIENT_CERT_FILE_TMP)
      except IOError as e:
        logging.debug("Could not clean up temporary node certificate of the"
                      " master node. (Possibly because it was already removed"
                      " properly.) Error: %s.", e)
      return

    node_errors = {}
    nodes = self.cfg.GetAllNodesInfo()
    logging.debug("Renewing non-master nodes' node certificates.")
    for (node_uuid, node_info) in nodes.items():
      if node_info.offline:
<<<<<<< HEAD
        logging.info("* Skipping offline node %s", node_info.name)
=======
        feedback_fn("* Skipping offline node %s" % node_info.name)
        logging.debug("Skipping offline node %s (UUID: %s).",
                      node_info.name, node_uuid)
>>>>>>> 0de1e688
        continue
      if node_uuid != master_uuid:
        logging.debug("Renewing node certificate of node '%s'.", node_uuid)
        last_exception = None
        for i in range(self._MAX_NUM_RETRIES):
          try:
            new_digest = CreateNewClientCert(self, node_uuid)
            if node_info.master_candidate:
              self.cfg.AddNodeToCandidateCerts(node_uuid,
                                               new_digest)
              logging.debug("Added the node's certificate to candidate"
                            " certificate list. Current list: %s.",
                            str(cluster.candidate_certs))
            break
          except errors.OpExecError as e:
            last_exception = e
            logging.error("Could not renew a non-master node's SSL node"
                          " certificate at attempt no. %s. The node's UUID"
                          " is %s, and the error was: %s.",
                          str(i), node_uuid, e)
        else:
          if last_exception:
            node_errors[node_uuid] = last_exception

    if node_errors:
      msg = ("Some nodes' SSL client certificates could not be renewed."
             " Please make sure those nodes are reachable and rerun"
             " the operation. The affected nodes and their errors are:\n")
      for uuid, e in node_errors.items():
        msg += "Node %s: %s\n" % (uuid, e)
      feedback_fn(msg)

    self.cfg.RemoveNodeFromCandidateCerts("%s-SERVER" % master_uuid)
    self.cfg.RemoveNodeFromCandidateCerts("%s-OLDMASTER" % master_uuid)
    logging.debug("Cleaned up *-SERVER and *-OLDMASTER certificate from"
                  " master candidate cert list. Current state of the"
                  " list: %s.", cluster.candidate_certs)

  def _RenewSshKeys(self, feedback_fn):
    """Renew all nodes' SSH keys.

    """
    master_uuid = self.cfg.GetMasterNode()

    nodes = self.cfg.GetAllNodesInfo()
    nodes_uuid_names = [(node_uuid, node_info.name) for (node_uuid, node_info)
                        in nodes.items() if not node_info.offline]
    node_names = [name for (_, name) in nodes_uuid_names]
    node_uuids = [uuid for (uuid, _) in nodes_uuid_names]
    port_map = ssh.GetSshPortMap(node_names, self.cfg)
    potential_master_candidates = self.cfg.GetPotentialMasterCandidates()
    master_candidate_uuids = self.cfg.GetMasterCandidateUuids()

    result = self.rpc.call_node_ssh_keys_renew(
      [master_uuid],
      node_uuids, node_names, port_map,
      master_candidate_uuids,
      potential_master_candidates)

    # Check if there were serious errors (for example master key files not
    # writable).
    result[master_uuid].Raise("Could not renew the SSH keys of all nodes")

    # Process any non-disruptive errors (a few nodes unreachable etc.)
    EvaluateSshUpdateRPC(result, master_uuid, feedback_fn)

  def Exec(self, feedback_fn):
    if self.op.node_certificates:
      feedback_fn("Renewing Node SSL certificates")
      self._RenewNodeSslCertificates(feedback_fn)
    if self.op.ssh_keys and not self._ssh_renewal_suppressed:
      feedback_fn("Renewing SSH keys")
      self._RenewSshKeys(feedback_fn)
    elif self._ssh_renewal_suppressed:
      feedback_fn("Cannot renew SSH keys if the cluster is configured to not"
                  " modify the SSH setup.")


class LUClusterActivateMasterIp(NoHooksLU):
  """Activate the master IP on the master node.

  """
  def Exec(self, feedback_fn):
    """Activate the master IP.

    """
    master_params = self.cfg.GetMasterNetworkParameters()
    ems = self.cfg.GetUseExternalMipScript()
    result = self.rpc.call_node_activate_master_ip(master_params.uuid,
                                                   master_params, ems)
    result.Raise("Could not activate the master IP")


class LUClusterDeactivateMasterIp(NoHooksLU):
  """Deactivate the master IP on the master node.

  """
  def Exec(self, feedback_fn):
    """Deactivate the master IP.

    """
    master_params = self.cfg.GetMasterNetworkParameters()
    ems = self.cfg.GetUseExternalMipScript()
    result = self.rpc.call_node_deactivate_master_ip(master_params.uuid,
                                                     master_params, ems)
    result.Raise("Could not deactivate the master IP")


class LUClusterConfigQuery(NoHooksLU):
  """Return configuration values.

  """
  REQ_BGL = False

  def CheckArguments(self):
    self.cq = ClusterQuery(None, self.op.output_fields, False)

  def ExpandNames(self):
    self.cq.ExpandNames(self)

  def DeclareLocks(self, level):
    self.cq.DeclareLocks(self, level)

  def Exec(self, feedback_fn):
    result = self.cq.OldStyleQuery(self)

    assert len(result) == 1

    return result[0]


class LUClusterDestroy(LogicalUnit):
  """Logical unit for destroying the cluster.

  """
  HPATH = "cluster-destroy"
  HTYPE = constants.HTYPE_CLUSTER

  # Read by the job queue to detect when the cluster is gone and job files will
  # never be available.
  # FIXME: This variable should be removed together with the Python job queue.
  clusterHasBeenDestroyed = False

  def BuildHooksEnv(self):
    """Build hooks env.

    """
    return {
      "OP_TARGET": self.cfg.GetClusterName(),
      }

  def BuildHooksNodes(self):
    """Build hooks nodes.

    """
    return ([], [])

  def CheckPrereq(self):
    """Check prerequisites.

    This checks whether the cluster is empty.

    Any errors are signaled by raising errors.OpPrereqError.

    """
    master = self.cfg.GetMasterNode()

    nodelist = self.cfg.GetNodeList()
    if len(nodelist) != 1 or nodelist[0] != master:
      raise errors.OpPrereqError("There are still %d node(s) in"
                                 " this cluster." % (len(nodelist) - 1),
                                 errors.ECODE_INVAL)
    instancelist = self.cfg.GetInstanceList()
    if instancelist:
      raise errors.OpPrereqError("There are still %d instance(s) in"
                                 " this cluster." % len(instancelist),
                                 errors.ECODE_INVAL)

  def Exec(self, feedback_fn):
    """Destroys the cluster.

    """
    master_params = self.cfg.GetMasterNetworkParameters()

    # Run post hooks on master node before it's removed
    RunPostHook(self, self.cfg.GetNodeName(master_params.uuid))

    ems = self.cfg.GetUseExternalMipScript()
    result = self.rpc.call_node_deactivate_master_ip(master_params.uuid,
                                                     master_params, ems)
    result.Warn("Error disabling the master IP address", self.LogWarning)

    self.wconfd.Client().PrepareClusterDestruction(self.wconfdcontext)

    # signal to the job queue that the cluster is gone
    LUClusterDestroy.clusterHasBeenDestroyed = True

    return master_params.uuid


class LUClusterPostInit(LogicalUnit):
  """Logical unit for running hooks after cluster initialization.

  """
  HPATH = "cluster-init"
  HTYPE = constants.HTYPE_CLUSTER

  def CheckArguments(self):
    self.master_uuid = self.cfg.GetMasterNode()
    self.master_ndparams = self.cfg.GetNdParams(self.cfg.GetMasterNodeInfo())

    # TODO: When Issue 584 is solved, and None is properly parsed when used
    # as a default value, ndparams.get(.., None) can be changed to
    # ndparams[..] to access the values directly

    # OpenvSwitch: Warn user if link is missing
    if (self.master_ndparams[constants.ND_OVS] and not
        self.master_ndparams.get(constants.ND_OVS_LINK, None)):
      self.LogInfo("No physical interface for OpenvSwitch was given."
                   " OpenvSwitch will not have an outside connection. This"
                   " might not be what you want.")

  def BuildHooksEnv(self):
    """Build hooks env.

    """
    return {
      "OP_TARGET": self.cfg.GetClusterName(),
      }

  def BuildHooksNodes(self):
    """Build hooks nodes.

    """
    return ([], [self.cfg.GetMasterNode()])

  def Exec(self, feedback_fn):
    """Create and configure Open vSwitch

    """
    if self.master_ndparams[constants.ND_OVS]:
      result = self.rpc.call_node_configure_ovs(
                 self.master_uuid,
                 self.master_ndparams[constants.ND_OVS_NAME],
                 self.master_ndparams.get(constants.ND_OVS_LINK, None))
      result.Raise("Could not successully configure Open vSwitch")

    _UpdateMasterClientCert(self, self.cfg, self.master_uuid)

    return True


class ClusterQuery(QueryBase):
  FIELDS = query.CLUSTER_FIELDS

  #: Do not sort (there is only one item)
  SORT_FIELD = None

  def ExpandNames(self, lu):
    lu.needed_locks = {}

    # The following variables interact with _QueryBase._GetNames
    self.wanted = locking.ALL_SET
    self.do_locking = self.use_locking

    if self.do_locking:
      raise errors.OpPrereqError("Can not use locking for cluster queries",
                                 errors.ECODE_INVAL)

  def DeclareLocks(self, lu, level):
    pass

  def _GetQueryData(self, lu):
    """Computes the list of nodes and their attributes.

    """
    if query.CQ_CONFIG in self.requested_data:
      cluster = lu.cfg.GetClusterInfo()
      nodes = lu.cfg.GetAllNodesInfo()
    else:
      cluster = NotImplemented
      nodes = NotImplemented

    if query.CQ_QUEUE_DRAINED in self.requested_data:
      drain_flag = os.path.exists(pathutils.JOB_QUEUE_DRAIN_FILE)
    else:
      drain_flag = NotImplemented

    if query.CQ_WATCHER_PAUSE in self.requested_data:
      master_node_uuid = lu.cfg.GetMasterNode()

      result = lu.rpc.call_get_watcher_pause(master_node_uuid)
      result.Raise("Can't retrieve watcher pause from master node '%s'" %
                   lu.cfg.GetMasterNodeName())

      watcher_pause = result.payload
    else:
      watcher_pause = NotImplemented

    return query.ClusterQueryData(cluster, nodes, drain_flag, watcher_pause)


class LUClusterQuery(NoHooksLU):
  """Query cluster configuration.

  """
  REQ_BGL = False

  def ExpandNames(self):
    self.needed_locks = {}

  def Exec(self, feedback_fn):
    """Return cluster config.

    """
    cluster = self.cfg.GetClusterInfo()
    os_hvp = {}

    # Filter just for enabled hypervisors
    for os_name, hv_dict in cluster.os_hvp.items():
      os_hvp[os_name] = {}
      for hv_name, hv_params in hv_dict.items():
        if hv_name in cluster.enabled_hypervisors:
          os_hvp[os_name][hv_name] = hv_params

    # Convert ip_family to ip_version
    primary_ip_version = constants.IP4_VERSION
    if cluster.primary_ip_family == netutils.IP6Address.family:
      primary_ip_version = constants.IP6_VERSION

    result = {
      "software_version": constants.RELEASE_VERSION,
      "protocol_version": constants.PROTOCOL_VERSION,
      "config_version": constants.CONFIG_VERSION,
      "os_api_version": max(constants.OS_API_VERSIONS),
      "export_version": constants.EXPORT_VERSION,
      "vcs_version": constants.VCS_VERSION,
      "architecture": runtime.GetArchInfo(),
      "name": cluster.cluster_name,
      "master": self.cfg.GetMasterNodeName(),
      "default_hypervisor": cluster.primary_hypervisor,
      "enabled_hypervisors": cluster.enabled_hypervisors,
      "hvparams": dict([(hypervisor_name, cluster.hvparams[hypervisor_name])
                        for hypervisor_name in cluster.enabled_hypervisors]),
      "os_hvp": os_hvp,
      "beparams": cluster.beparams,
      "osparams": cluster.osparams,
      "ipolicy": cluster.ipolicy,
      "nicparams": cluster.nicparams,
      "ndparams": cluster.ndparams,
      "diskparams": cluster.diskparams,
      "candidate_pool_size": cluster.candidate_pool_size,
      "max_running_jobs": cluster.max_running_jobs,
      "max_tracked_jobs": cluster.max_tracked_jobs,
      "mac_prefix": cluster.mac_prefix,
      "master_netdev": cluster.master_netdev,
      "master_netmask": cluster.master_netmask,
      "use_external_mip_script": cluster.use_external_mip_script,
      "volume_group_name": cluster.volume_group_name,
      "drbd_usermode_helper": cluster.drbd_usermode_helper,
      "file_storage_dir": cluster.file_storage_dir,
      "shared_file_storage_dir": cluster.shared_file_storage_dir,
      "maintain_node_health": cluster.maintain_node_health,
      "ctime": cluster.ctime,
      "mtime": cluster.mtime,
      "uuid": cluster.uuid,
      "tags": list(cluster.GetTags()),
      "uid_pool": cluster.uid_pool,
      "default_iallocator": cluster.default_iallocator,
      "default_iallocator_params": cluster.default_iallocator_params,
      "reserved_lvs": cluster.reserved_lvs,
      "primary_ip_version": primary_ip_version,
      "prealloc_wipe_disks": cluster.prealloc_wipe_disks,
      "hidden_os": cluster.hidden_os,
      "blacklisted_os": cluster.blacklisted_os,
      "enabled_disk_templates": cluster.enabled_disk_templates,
      "install_image": cluster.install_image,
      "instance_communication_network": cluster.instance_communication_network,
      "compression_tools": cluster.compression_tools,
      "enabled_user_shutdown": cluster.enabled_user_shutdown,
      }

    return result


class LUClusterRedistConf(NoHooksLU):
  """Force the redistribution of cluster configuration.

  This is a very simple LU.

  """
  REQ_BGL = False

  def ExpandNames(self):
    self.needed_locks = {
      locking.LEVEL_NODE: locking.ALL_SET,
      locking.LEVEL_NODE_ALLOC: locking.ALL_SET,
    }
    self.share_locks = ShareAll()

  def Exec(self, feedback_fn):
    """Redistribute the configuration.

    """
    self.cfg.Update(self.cfg.GetClusterInfo(), feedback_fn)
    RedistributeAncillaryFiles(self)


class LUClusterRename(LogicalUnit):
  """Rename the cluster.

  """
  HPATH = "cluster-rename"
  HTYPE = constants.HTYPE_CLUSTER

  def BuildHooksEnv(self):
    """Build hooks env.

    """
    return {
      "OP_TARGET": self.cfg.GetClusterName(),
      "NEW_NAME": self.op.name,
      }

  def BuildHooksNodes(self):
    """Build hooks nodes.

    """
    return ([self.cfg.GetMasterNode()], self.cfg.GetNodeList())

  def CheckPrereq(self):
    """Verify that the passed name is a valid one.

    """
    hostname = netutils.GetHostname(name=self.op.name,
                                    family=self.cfg.GetPrimaryIPFamily())

    new_name = hostname.name
    self.ip = new_ip = hostname.ip
    old_name = self.cfg.GetClusterName()
    old_ip = self.cfg.GetMasterIP()
    if new_name == old_name and new_ip == old_ip:
      raise errors.OpPrereqError("Neither the name nor the IP address of the"
                                 " cluster has changed",
                                 errors.ECODE_INVAL)
    if new_ip != old_ip:
      if netutils.TcpPing(new_ip, constants.DEFAULT_NODED_PORT):
        raise errors.OpPrereqError("The given cluster IP address (%s) is"
                                   " reachable on the network" %
                                   new_ip, errors.ECODE_NOTUNIQUE)

    self.op.name = new_name

  def Exec(self, feedback_fn):
    """Rename the cluster.

    """
    clustername = self.op.name
    new_ip = self.ip

    # shutdown the master IP
    master_params = self.cfg.GetMasterNetworkParameters()
    ems = self.cfg.GetUseExternalMipScript()
    result = self.rpc.call_node_deactivate_master_ip(master_params.uuid,
                                                     master_params, ems)
    result.Raise("Could not disable the master role")

    try:
      cluster = self.cfg.GetClusterInfo()
      cluster.cluster_name = clustername
      cluster.master_ip = new_ip
      self.cfg.Update(cluster, feedback_fn)

      # update the known hosts file
      ssh.WriteKnownHostsFile(self.cfg, pathutils.SSH_KNOWN_HOSTS_FILE)
      node_list = self.cfg.GetOnlineNodeList()
      try:
        node_list.remove(master_params.uuid)
      except ValueError:
        pass
      UploadHelper(self, node_list, pathutils.SSH_KNOWN_HOSTS_FILE)
    finally:
      master_params.ip = new_ip
      result = self.rpc.call_node_activate_master_ip(master_params.uuid,
                                                     master_params, ems)
      result.Warn("Could not re-enable the master role on the master,"
                  " please restart manually", self.LogWarning)

    return clustername


class LUClusterRepairDiskSizes(NoHooksLU):
  """Verifies the cluster disks sizes.

  """
  REQ_BGL = False

  def ExpandNames(self):
    if self.op.instances:
      (_, self.wanted_names) = GetWantedInstances(self, self.op.instances)
      # Not getting the node allocation lock as only a specific set of
      # instances (and their nodes) is going to be acquired
      self.needed_locks = {
        locking.LEVEL_NODE_RES: [],
        locking.LEVEL_INSTANCE: self.wanted_names,
        }
      self.recalculate_locks[locking.LEVEL_NODE_RES] = constants.LOCKS_REPLACE
    else:
      self.wanted_names = None
      self.needed_locks = {
        locking.LEVEL_NODE_RES: locking.ALL_SET,
        locking.LEVEL_INSTANCE: locking.ALL_SET,

        # This opcode is acquires the node locks for all instances
        locking.LEVEL_NODE_ALLOC: locking.ALL_SET,
        }

    self.share_locks = {
      locking.LEVEL_NODE_RES: 1,
      locking.LEVEL_INSTANCE: 0,
      locking.LEVEL_NODE_ALLOC: 1,
      }

  def DeclareLocks(self, level):
    if level == locking.LEVEL_NODE_RES and self.wanted_names is not None:
      self._LockInstancesNodes(primary_only=True, level=level)

  def CheckPrereq(self):
    """Check prerequisites.

    This only checks the optional instance list against the existing names.

    """
    if self.wanted_names is None:
      self.wanted_names = self.owned_locks(locking.LEVEL_INSTANCE)

    self.wanted_instances = \
        map(compat.snd, self.cfg.GetMultiInstanceInfoByName(self.wanted_names))

  def _EnsureChildSizes(self, disk):
    """Ensure children of the disk have the needed disk size.

    This is valid mainly for DRBD8 and fixes an issue where the
    children have smaller disk size.

    @param disk: an L{ganeti.objects.Disk} object

    """
    if disk.dev_type == constants.DT_DRBD8:
      assert disk.children, "Empty children for DRBD8?"
      fchild = disk.children[0]
      mismatch = fchild.size < disk.size
      if mismatch:
        self.LogInfo("Child disk has size %d, parent %d, fixing",
                     fchild.size, disk.size)
        fchild.size = disk.size

      # and we recurse on this child only, not on the metadev
      return self._EnsureChildSizes(fchild) or mismatch
    else:
      return False

  def Exec(self, feedback_fn):
    """Verify the size of cluster disks.

    """
    # TODO: check child disks too
    # TODO: check differences in size between primary/secondary nodes
    per_node_disks = {}
    for instance in self.wanted_instances:
      pnode = instance.primary_node
      if pnode not in per_node_disks:
        per_node_disks[pnode] = []
      for idx, disk in enumerate(self.cfg.GetInstanceDisks(instance.uuid)):
        per_node_disks[pnode].append((instance, idx, disk))

    assert not (frozenset(per_node_disks.keys()) -
                frozenset(self.owned_locks(locking.LEVEL_NODE_RES))), \
      "Not owning correct locks"
    assert not self.owned_locks(locking.LEVEL_NODE)

    es_flags = rpc.GetExclusiveStorageForNodes(self.cfg,
                                               per_node_disks.keys())

    changed = []
    for node_uuid, dskl in per_node_disks.items():
      if not dskl:
        # no disks on the node
        continue

      newl = [([v[2].Copy()], v[0]) for v in dskl]
      node_name = self.cfg.GetNodeName(node_uuid)
      result = self.rpc.call_blockdev_getdimensions(node_uuid, newl)
      if result.fail_msg:
        self.LogWarning("Failure in blockdev_getdimensions call to node"
                        " %s, ignoring", node_name)
        continue
      if len(result.payload) != len(dskl):
        logging.warning("Invalid result from node %s: len(dksl)=%d,"
                        " result.payload=%s", node_name, len(dskl),
                        result.payload)
        self.LogWarning("Invalid result from node %s, ignoring node results",
                        node_name)
        continue
      for ((instance, idx, disk), dimensions) in zip(dskl, result.payload):
        if dimensions is None:
          self.LogWarning("Disk %d of instance %s did not return size"
                          " information, ignoring", idx, instance.name)
          continue
        if not isinstance(dimensions, (tuple, list)):
          self.LogWarning("Disk %d of instance %s did not return valid"
                          " dimension information, ignoring", idx,
                          instance.name)
          continue
        (size, spindles) = dimensions
        if not isinstance(size, (int, long)):
          self.LogWarning("Disk %d of instance %s did not return valid"
                          " size information, ignoring", idx, instance.name)
          continue
        size = size >> 20
        if size != disk.size:
          self.LogInfo("Disk %d of instance %s has mismatched size,"
                       " correcting: recorded %d, actual %d", idx,
                       instance.name, disk.size, size)
          disk.size = size
          self.cfg.Update(disk, feedback_fn)
          changed.append((instance.name, idx, "size", size))
        if es_flags[node_uuid]:
          if spindles is None:
            self.LogWarning("Disk %d of instance %s did not return valid"
                            " spindles information, ignoring", idx,
                            instance.name)
          elif disk.spindles is None or disk.spindles != spindles:
            self.LogInfo("Disk %d of instance %s has mismatched spindles,"
                         " correcting: recorded %s, actual %s",
                         idx, instance.name, disk.spindles, spindles)
            disk.spindles = spindles
            self.cfg.Update(disk, feedback_fn)
            changed.append((instance.name, idx, "spindles", disk.spindles))
        if self._EnsureChildSizes(disk):
          self.cfg.Update(disk, feedback_fn)
          changed.append((instance.name, idx, "size", disk.size))
    return changed


def _ValidateNetmask(cfg, netmask):
  """Checks if a netmask is valid.

  @type cfg: L{config.ConfigWriter}
  @param cfg: cluster configuration
  @type netmask: int
  @param netmask: netmask to be verified
  @raise errors.OpPrereqError: if the validation fails

  """
  ip_family = cfg.GetPrimaryIPFamily()
  try:
    ipcls = netutils.IPAddress.GetClassFromIpFamily(ip_family)
  except errors.ProgrammerError:
    raise errors.OpPrereqError("Invalid primary ip family: %s." %
                               ip_family, errors.ECODE_INVAL)
  if not ipcls.ValidateNetmask(netmask):
    raise errors.OpPrereqError("CIDR netmask (%s) not valid" %
                               (netmask), errors.ECODE_INVAL)


def CheckFileBasedStoragePathVsEnabledDiskTemplates(
    logging_warn_fn, file_storage_dir, enabled_disk_templates,
    file_disk_template):
  """Checks whether the given file-based storage directory is acceptable.

  Note: This function is public, because it is also used in bootstrap.py.

  @type logging_warn_fn: function
  @param logging_warn_fn: function which accepts a string and logs it
  @type file_storage_dir: string
  @param file_storage_dir: the directory to be used for file-based instances
  @type enabled_disk_templates: list of string
  @param enabled_disk_templates: the list of enabled disk templates
  @type file_disk_template: string
  @param file_disk_template: the file-based disk template for which the
      path should be checked

  """
  assert (file_disk_template in utils.storage.GetDiskTemplatesOfStorageTypes(
            constants.ST_FILE, constants.ST_SHARED_FILE, constants.ST_GLUSTER
         ))

  file_storage_enabled = file_disk_template in enabled_disk_templates
  if file_storage_dir is not None:
    if file_storage_dir == "":
      if file_storage_enabled:
        raise errors.OpPrereqError(
            "Unsetting the '%s' storage directory while having '%s' storage"
            " enabled is not permitted." %
            (file_disk_template, file_disk_template),
            errors.ECODE_INVAL)
    else:
      if not file_storage_enabled:
        logging_warn_fn(
            "Specified a %s storage directory, although %s storage is not"
            " enabled." % (file_disk_template, file_disk_template))
  else:
    raise errors.ProgrammerError("Received %s storage dir with value"
                                 " 'None'." % file_disk_template)


def CheckFileStoragePathVsEnabledDiskTemplates(
    logging_warn_fn, file_storage_dir, enabled_disk_templates):
  """Checks whether the given file storage directory is acceptable.

  @see: C{CheckFileBasedStoragePathVsEnabledDiskTemplates}

  """
  CheckFileBasedStoragePathVsEnabledDiskTemplates(
      logging_warn_fn, file_storage_dir, enabled_disk_templates,
      constants.DT_FILE)


def CheckSharedFileStoragePathVsEnabledDiskTemplates(
    logging_warn_fn, file_storage_dir, enabled_disk_templates):
  """Checks whether the given shared file storage directory is acceptable.

  @see: C{CheckFileBasedStoragePathVsEnabledDiskTemplates}

  """
  CheckFileBasedStoragePathVsEnabledDiskTemplates(
      logging_warn_fn, file_storage_dir, enabled_disk_templates,
      constants.DT_SHARED_FILE)


def CheckGlusterStoragePathVsEnabledDiskTemplates(
    logging_warn_fn, file_storage_dir, enabled_disk_templates):
  """Checks whether the given gluster storage directory is acceptable.

  @see: C{CheckFileBasedStoragePathVsEnabledDiskTemplates}

  """
  CheckFileBasedStoragePathVsEnabledDiskTemplates(
      logging_warn_fn, file_storage_dir, enabled_disk_templates,
      constants.DT_GLUSTER)


def CheckCompressionTools(tools):
  """Check whether the provided compression tools look like executables.

  @type tools: list of string
  @param tools: The tools provided as opcode input

  """
  regex = re.compile('^[-_a-zA-Z0-9]+$')
  illegal_tools = [t for t in tools if not regex.match(t)]

  if illegal_tools:
    raise errors.OpPrereqError(
      "The tools '%s' contain illegal characters: only alphanumeric values,"
      " dashes, and underscores are allowed" % ", ".join(illegal_tools),
      errors.ECODE_INVAL
    )

  if constants.IEC_GZIP not in tools:
    raise errors.OpPrereqError("For compatibility reasons, the %s utility must"
                               " be present among the compression tools" %
                               constants.IEC_GZIP, errors.ECODE_INVAL)

  if constants.IEC_NONE in tools:
    raise errors.OpPrereqError("%s is a reserved value used for no compression,"
                               " and cannot be used as the name of a tool" %
                               constants.IEC_NONE, errors.ECODE_INVAL)


class LUClusterSetParams(LogicalUnit):
  """Change the parameters of the cluster.

  """
  HPATH = "cluster-modify"
  HTYPE = constants.HTYPE_CLUSTER
  REQ_BGL = False

  def CheckArguments(self):
    """Check parameters

    """
    if self.op.uid_pool:
      uidpool.CheckUidPool(self.op.uid_pool)

    if self.op.add_uids:
      uidpool.CheckUidPool(self.op.add_uids)

    if self.op.remove_uids:
      uidpool.CheckUidPool(self.op.remove_uids)

    if self.op.mac_prefix:
      self.op.mac_prefix = \
          utils.NormalizeAndValidateThreeOctetMacPrefix(self.op.mac_prefix)

    if self.op.master_netmask is not None:
      _ValidateNetmask(self.cfg, self.op.master_netmask)

    if self.op.diskparams:
      for dt_params in self.op.diskparams.values():
        utils.ForceDictType(dt_params, constants.DISK_DT_TYPES)
      try:
        utils.VerifyDictOptions(self.op.diskparams, constants.DISK_DT_DEFAULTS)
        CheckDiskAccessModeValidity(self.op.diskparams)
      except errors.OpPrereqError, err:
        raise errors.OpPrereqError("While verify diskparams options: %s" % err,
                                   errors.ECODE_INVAL)

    if self.op.install_image is not None:
      CheckImageValidity(self.op.install_image,
                         "Install image must be an absolute path or a URL")

  def ExpandNames(self):
    # FIXME: in the future maybe other cluster params won't require checking on
    # all nodes to be modified.
    # FIXME: This opcode changes cluster-wide settings. Is acquiring all
    # resource locks the right thing, shouldn't it be the BGL instead?
    self.needed_locks = {
      locking.LEVEL_NODE: locking.ALL_SET,
      locking.LEVEL_INSTANCE: locking.ALL_SET,
      locking.LEVEL_NODEGROUP: locking.ALL_SET,
      locking.LEVEL_NODE_ALLOC: locking.ALL_SET,
    }
    self.share_locks = ShareAll()

  def BuildHooksEnv(self):
    """Build hooks env.

    """
    return {
      "OP_TARGET": self.cfg.GetClusterName(),
      "NEW_VG_NAME": self.op.vg_name,
      }

  def BuildHooksNodes(self):
    """Build hooks nodes.

    """
    mn = self.cfg.GetMasterNode()
    return ([mn], [mn])

  def _CheckVgName(self, node_uuids, enabled_disk_templates,
                   new_enabled_disk_templates):
    """Check the consistency of the vg name on all nodes and in case it gets
       unset whether there are instances still using it.

    """
    lvm_is_enabled = utils.IsLvmEnabled(enabled_disk_templates)
    lvm_gets_enabled = utils.LvmGetsEnabled(enabled_disk_templates,
                                            new_enabled_disk_templates)
    current_vg_name = self.cfg.GetVGName()

    if self.op.vg_name == '':
      if lvm_is_enabled:
        raise errors.OpPrereqError("Cannot unset volume group if lvm-based"
                                   " disk templates are or get enabled.",
                                   errors.ECODE_INVAL)

    if self.op.vg_name is None:
      if current_vg_name is None and lvm_is_enabled:
        raise errors.OpPrereqError("Please specify a volume group when"
                                   " enabling lvm-based disk-templates.",
                                   errors.ECODE_INVAL)

    if self.op.vg_name is not None and not self.op.vg_name:
      if self.cfg.HasAnyDiskOfType(constants.DT_PLAIN):
        raise errors.OpPrereqError("Cannot disable lvm storage while lvm-based"
                                   " instances exist", errors.ECODE_INVAL)

    if (self.op.vg_name is not None and lvm_is_enabled) or \
        (self.cfg.GetVGName() is not None and lvm_gets_enabled):
      self._CheckVgNameOnNodes(node_uuids)

  def _CheckVgNameOnNodes(self, node_uuids):
    """Check the status of the volume group on each node.

    """
    vglist = self.rpc.call_vg_list(node_uuids)
    for node_uuid in node_uuids:
      msg = vglist[node_uuid].fail_msg
      if msg:
        # ignoring down node
        self.LogWarning("Error while gathering data on node %s"
                        " (ignoring node): %s",
                        self.cfg.GetNodeName(node_uuid), msg)
        continue
      vgstatus = utils.CheckVolumeGroupSize(vglist[node_uuid].payload,
                                            self.op.vg_name,
                                            constants.MIN_VG_SIZE)
      if vgstatus:
        raise errors.OpPrereqError("Error on node '%s': %s" %
                                   (self.cfg.GetNodeName(node_uuid), vgstatus),
                                   errors.ECODE_ENVIRON)

  @staticmethod
  def _GetDiskTemplateSetsInner(op_enabled_disk_templates,
                                old_enabled_disk_templates):
    """Computes three sets of disk templates.

    @see: C{_GetDiskTemplateSets} for more details.

    """
    enabled_disk_templates = None
    new_enabled_disk_templates = []
    disabled_disk_templates = []
    if op_enabled_disk_templates:
      enabled_disk_templates = op_enabled_disk_templates
      new_enabled_disk_templates = \
        list(set(enabled_disk_templates)
             - set(old_enabled_disk_templates))
      disabled_disk_templates = \
        list(set(old_enabled_disk_templates)
             - set(enabled_disk_templates))
    else:
      enabled_disk_templates = old_enabled_disk_templates
    return (enabled_disk_templates, new_enabled_disk_templates,
            disabled_disk_templates)

  def _GetDiskTemplateSets(self, cluster):
    """Computes three sets of disk templates.

    The three sets are:
      - disk templates that will be enabled after this operation (no matter if
        they were enabled before or not)
      - disk templates that get enabled by this operation (thus haven't been
        enabled before.)
      - disk templates that get disabled by this operation

    """
    return self._GetDiskTemplateSetsInner(self.op.enabled_disk_templates,
                                          cluster.enabled_disk_templates)

  def _CheckIpolicy(self, cluster, enabled_disk_templates):
    """Checks the ipolicy.

    @type cluster: C{objects.Cluster}
    @param cluster: the cluster's configuration
    @type enabled_disk_templates: list of string
    @param enabled_disk_templates: list of (possibly newly) enabled disk
      templates

    """
    # FIXME: write unit tests for this
    if self.op.ipolicy:
      self.new_ipolicy = GetUpdatedIPolicy(cluster.ipolicy, self.op.ipolicy,
                                           group_policy=False)

      CheckIpolicyVsDiskTemplates(self.new_ipolicy,
                                  enabled_disk_templates)

      all_instances = self.cfg.GetAllInstancesInfo().values()
      violations = set()
      for group in self.cfg.GetAllNodeGroupsInfo().values():
        instances = frozenset(
          [inst for inst in all_instances
           if compat.any(nuuid in group.members
           for nuuid in self.cfg.GetInstanceNodes(inst.uuid))])
        new_ipolicy = objects.FillIPolicy(self.new_ipolicy, group.ipolicy)
        ipol = masterd.instance.CalculateGroupIPolicy(cluster, group)
        new = ComputeNewInstanceViolations(ipol, new_ipolicy, instances,
                                           self.cfg)
        if new:
          violations.update(new)

      if violations:
        self.LogWarning("After the ipolicy change the following instances"
                        " violate them: %s",
                        utils.CommaJoin(utils.NiceSort(violations)))
    else:
      CheckIpolicyVsDiskTemplates(cluster.ipolicy,
                                  enabled_disk_templates)

  def _CheckDrbdHelperOnNodes(self, drbd_helper, node_uuids):
    """Checks whether the set DRBD helper actually exists on the nodes.

    @type drbd_helper: string
    @param drbd_helper: path of the drbd usermode helper binary
    @type node_uuids: list of strings
    @param node_uuids: list of node UUIDs to check for the helper

    """
    # checks given drbd helper on all nodes
    helpers = self.rpc.call_drbd_helper(node_uuids)
    for (_, ninfo) in self.cfg.GetMultiNodeInfo(node_uuids):
      if ninfo.offline:
        self.LogInfo("Not checking drbd helper on offline node %s",
                     ninfo.name)
        continue
      msg = helpers[ninfo.uuid].fail_msg
      if msg:
        raise errors.OpPrereqError("Error checking drbd helper on node"
                                   " '%s': %s" % (ninfo.name, msg),
                                   errors.ECODE_ENVIRON)
      node_helper = helpers[ninfo.uuid].payload
      if node_helper != drbd_helper:
        raise errors.OpPrereqError("Error on node '%s': drbd helper is %s" %
                                   (ninfo.name, node_helper),
                                   errors.ECODE_ENVIRON)

  def _CheckDrbdHelper(self, node_uuids, drbd_enabled, drbd_gets_enabled):
    """Check the DRBD usermode helper.

    @type node_uuids: list of strings
    @param node_uuids: a list of nodes' UUIDs
    @type drbd_enabled: boolean
    @param drbd_enabled: whether DRBD will be enabled after this operation
      (no matter if it was disabled before or not)
    @type drbd_gets_enabled: boolen
    @param drbd_gets_enabled: true if DRBD was disabled before this
      operation, but will be enabled afterwards

    """
    if self.op.drbd_helper == '':
      if drbd_enabled:
        raise errors.OpPrereqError("Cannot disable drbd helper while"
                                   " DRBD is enabled.", errors.ECODE_STATE)
      if self.cfg.HasAnyDiskOfType(constants.DT_DRBD8):
        raise errors.OpPrereqError("Cannot disable drbd helper while"
                                   " drbd-based instances exist",
                                   errors.ECODE_INVAL)

    else:
      if self.op.drbd_helper is not None and drbd_enabled:
        self._CheckDrbdHelperOnNodes(self.op.drbd_helper, node_uuids)
      else:
        if drbd_gets_enabled:
          current_drbd_helper = self.cfg.GetClusterInfo().drbd_usermode_helper
          if current_drbd_helper is not None:
            self._CheckDrbdHelperOnNodes(current_drbd_helper, node_uuids)
          else:
            raise errors.OpPrereqError("Cannot enable DRBD without a"
                                       " DRBD usermode helper set.",
                                       errors.ECODE_STATE)

  def _CheckInstancesOfDisabledDiskTemplates(
      self, disabled_disk_templates):
    """Check whether we try to disable a disk template that is in use.

    @type disabled_disk_templates: list of string
    @param disabled_disk_templates: list of disk templates that are going to
      be disabled by this operation

    """
    for disk_template in disabled_disk_templates:
      if self.cfg.HasAnyDiskOfType(disk_template):
        raise errors.OpPrereqError(
            "Cannot disable disk template '%s', because there is at least one"
            " instance using it." % disk_template,
            errors.ECODE_STATE)

  @staticmethod
  def _CheckInstanceCommunicationNetwork(network, warning_fn):
    """Check whether an existing network is configured for instance
    communication.

    Checks whether an existing network is configured with the
    parameters that are advisable for instance communication, and
    otherwise issue security warnings.

    @type network: L{ganeti.objects.Network}
    @param network: L{ganeti.objects.Network} object whose
                    configuration is being checked
    @type warning_fn: function
    @param warning_fn: function used to print warnings
    @rtype: None
    @return: None

    """
    def _MaybeWarn(err, val, default):
      if val != default:
        warning_fn("Supplied instance communication network '%s' %s '%s',"
                   " this might pose a security risk (default is '%s').",
                   network.name, err, val, default)

    if network.network is None:
      raise errors.OpPrereqError("Supplied instance communication network '%s'"
                                 " must have an IPv4 network address.",
                                 network.name)

    _MaybeWarn("has an IPv4 gateway", network.gateway, None)
    _MaybeWarn("has a non-standard IPv4 network address", network.network,
               constants.INSTANCE_COMMUNICATION_NETWORK4)
    _MaybeWarn("has an IPv6 gateway", network.gateway6, None)
    _MaybeWarn("has a non-standard IPv6 network address", network.network6,
               constants.INSTANCE_COMMUNICATION_NETWORK6)
    _MaybeWarn("has a non-standard MAC prefix", network.mac_prefix,
               constants.INSTANCE_COMMUNICATION_MAC_PREFIX)

  def CheckPrereq(self):
    """Check prerequisites.

    This checks whether the given params don't conflict and
    if the given volume group is valid.

    """
    node_uuids = self.owned_locks(locking.LEVEL_NODE)
    self.cluster = cluster = self.cfg.GetClusterInfo()

    vm_capable_node_uuids = [node.uuid
                             for node in self.cfg.GetAllNodesInfo().values()
                             if node.uuid in node_uuids and node.vm_capable]

    (enabled_disk_templates, new_enabled_disk_templates,
      disabled_disk_templates) = self._GetDiskTemplateSets(cluster)
    self._CheckInstancesOfDisabledDiskTemplates(disabled_disk_templates)

    self._CheckVgName(vm_capable_node_uuids, enabled_disk_templates,
                      new_enabled_disk_templates)

    if self.op.file_storage_dir is not None:
      CheckFileStoragePathVsEnabledDiskTemplates(
          self.LogWarning, self.op.file_storage_dir, enabled_disk_templates)

    if self.op.shared_file_storage_dir is not None:
      CheckSharedFileStoragePathVsEnabledDiskTemplates(
          self.LogWarning, self.op.shared_file_storage_dir,
          enabled_disk_templates)

    drbd_enabled = constants.DT_DRBD8 in enabled_disk_templates
    drbd_gets_enabled = constants.DT_DRBD8 in new_enabled_disk_templates
    self._CheckDrbdHelper(vm_capable_node_uuids,
                          drbd_enabled, drbd_gets_enabled)

    # validate params changes
    if self.op.beparams:
      objects.UpgradeBeParams(self.op.beparams)
      utils.ForceDictType(self.op.beparams, constants.BES_PARAMETER_TYPES)
      self.new_beparams = cluster.SimpleFillBE(self.op.beparams)

    if self.op.ndparams:
      utils.ForceDictType(self.op.ndparams, constants.NDS_PARAMETER_TYPES)
      self.new_ndparams = cluster.SimpleFillND(self.op.ndparams)

      # TODO: we need a more general way to handle resetting
      # cluster-level parameters to default values
      if self.new_ndparams["oob_program"] == "":
        self.new_ndparams["oob_program"] = \
            constants.NDC_DEFAULTS[constants.ND_OOB_PROGRAM]

    if self.op.hv_state:
      new_hv_state = MergeAndVerifyHvState(self.op.hv_state,
                                           self.cluster.hv_state_static)
      self.new_hv_state = dict((hv, cluster.SimpleFillHvState(values))
                               for hv, values in new_hv_state.items())

    if self.op.disk_state:
      new_disk_state = MergeAndVerifyDiskState(self.op.disk_state,
                                               self.cluster.disk_state_static)
      self.new_disk_state = \
        dict((storage, dict((name, cluster.SimpleFillDiskState(values))
                            for name, values in svalues.items()))
             for storage, svalues in new_disk_state.items())

    self._CheckIpolicy(cluster, enabled_disk_templates)

    if self.op.nicparams:
      utils.ForceDictType(self.op.nicparams, constants.NICS_PARAMETER_TYPES)
      self.new_nicparams = cluster.SimpleFillNIC(self.op.nicparams)
      objects.NIC.CheckParameterSyntax(self.new_nicparams)
      nic_errors = []

      # check all instances for consistency
      for instance in self.cfg.GetAllInstancesInfo().values():
        for nic_idx, nic in enumerate(instance.nics):
          params_copy = copy.deepcopy(nic.nicparams)
          params_filled = objects.FillDict(self.new_nicparams, params_copy)

          # check parameter syntax
          try:
            objects.NIC.CheckParameterSyntax(params_filled)
          except errors.ConfigurationError, err:
            nic_errors.append("Instance %s, nic/%d: %s" %
                              (instance.name, nic_idx, err))

          # if we're moving instances to routed, check that they have an ip
          target_mode = params_filled[constants.NIC_MODE]
          if target_mode == constants.NIC_MODE_ROUTED and not nic.ip:
            nic_errors.append("Instance %s, nic/%d: routed NIC with no ip"
                              " address" % (instance.name, nic_idx))
      if nic_errors:
        raise errors.OpPrereqError("Cannot apply the change, errors:\n%s" %
                                   "\n".join(nic_errors), errors.ECODE_INVAL)

    # hypervisor list/parameters
    self.new_hvparams = new_hvp = objects.FillDict(cluster.hvparams, {})
    if self.op.hvparams:
      for hv_name, hv_dict in self.op.hvparams.items():
        if hv_name not in self.new_hvparams:
          self.new_hvparams[hv_name] = hv_dict
        else:
          self.new_hvparams[hv_name].update(hv_dict)

    # disk template parameters
    self.new_diskparams = objects.FillDict(cluster.diskparams, {})
    if self.op.diskparams:
      for dt_name, dt_params in self.op.diskparams.items():
        if dt_name not in self.new_diskparams:
          self.new_diskparams[dt_name] = dt_params
        else:
          self.new_diskparams[dt_name].update(dt_params)
      CheckDiskAccessModeConsistency(self.op.diskparams, self.cfg)

    # os hypervisor parameters
    self.new_os_hvp = objects.FillDict(cluster.os_hvp, {})
    if self.op.os_hvp:
      for os_name, hvs in self.op.os_hvp.items():
        if os_name not in self.new_os_hvp:
          self.new_os_hvp[os_name] = hvs
        else:
          for hv_name, hv_dict in hvs.items():
            if hv_dict is None:
              # Delete if it exists
              self.new_os_hvp[os_name].pop(hv_name, None)
            elif hv_name not in self.new_os_hvp[os_name]:
              self.new_os_hvp[os_name][hv_name] = hv_dict
            else:
              self.new_os_hvp[os_name][hv_name].update(hv_dict)

    # os parameters
    self._BuildOSParams(cluster)

    # changes to the hypervisor list
    if self.op.enabled_hypervisors is not None:
      for hv in self.op.enabled_hypervisors:
        # if the hypervisor doesn't already exist in the cluster
        # hvparams, we initialize it to empty, and then (in both
        # cases) we make sure to fill the defaults, as we might not
        # have a complete defaults list if the hypervisor wasn't
        # enabled before
        if hv not in new_hvp:
          new_hvp[hv] = {}
        new_hvp[hv] = objects.FillDict(constants.HVC_DEFAULTS[hv], new_hvp[hv])
        utils.ForceDictType(new_hvp[hv], constants.HVS_PARAMETER_TYPES)

    if self.op.hvparams or self.op.enabled_hypervisors is not None:
      # either the enabled list has changed, or the parameters have, validate
      for hv_name, hv_params in self.new_hvparams.items():
        if ((self.op.hvparams and hv_name in self.op.hvparams) or
            (self.op.enabled_hypervisors and
             hv_name in self.op.enabled_hypervisors)):
          # either this is a new hypervisor, or its parameters have changed
          hv_class = hypervisor.GetHypervisorClass(hv_name)
          utils.ForceDictType(hv_params, constants.HVS_PARAMETER_TYPES)
          hv_class.CheckParameterSyntax(hv_params)
          CheckHVParams(self, node_uuids, hv_name, hv_params)

    self._CheckDiskTemplateConsistency()

    if self.op.os_hvp:
      # no need to check any newly-enabled hypervisors, since the
      # defaults have already been checked in the above code-block
      for os_name, os_hvp in self.new_os_hvp.items():
        for hv_name, hv_params in os_hvp.items():
          utils.ForceDictType(hv_params, constants.HVS_PARAMETER_TYPES)
          # we need to fill in the new os_hvp on top of the actual hv_p
          cluster_defaults = self.new_hvparams.get(hv_name, {})
          new_osp = objects.FillDict(cluster_defaults, hv_params)
          hv_class = hypervisor.GetHypervisorClass(hv_name)
          hv_class.CheckParameterSyntax(new_osp)
          CheckHVParams(self, node_uuids, hv_name, new_osp)

    if self.op.default_iallocator:
      alloc_script = utils.FindFile(self.op.default_iallocator,
                                    constants.IALLOCATOR_SEARCH_PATH,
                                    os.path.isfile)
      if alloc_script is None:
        raise errors.OpPrereqError("Invalid default iallocator script '%s'"
                                   " specified" % self.op.default_iallocator,
                                   errors.ECODE_INVAL)

    if self.op.instance_communication_network:
      network_name = self.op.instance_communication_network

      try:
        network_uuid = self.cfg.LookupNetwork(network_name)
      except errors.OpPrereqError:
        network_uuid = None

      if network_uuid is not None:
        network = self.cfg.GetNetwork(network_uuid)
        self._CheckInstanceCommunicationNetwork(network, self.LogWarning)

    if self.op.compression_tools:
      CheckCompressionTools(self.op.compression_tools)

  def _BuildOSParams(self, cluster):
    "Calculate the new OS parameters for this operation."

    def _GetNewParams(source, new_params):
      "Wrapper around GetUpdatedParams."
      if new_params is None:
        return source
      result = objects.FillDict(source, {}) # deep copy of source
      for os_name in new_params:
        result[os_name] = GetUpdatedParams(result.get(os_name, {}),
                                           new_params[os_name],
                                           use_none=True)
        if not result[os_name]:
          del result[os_name] # we removed all parameters
      return result

    self.new_osp = _GetNewParams(cluster.osparams,
                                 self.op.osparams)
    self.new_osp_private = _GetNewParams(cluster.osparams_private_cluster,
                                         self.op.osparams_private_cluster)

    # Remove os validity check
    changed_oses = (set(self.new_osp.keys()) | set(self.new_osp_private.keys()))
    for os_name in changed_oses:
      os_params = cluster.SimpleFillOS(
        os_name,
        self.new_osp.get(os_name, {}),
        os_params_private=self.new_osp_private.get(os_name, {})
      )
      # check the parameter validity (remote check)
      CheckOSParams(self, False, [self.cfg.GetMasterNode()],
                    os_name, os_params, False)

  def _CheckDiskTemplateConsistency(self):
    """Check whether the disk templates that are going to be disabled
       are still in use by some instances.

    """
    if self.op.enabled_disk_templates:
      cluster = self.cfg.GetClusterInfo()
      instances = self.cfg.GetAllInstancesInfo()

      disk_templates_to_remove = set(cluster.enabled_disk_templates) \
        - set(self.op.enabled_disk_templates)
      for instance in instances.itervalues():
        if instance.disk_template in disk_templates_to_remove:
          raise errors.OpPrereqError("Cannot disable disk template '%s',"
                                     " because instance '%s' is using it." %
                                     (instance.disk_template, instance.name))

  def _SetVgName(self, feedback_fn):
    """Determines and sets the new volume group name.

    """
    if self.op.vg_name is not None:
      new_volume = self.op.vg_name
      if not new_volume:
        new_volume = None
      if new_volume != self.cfg.GetVGName():
        self.cfg.SetVGName(new_volume)
      else:
        feedback_fn("Cluster LVM configuration already in desired"
                    " state, not changing")

  def _SetFileStorageDir(self, feedback_fn):
    """Set the file storage directory.

    """
    if self.op.file_storage_dir is not None:
      if self.cluster.file_storage_dir == self.op.file_storage_dir:
        feedback_fn("Global file storage dir already set to value '%s'"
                    % self.cluster.file_storage_dir)
      else:
        self.cluster.file_storage_dir = self.op.file_storage_dir

  def _SetSharedFileStorageDir(self, feedback_fn):
    """Set the shared file storage directory.

    """
    if self.op.shared_file_storage_dir is not None:
      if self.cluster.shared_file_storage_dir == \
          self.op.shared_file_storage_dir:
        feedback_fn("Global shared file storage dir already set to value '%s'"
                    % self.cluster.shared_file_storage_dir)
      else:
        self.cluster.shared_file_storage_dir = self.op.shared_file_storage_dir

  def _SetDrbdHelper(self, feedback_fn):
    """Set the DRBD usermode helper.

    """
    if self.op.drbd_helper is not None:
      if not constants.DT_DRBD8 in self.cluster.enabled_disk_templates:
        feedback_fn("Note that you specified a drbd user helper, but did not"
                    " enable the drbd disk template.")
      new_helper = self.op.drbd_helper
      if not new_helper:
        new_helper = None
      if new_helper != self.cfg.GetDRBDHelper():
        self.cfg.SetDRBDHelper(new_helper)
      else:
        feedback_fn("Cluster DRBD helper already in desired state,"
                    " not changing")

  @staticmethod
  def _EnsureInstanceCommunicationNetwork(cfg, network_name):
    """Ensure that the instance communication network exists and is
    connected to all groups.

    The instance communication network given by L{network_name} it is
    created, if necessary, via the opcode 'OpNetworkAdd'.  Also, the
    instance communication network is connected to all existing node
    groups, if necessary, via the opcode 'OpNetworkConnect'.

    @type cfg: L{config.ConfigWriter}
    @param cfg: cluster configuration

    @type network_name: string
    @param network_name: instance communication network name

    @rtype: L{ganeti.cmdlib.ResultWithJobs} or L{None}
    @return: L{ganeti.cmdlib.ResultWithJobs} if the instance
             communication needs to be created or it needs to be
             connected to a group, otherwise L{None}

    """
    jobs = []

    try:
      network_uuid = cfg.LookupNetwork(network_name)
      network_exists = True
    except errors.OpPrereqError:
      network_exists = False

    if not network_exists:
      jobs.append(AddInstanceCommunicationNetworkOp(network_name))

    for group_uuid in cfg.GetNodeGroupList():
      group = cfg.GetNodeGroup(group_uuid)

      if network_exists:
        network_connected = network_uuid in group.networks
      else:
        # The network was created asynchronously by the previous
        # opcode and, therefore, we don't have access to its
        # network_uuid.  As a result, we assume that the network is
        # not connected to any group yet.
        network_connected = False

      if not network_connected:
        op = ConnectInstanceCommunicationNetworkOp(group_uuid, network_name)
        jobs.append(op)

    if jobs:
      return ResultWithJobs([jobs])
    else:
      return None

  @staticmethod
  def _ModifyInstanceCommunicationNetwork(cfg, network_name, feedback_fn):
    """Update the instance communication network stored in the cluster
    configuration.

    Compares the user-supplied instance communication network against
    the one stored in the Ganeti cluster configuration.  If there is a
    change, the instance communication network may be possibly created
    and connected to all groups (see
    L{LUClusterSetParams._EnsureInstanceCommunicationNetwork}).

    @type cfg: L{config.ConfigWriter}
    @param cfg: cluster configuration

    @type network_name: string
    @param network_name: instance communication network name

    @type feedback_fn: function
    @param feedback_fn: see L{ganeti.cmdlist.base.LogicalUnit}

    @rtype: L{LUClusterSetParams._EnsureInstanceCommunicationNetwork} or L{None}
    @return: see L{LUClusterSetParams._EnsureInstanceCommunicationNetwork}

    """
    config_network_name = cfg.GetInstanceCommunicationNetwork()

    if network_name == config_network_name:
      feedback_fn("Instance communication network already is '%s', nothing to"
                  " do." % network_name)
    else:
      try:
        cfg.LookupNetwork(config_network_name)
        feedback_fn("Previous instance communication network '%s'"
                    " should be removed manually." % config_network_name)
      except errors.OpPrereqError:
        pass

      if network_name:
        feedback_fn("Changing instance communication network to '%s', only new"
                    " instances will be affected."
                    % network_name)
      else:
        feedback_fn("Disabling instance communication network, only new"
                    " instances will be affected.")

      cfg.SetInstanceCommunicationNetwork(network_name)

      if network_name:
        return LUClusterSetParams._EnsureInstanceCommunicationNetwork(
          cfg,
          network_name)
      else:
        return None

  def Exec(self, feedback_fn):
    """Change the parameters of the cluster.

    """
    # re-read the fresh configuration
    self.cluster = self.cfg.GetClusterInfo()
    if self.op.enabled_disk_templates:
      self.cluster.enabled_disk_templates = \
        list(self.op.enabled_disk_templates)
    # save the changes
    self.cfg.Update(self.cluster, feedback_fn)

    self._SetVgName(feedback_fn)

    self.cluster = self.cfg.GetClusterInfo()
    self._SetFileStorageDir(feedback_fn)
    self.cfg.Update(self.cluster, feedback_fn)
    self._SetDrbdHelper(feedback_fn)

    # re-read the fresh configuration again
    self.cluster = self.cfg.GetClusterInfo()

    ensure_kvmd = False

    active = constants.DATA_COLLECTOR_STATE_ACTIVE
    if self.op.enabled_data_collectors is not None:
      for name, val in self.op.enabled_data_collectors.items():
        self.cluster.data_collectors[name][active] = val

    if self.op.data_collector_interval:
      internal = constants.DATA_COLLECTOR_PARAMETER_INTERVAL
      for name, val in self.op.data_collector_interval.items():
        self.cluster.data_collectors[name][internal] = int(val)

    if self.op.hvparams:
      self.cluster.hvparams = self.new_hvparams
    if self.op.os_hvp:
      self.cluster.os_hvp = self.new_os_hvp
    if self.op.enabled_hypervisors is not None:
      self.cluster.hvparams = self.new_hvparams
      self.cluster.enabled_hypervisors = self.op.enabled_hypervisors
      ensure_kvmd = True
    if self.op.beparams:
      self.cluster.beparams[constants.PP_DEFAULT] = self.new_beparams
    if self.op.nicparams:
      self.cluster.nicparams[constants.PP_DEFAULT] = self.new_nicparams
    if self.op.ipolicy:
      self.cluster.ipolicy = self.new_ipolicy
    if self.op.osparams:
      self.cluster.osparams = self.new_osp
    if self.op.osparams_private_cluster:
      self.cluster.osparams_private_cluster = self.new_osp_private
    if self.op.ndparams:
      self.cluster.ndparams = self.new_ndparams
    if self.op.diskparams:
      self.cluster.diskparams = self.new_diskparams
    if self.op.hv_state:
      self.cluster.hv_state_static = self.new_hv_state
    if self.op.disk_state:
      self.cluster.disk_state_static = self.new_disk_state

    if self.op.candidate_pool_size is not None:
      self.cluster.candidate_pool_size = self.op.candidate_pool_size
      # we need to update the pool size here, otherwise the save will fail
      AdjustCandidatePool(self, [])

    if self.op.max_running_jobs is not None:
      self.cluster.max_running_jobs = self.op.max_running_jobs

    if self.op.max_tracked_jobs is not None:
      self.cluster.max_tracked_jobs = self.op.max_tracked_jobs

    if self.op.maintain_node_health is not None:
      self.cluster.maintain_node_health = self.op.maintain_node_health

    if self.op.modify_etc_hosts is not None:
      self.cluster.modify_etc_hosts = self.op.modify_etc_hosts

    if self.op.prealloc_wipe_disks is not None:
      self.cluster.prealloc_wipe_disks = self.op.prealloc_wipe_disks

    if self.op.add_uids is not None:
      uidpool.AddToUidPool(self.cluster.uid_pool, self.op.add_uids)

    if self.op.remove_uids is not None:
      uidpool.RemoveFromUidPool(self.cluster.uid_pool, self.op.remove_uids)

    if self.op.uid_pool is not None:
      self.cluster.uid_pool = self.op.uid_pool

    if self.op.default_iallocator is not None:
      self.cluster.default_iallocator = self.op.default_iallocator

    if self.op.default_iallocator_params is not None:
      self.cluster.default_iallocator_params = self.op.default_iallocator_params

    if self.op.reserved_lvs is not None:
      self.cluster.reserved_lvs = self.op.reserved_lvs

    if self.op.use_external_mip_script is not None:
      self.cluster.use_external_mip_script = self.op.use_external_mip_script

    if self.op.enabled_user_shutdown is not None and \
          self.cluster.enabled_user_shutdown != self.op.enabled_user_shutdown:
      self.cluster.enabled_user_shutdown = self.op.enabled_user_shutdown
      ensure_kvmd = True

    def helper_os(aname, mods, desc):
      desc += " OS list"
      lst = getattr(self.cluster, aname)
      for key, val in mods:
        if key == constants.DDM_ADD:
          if val in lst:
            feedback_fn("OS %s already in %s, ignoring" % (val, desc))
          else:
            lst.append(val)
        elif key == constants.DDM_REMOVE:
          if val in lst:
            lst.remove(val)
          else:
            feedback_fn("OS %s not found in %s, ignoring" % (val, desc))
        else:
          raise errors.ProgrammerError("Invalid modification '%s'" % key)

    if self.op.hidden_os:
      helper_os("hidden_os", self.op.hidden_os, "hidden")

    if self.op.blacklisted_os:
      helper_os("blacklisted_os", self.op.blacklisted_os, "blacklisted")

    if self.op.mac_prefix:
      self.cluster.mac_prefix = self.op.mac_prefix

    if self.op.master_netdev:
      master_params = self.cfg.GetMasterNetworkParameters()
      ems = self.cfg.GetUseExternalMipScript()
      feedback_fn("Shutting down master ip on the current netdev (%s)" %
                  self.cluster.master_netdev)
      result = self.rpc.call_node_deactivate_master_ip(master_params.uuid,
                                                       master_params, ems)
      if not self.op.force:
        result.Raise("Could not disable the master ip")
      else:
        if result.fail_msg:
          msg = ("Could not disable the master ip (continuing anyway): %s" %
                 result.fail_msg)
          feedback_fn(msg)
      feedback_fn("Changing master_netdev from %s to %s" %
                  (master_params.netdev, self.op.master_netdev))
      self.cluster.master_netdev = self.op.master_netdev

    if self.op.master_netmask:
      master_params = self.cfg.GetMasterNetworkParameters()
      feedback_fn("Changing master IP netmask to %s" % self.op.master_netmask)
      result = self.rpc.call_node_change_master_netmask(
                 master_params.uuid, master_params.netmask,
                 self.op.master_netmask, master_params.ip,
                 master_params.netdev)
      result.Warn("Could not change the master IP netmask", feedback_fn)
      self.cluster.master_netmask = self.op.master_netmask

    if self.op.install_image:
      self.cluster.install_image = self.op.install_image

    if self.op.zeroing_image is not None:
      CheckImageValidity(self.op.zeroing_image,
                         "Zeroing image must be an absolute path or a URL")
      self.cluster.zeroing_image = self.op.zeroing_image

    self.cfg.Update(self.cluster, feedback_fn)

    if self.op.master_netdev:
      master_params = self.cfg.GetMasterNetworkParameters()
      feedback_fn("Starting the master ip on the new master netdev (%s)" %
                  self.op.master_netdev)
      ems = self.cfg.GetUseExternalMipScript()
      result = self.rpc.call_node_activate_master_ip(master_params.uuid,
                                                     master_params, ems)
      result.Warn("Could not re-enable the master ip on the master,"
                  " please restart manually", self.LogWarning)

    # Even though 'self.op.enabled_user_shutdown' is being tested
    # above, the RPCs can only be done after 'self.cfg.Update' because
    # this will update the cluster object and sync 'Ssconf', and kvmd
    # uses 'Ssconf'.
    if ensure_kvmd:
      EnsureKvmdOnNodes(self, feedback_fn)

    if self.op.compression_tools is not None:
      self.cfg.SetCompressionTools(self.op.compression_tools)

    network_name = self.op.instance_communication_network
    if network_name is not None:
      return self._ModifyInstanceCommunicationNetwork(self.cfg,
                                                      network_name, feedback_fn)
    else:
      return None


class LUClusterVerify(NoHooksLU):
  """Submits all jobs necessary to verify the cluster.

  """
  REQ_BGL = False

  def ExpandNames(self):
    self.needed_locks = {}

  def Exec(self, feedback_fn):
    jobs = []

    if self.op.group_name:
      groups = [self.op.group_name]
      depends_fn = lambda: None
    else:
      groups = self.cfg.GetNodeGroupList()

      # Verify global configuration
      jobs.append([
        opcodes.OpClusterVerifyConfig(ignore_errors=self.op.ignore_errors),
        ])

      # Always depend on global verification
      depends_fn = lambda: [(-len(jobs), [])]

    jobs.extend(
      [opcodes.OpClusterVerifyGroup(group_name=group,
                                    ignore_errors=self.op.ignore_errors,
                                    depends=depends_fn(),
                                    verify_clutter=self.op.verify_clutter)]
      for group in groups)

    # Fix up all parameters
    for op in itertools.chain(*jobs): # pylint: disable=W0142
      op.debug_simulate_errors = self.op.debug_simulate_errors
      op.verbose = self.op.verbose
      op.error_codes = self.op.error_codes
      try:
        op.skip_checks = self.op.skip_checks
      except AttributeError:
        assert not isinstance(op, opcodes.OpClusterVerifyGroup)

    return ResultWithJobs(jobs)


class _VerifyErrors(object):
  """Mix-in for cluster/group verify LUs.

  It provides _Error and _ErrorIf, and updates the self.bad boolean. (Expects
  self.op and self._feedback_fn to be available.)

  """

  ETYPE_FIELD = "code"
  ETYPE_ERROR = constants.CV_ERROR
  ETYPE_WARNING = constants.CV_WARNING

  def _Error(self, ecode, item, msg, *args, **kwargs):
    """Format an error message.

    Based on the opcode's error_codes parameter, either format a
    parseable error code, or a simpler error string.

    This must be called only from Exec and functions called from Exec.

    """
    ltype = kwargs.get(self.ETYPE_FIELD, self.ETYPE_ERROR)
    itype, etxt, _ = ecode
    # If the error code is in the list of ignored errors, demote the error to a
    # warning
    if etxt in self.op.ignore_errors:     # pylint: disable=E1101
      ltype = self.ETYPE_WARNING
    # first complete the msg
    if args:
      msg = msg % args
    # then format the whole message
    if self.op.error_codes: # This is a mix-in. pylint: disable=E1101
      msg = "%s:%s:%s:%s:%s" % (ltype, etxt, itype, item, msg)
    else:
      if item:
        item = " " + item
      else:
        item = ""
      msg = "%s: %s%s: %s" % (ltype, itype, item, msg)
    # and finally report it via the feedback_fn
    self._feedback_fn("  - %s" % msg) # Mix-in. pylint: disable=E1101
    # do not mark the operation as failed for WARN cases only
    if ltype == self.ETYPE_ERROR:
      self.bad = True

  def _ErrorIf(self, cond, *args, **kwargs):
    """Log an error message if the passed condition is True.

    """
    if (bool(cond)
        or self.op.debug_simulate_errors): # pylint: disable=E1101
      self._Error(*args, **kwargs)


def _GetAllHypervisorParameters(cluster, instances):
  """Compute the set of all hypervisor parameters.

  @type cluster: L{objects.Cluster}
  @param cluster: the cluster object
  @param instances: list of L{objects.Instance}
  @param instances: additional instances from which to obtain parameters
  @rtype: list of (origin, hypervisor, parameters)
  @return: a list with all parameters found, indicating the hypervisor they
       apply to, and the origin (can be "cluster", "os X", or "instance Y")

  """
  hvp_data = []

  for hv_name in cluster.enabled_hypervisors:
    hvp_data.append(("cluster", hv_name, cluster.GetHVDefaults(hv_name)))

  for os_name, os_hvp in cluster.os_hvp.items():
    for hv_name, hv_params in os_hvp.items():
      if hv_params:
        full_params = cluster.GetHVDefaults(hv_name, os_name=os_name)
        hvp_data.append(("os %s" % os_name, hv_name, full_params))

  # TODO: collapse identical parameter values in a single one
  for instance in instances:
    if instance.hvparams:
      hvp_data.append(("instance %s" % instance.name, instance.hypervisor,
                       cluster.FillHV(instance)))

  return hvp_data


class LUClusterVerifyConfig(NoHooksLU, _VerifyErrors):
  """Verifies the cluster config.

  """
  REQ_BGL = False

  def _VerifyHVP(self, hvp_data):
    """Verifies locally the syntax of the hypervisor parameters.

    """
    for item, hv_name, hv_params in hvp_data:
      msg = ("hypervisor %s parameters syntax check (source %s): %%s" %
             (item, hv_name))
      try:
        hv_class = hypervisor.GetHypervisorClass(hv_name)
        utils.ForceDictType(hv_params, constants.HVS_PARAMETER_TYPES)
        hv_class.CheckParameterSyntax(hv_params)
      except errors.GenericError, err:
        self._ErrorIf(True, constants.CV_ECLUSTERCFG, None, msg % str(err))

  def ExpandNames(self):
    self.needed_locks = dict.fromkeys(locking.LEVELS, locking.ALL_SET)
    self.share_locks = ShareAll()

  def CheckPrereq(self):
    """Check prerequisites.

    """
    # Retrieve all information
    self.all_group_info = self.cfg.GetAllNodeGroupsInfo()
    self.all_node_info = self.cfg.GetAllNodesInfo()
    self.all_inst_info = self.cfg.GetAllInstancesInfo()

  def Exec(self, feedback_fn):
    """Verify integrity of cluster, performing various test on nodes.

    """
    self.bad = False
    self._feedback_fn = feedback_fn

    feedback_fn("* Verifying cluster config")

    for msg in self.cfg.VerifyConfig():
      self._ErrorIf(True, constants.CV_ECLUSTERCFG, None, msg)

    feedback_fn("* Verifying cluster certificate files")

    for cert_filename in pathutils.ALL_CERT_FILES:
      (errcode, msg) = utils.VerifyCertificate(cert_filename)
      self._ErrorIf(errcode, constants.CV_ECLUSTERCERT, None, msg, code=errcode)

    self._ErrorIf(not utils.CanRead(constants.LUXID_USER,
                                    pathutils.NODED_CERT_FILE),
                  constants.CV_ECLUSTERCERT,
                  None,
                  pathutils.NODED_CERT_FILE + " must be accessible by the " +
                    constants.LUXID_USER + " user")

    feedback_fn("* Verifying hypervisor parameters")

    self._VerifyHVP(_GetAllHypervisorParameters(self.cfg.GetClusterInfo(),
                                                self.all_inst_info.values()))

    feedback_fn("* Verifying all nodes belong to an existing group")

    # We do this verification here because, should this bogus circumstance
    # occur, it would never be caught by VerifyGroup, which only acts on
    # nodes/instances reachable from existing node groups.

    dangling_nodes = set(node for node in self.all_node_info.values()
                         if node.group not in self.all_group_info)

    dangling_instances = {}
    no_node_instances = []

    for inst in self.all_inst_info.values():
      if inst.primary_node in [node.uuid for node in dangling_nodes]:
        dangling_instances.setdefault(inst.primary_node, []).append(inst)
      elif inst.primary_node not in self.all_node_info:
        no_node_instances.append(inst)

    pretty_dangling = [
        "%s (%s)" %
        (node.name,
         utils.CommaJoin(inst.name for
                         inst in dangling_instances.get(node.uuid, [])))
        for node in dangling_nodes]

    self._ErrorIf(bool(dangling_nodes), constants.CV_ECLUSTERDANGLINGNODES,
                  None,
                  "the following nodes (and their instances) belong to a non"
                  " existing group: %s", utils.CommaJoin(pretty_dangling))

    self._ErrorIf(bool(no_node_instances), constants.CV_ECLUSTERDANGLINGINST,
                  None,
                  "the following instances have a non-existing primary-node:"
                  " %s", utils.CommaJoin(inst.name for
                                         inst in no_node_instances))

    return not self.bad


class LUClusterVerifyGroup(LogicalUnit, _VerifyErrors):
  """Verifies the status of a node group.

  """
  HPATH = "cluster-verify"
  HTYPE = constants.HTYPE_CLUSTER
  REQ_BGL = False

  _HOOKS_INDENT_RE = re.compile("^", re.M)

  class NodeImage(object):
    """A class representing the logical and physical status of a node.

    @type uuid: string
    @ivar uuid: the node UUID to which this object refers
    @ivar volumes: a structure as returned from
        L{ganeti.backend.GetVolumeList} (runtime)
    @ivar instances: a list of running instances (runtime)
    @ivar pinst: list of configured primary instances (config)
    @ivar sinst: list of configured secondary instances (config)
    @ivar sbp: dictionary of {primary-node: list of instances} for all
        instances for which this node is secondary (config)
    @ivar mfree: free memory, as reported by hypervisor (runtime)
    @ivar dfree: free disk, as reported by the node (runtime)
    @ivar offline: the offline status (config)
    @type rpc_fail: boolean
    @ivar rpc_fail: whether the RPC verify call was successfull (overall,
        not whether the individual keys were correct) (runtime)
    @type lvm_fail: boolean
    @ivar lvm_fail: whether the RPC call didn't return valid LVM data
    @type hyp_fail: boolean
    @ivar hyp_fail: whether the RPC call didn't return the instance list
    @type ghost: boolean
    @ivar ghost: whether this is a known node or not (config)
    @type os_fail: boolean
    @ivar os_fail: whether the RPC call didn't return valid OS data
    @type oslist: list
    @ivar oslist: list of OSes as diagnosed by DiagnoseOS
    @type vm_capable: boolean
    @ivar vm_capable: whether the node can host instances
    @type pv_min: float
    @ivar pv_min: size in MiB of the smallest PVs
    @type pv_max: float
    @ivar pv_max: size in MiB of the biggest PVs

    """
    def __init__(self, offline=False, uuid=None, vm_capable=True):
      self.uuid = uuid
      self.volumes = {}
      self.instances = []
      self.pinst = []
      self.sinst = []
      self.sbp = {}
      self.mfree = 0
      self.dfree = 0
      self.offline = offline
      self.vm_capable = vm_capable
      self.rpc_fail = False
      self.lvm_fail = False
      self.hyp_fail = False
      self.ghost = False
      self.os_fail = False
      self.oslist = {}
      self.pv_min = None
      self.pv_max = None

  def ExpandNames(self):
    # This raises errors.OpPrereqError on its own:
    self.group_uuid = self.cfg.LookupNodeGroup(self.op.group_name)

    # Get instances in node group; this is unsafe and needs verification later
    inst_uuids = \
      self.cfg.GetNodeGroupInstances(self.group_uuid, primary_only=True)

    self.needed_locks = {
      locking.LEVEL_INSTANCE: self.cfg.GetInstanceNames(inst_uuids),
      locking.LEVEL_NODEGROUP: [self.group_uuid],
      locking.LEVEL_NODE: [],

      # This opcode is run by watcher every five minutes and acquires all nodes
      # for a group. It doesn't run for a long time, so it's better to acquire
      # the node allocation lock as well.
      locking.LEVEL_NODE_ALLOC: locking.ALL_SET,
      }

    self.share_locks = ShareAll()

  def DeclareLocks(self, level):
    if level == locking.LEVEL_NODE:
      # Get members of node group; this is unsafe and needs verification later
      nodes = set(self.cfg.GetNodeGroup(self.group_uuid).members)

      # In Exec(), we warn about mirrored instances that have primary and
      # secondary living in separate node groups. To fully verify that
      # volumes for these instances are healthy, we will need to do an
      # extra call to their secondaries. We ensure here those nodes will
      # be locked.
      for inst_name in self.owned_locks(locking.LEVEL_INSTANCE):
        # Important: access only the instances whose lock is owned
        instance = self.cfg.GetInstanceInfoByName(inst_name)
        if instance.disk_template in constants.DTS_INT_MIRROR:
          nodes.update(self.cfg.GetInstanceSecondaryNodes(instance.uuid))

      self.needed_locks[locking.LEVEL_NODE] = nodes

  def CheckPrereq(self):
    assert self.group_uuid in self.owned_locks(locking.LEVEL_NODEGROUP)
    self.group_info = self.cfg.GetNodeGroup(self.group_uuid)

    group_node_uuids = set(self.group_info.members)
    group_inst_uuids = \
      self.cfg.GetNodeGroupInstances(self.group_uuid, primary_only=True)

    unlocked_node_uuids = \
        group_node_uuids.difference(self.owned_locks(locking.LEVEL_NODE))

    unlocked_inst_uuids = \
        group_inst_uuids.difference(
          [self.cfg.GetInstanceInfoByName(name).uuid
           for name in self.owned_locks(locking.LEVEL_INSTANCE)])

    if unlocked_node_uuids:
      raise errors.OpPrereqError(
        "Missing lock for nodes: %s" %
        utils.CommaJoin(self.cfg.GetNodeNames(unlocked_node_uuids)),
        errors.ECODE_STATE)

    if unlocked_inst_uuids:
      raise errors.OpPrereqError(
        "Missing lock for instances: %s" %
        utils.CommaJoin(self.cfg.GetInstanceNames(unlocked_inst_uuids)),
        errors.ECODE_STATE)

    self.all_node_info = self.cfg.GetAllNodesInfo()
    self.all_inst_info = self.cfg.GetAllInstancesInfo()

    self.my_node_uuids = group_node_uuids
    self.my_node_info = dict((node_uuid, self.all_node_info[node_uuid])
                             for node_uuid in group_node_uuids)

    self.my_inst_uuids = group_inst_uuids
    self.my_inst_info = dict((inst_uuid, self.all_inst_info[inst_uuid])
                             for inst_uuid in group_inst_uuids)

    # We detect here the nodes that will need the extra RPC calls for verifying
    # split LV volumes; they should be locked.
    extra_lv_nodes = set()

    for inst in self.my_inst_info.values():
      if inst.disk_template in constants.DTS_INT_MIRROR:
        inst_nodes = self.cfg.GetInstanceNodes(inst.uuid)
        for nuuid in inst_nodes:
          if self.all_node_info[nuuid].group != self.group_uuid:
            extra_lv_nodes.add(nuuid)

    unlocked_lv_nodes = \
        extra_lv_nodes.difference(self.owned_locks(locking.LEVEL_NODE))

    if unlocked_lv_nodes:
      raise errors.OpPrereqError("Missing node locks for LV check: %s" %
                                 utils.CommaJoin(unlocked_lv_nodes),
                                 errors.ECODE_STATE)
    self.extra_lv_nodes = list(extra_lv_nodes)

  def _VerifyNode(self, ninfo, nresult):
    """Perform some basic validation on data returned from a node.

      - check the result data structure is well formed and has all the
        mandatory fields
      - check ganeti version

    @type ninfo: L{objects.Node}
    @param ninfo: the node to check
    @param nresult: the results from the node
    @rtype: boolean
    @return: whether overall this call was successful (and we can expect
         reasonable values in the respose)

    """
    # main result, nresult should be a non-empty dict
    test = not nresult or not isinstance(nresult, dict)
    self._ErrorIf(test, constants.CV_ENODERPC, ninfo.name,
                  "unable to verify node: no data returned")
    if test:
      return False

    # compares ganeti version
    local_version = constants.PROTOCOL_VERSION
    remote_version = nresult.get("version", None)
    test = not (remote_version and
                isinstance(remote_version, (list, tuple)) and
                len(remote_version) == 2)
    self._ErrorIf(test, constants.CV_ENODERPC, ninfo.name,
                  "connection to node returned invalid data")
    if test:
      return False

    test = local_version != remote_version[0]
    self._ErrorIf(test, constants.CV_ENODEVERSION, ninfo.name,
                  "incompatible protocol versions: master %s,"
                  " node %s", local_version, remote_version[0])
    if test:
      return False

    # node seems compatible, we can actually try to look into its results

    # full package version
    self._ErrorIf(constants.RELEASE_VERSION != remote_version[1],
                  constants.CV_ENODEVERSION, ninfo.name,
                  "software version mismatch: master %s, node %s",
                  constants.RELEASE_VERSION, remote_version[1],
                  code=self.ETYPE_WARNING)

    hyp_result = nresult.get(constants.NV_HYPERVISOR, None)
    if ninfo.vm_capable and isinstance(hyp_result, dict):
      for hv_name, hv_result in hyp_result.iteritems():
        test = hv_result is not None
        self._ErrorIf(test, constants.CV_ENODEHV, ninfo.name,
                      "hypervisor %s verify failure: '%s'", hv_name, hv_result)

    hvp_result = nresult.get(constants.NV_HVPARAMS, None)
    if ninfo.vm_capable and isinstance(hvp_result, list):
      for item, hv_name, hv_result in hvp_result:
        self._ErrorIf(True, constants.CV_ENODEHV, ninfo.name,
                      "hypervisor %s parameter verify failure (source %s): %s",
                      hv_name, item, hv_result)

    test = nresult.get(constants.NV_NODESETUP,
                       ["Missing NODESETUP results"])
    self._ErrorIf(test, constants.CV_ENODESETUP, ninfo.name,
                  "node setup error: %s", "; ".join(test))

    return True

  def _VerifyNodeTime(self, ninfo, nresult,
                      nvinfo_starttime, nvinfo_endtime):
    """Check the node time.

    @type ninfo: L{objects.Node}
    @param ninfo: the node to check
    @param nresult: the remote results for the node
    @param nvinfo_starttime: the start time of the RPC call
    @param nvinfo_endtime: the end time of the RPC call

    """
    ntime = nresult.get(constants.NV_TIME, None)
    try:
      ntime_merged = utils.MergeTime(ntime)
    except (ValueError, TypeError):
      self._ErrorIf(True, constants.CV_ENODETIME, ninfo.name,
                    "Node returned invalid time")
      return

    if ntime_merged < (nvinfo_starttime - constants.NODE_MAX_CLOCK_SKEW):
      ntime_diff = "%.01fs" % abs(nvinfo_starttime - ntime_merged)
    elif ntime_merged > (nvinfo_endtime + constants.NODE_MAX_CLOCK_SKEW):
      ntime_diff = "%.01fs" % abs(ntime_merged - nvinfo_endtime)
    else:
      ntime_diff = None

    self._ErrorIf(ntime_diff is not None, constants.CV_ENODETIME, ninfo.name,
                  "Node time diverges by at least %s from master node time",
                  ntime_diff)

  def _UpdateVerifyNodeLVM(self, ninfo, nresult, vg_name, nimg):
    """Check the node LVM results and update info for cross-node checks.

    @type ninfo: L{objects.Node}
    @param ninfo: the node to check
    @param nresult: the remote results for the node
    @param vg_name: the configured VG name
    @type nimg: L{NodeImage}
    @param nimg: node image

    """
    if vg_name is None:
      return

    # checks vg existence and size > 20G
    vglist = nresult.get(constants.NV_VGLIST, None)
    test = not vglist
    self._ErrorIf(test, constants.CV_ENODELVM, ninfo.name,
                  "unable to check volume groups")
    if not test:
      vgstatus = utils.CheckVolumeGroupSize(vglist, vg_name,
                                            constants.MIN_VG_SIZE)
      self._ErrorIf(vgstatus, constants.CV_ENODELVM, ninfo.name, vgstatus)

    # Check PVs
    (errmsgs, pvminmax) = CheckNodePVs(nresult, self._exclusive_storage)
    for em in errmsgs:
      self._Error(constants.CV_ENODELVM, ninfo.name, em)
    if pvminmax is not None:
      (nimg.pv_min, nimg.pv_max) = pvminmax

  def _VerifyGroupDRBDVersion(self, node_verify_infos):
    """Check cross-node DRBD version consistency.

    @type node_verify_infos: dict
    @param node_verify_infos: infos about nodes as returned from the
      node_verify call.

    """
    node_versions = {}
    for node_uuid, ndata in node_verify_infos.items():
      nresult = ndata.payload
      if nresult:
        version = nresult.get(constants.NV_DRBDVERSION, None)
        if version:
          node_versions[node_uuid] = version

    if len(set(node_versions.values())) > 1:
      for node_uuid, version in sorted(node_versions.items()):
        msg = "DRBD version mismatch: %s" % version
        self._Error(constants.CV_ENODEDRBDHELPER, node_uuid, msg,
                    code=self.ETYPE_WARNING)

  def _VerifyGroupLVM(self, node_image, vg_name):
    """Check cross-node consistency in LVM.

    @type node_image: dict
    @param node_image: info about nodes, mapping from node to names to
      L{NodeImage} objects
    @param vg_name: the configured VG name

    """
    if vg_name is None:
      return

    # Only exclusive storage needs this kind of checks
    if not self._exclusive_storage:
      return

    # exclusive_storage wants all PVs to have the same size (approximately),
    # if the smallest and the biggest ones are okay, everything is fine.
    # pv_min is None iff pv_max is None
    vals = filter((lambda ni: ni.pv_min is not None), node_image.values())
    if not vals:
      return
    (pvmin, minnode_uuid) = min((ni.pv_min, ni.uuid) for ni in vals)
    (pvmax, maxnode_uuid) = max((ni.pv_max, ni.uuid) for ni in vals)
    bad = utils.LvmExclusiveTestBadPvSizes(pvmin, pvmax)
    self._ErrorIf(bad, constants.CV_EGROUPDIFFERENTPVSIZE, self.group_info.name,
                  "PV sizes differ too much in the group; smallest (%s MB) is"
                  " on %s, biggest (%s MB) is on %s",
                  pvmin, self.cfg.GetNodeName(minnode_uuid),
                  pvmax, self.cfg.GetNodeName(maxnode_uuid))

  def _VerifyNodeBridges(self, ninfo, nresult, bridges):
    """Check the node bridges.

    @type ninfo: L{objects.Node}
    @param ninfo: the node to check
    @param nresult: the remote results for the node
    @param bridges: the expected list of bridges

    """
    if not bridges:
      return

    missing = nresult.get(constants.NV_BRIDGES, None)
    test = not isinstance(missing, list)
    self._ErrorIf(test, constants.CV_ENODENET, ninfo.name,
                  "did not return valid bridge information")
    if not test:
      self._ErrorIf(bool(missing), constants.CV_ENODENET, ninfo.name,
                    "missing bridges: %s" % utils.CommaJoin(sorted(missing)))

  def _VerifyNodeUserScripts(self, ninfo, nresult):
    """Check the results of user scripts presence and executability on the node

    @type ninfo: L{objects.Node}
    @param ninfo: the node to check
    @param nresult: the remote results for the node

    """
    test = not constants.NV_USERSCRIPTS in nresult
    self._ErrorIf(test, constants.CV_ENODEUSERSCRIPTS, ninfo.name,
                  "did not return user scripts information")

    broken_scripts = nresult.get(constants.NV_USERSCRIPTS, None)
    if not test:
      self._ErrorIf(broken_scripts, constants.CV_ENODEUSERSCRIPTS, ninfo.name,
                    "user scripts not present or not executable: %s" %
                    utils.CommaJoin(sorted(broken_scripts)))

  def _VerifyNodeNetwork(self, ninfo, nresult):
    """Check the node network connectivity results.

    @type ninfo: L{objects.Node}
    @param ninfo: the node to check
    @param nresult: the remote results for the node

    """
    test = constants.NV_NODELIST not in nresult
    self._ErrorIf(test, constants.CV_ENODESSH, ninfo.name,
                  "node hasn't returned node ssh connectivity data")
    if not test:
      if nresult[constants.NV_NODELIST]:
        for a_node, a_msg in nresult[constants.NV_NODELIST].items():
          self._ErrorIf(True, constants.CV_ENODESSH, ninfo.name,
                        "ssh communication with node '%s': %s", a_node, a_msg)

    test = constants.NV_NODENETTEST not in nresult
    self._ErrorIf(test, constants.CV_ENODENET, ninfo.name,
                  "node hasn't returned node tcp connectivity data")
    if not test:
      if nresult[constants.NV_NODENETTEST]:
        nlist = utils.NiceSort(nresult[constants.NV_NODENETTEST].keys())
        for anode in nlist:
          self._ErrorIf(True, constants.CV_ENODENET, ninfo.name,
                        "tcp communication with node '%s': %s",
                        anode, nresult[constants.NV_NODENETTEST][anode])

    test = constants.NV_MASTERIP not in nresult
    self._ErrorIf(test, constants.CV_ENODENET, ninfo.name,
                  "node hasn't returned node master IP reachability data")
    if not test:
      if not nresult[constants.NV_MASTERIP]:
        if ninfo.uuid == self.master_node:
          msg = "the master node cannot reach the master IP (not configured?)"
        else:
          msg = "cannot reach the master IP"
        self._ErrorIf(True, constants.CV_ENODENET, ninfo.name, msg)

  def _VerifyInstance(self, instance, node_image, diskstatus):
    """Verify an instance.

    This function checks to see if the required block devices are
    available on the instance's node, and that the nodes are in the correct
    state.

    """
    pnode_uuid = instance.primary_node
    pnode_img = node_image[pnode_uuid]
    groupinfo = self.cfg.GetAllNodeGroupsInfo()

    node_vol_should = {}
    self.cfg.GetInstanceLVsByNode(instance.uuid, lvmap=node_vol_should)

    cluster = self.cfg.GetClusterInfo()
    ipolicy = ganeti.masterd.instance.CalculateGroupIPolicy(cluster,
                                                            self.group_info)
    err = ComputeIPolicyInstanceViolation(ipolicy, instance, self.cfg)
    self._ErrorIf(err, constants.CV_EINSTANCEPOLICY, instance.name,
                  utils.CommaJoin(err), code=self.ETYPE_WARNING)

    for node_uuid in node_vol_should:
      n_img = node_image[node_uuid]
      if n_img.offline or n_img.rpc_fail or n_img.lvm_fail:
        # ignore missing volumes on offline or broken nodes
        continue
      for volume in node_vol_should[node_uuid]:
        test = volume not in n_img.volumes
        self._ErrorIf(test, constants.CV_EINSTANCEMISSINGDISK, instance.name,
                      "volume %s missing on node %s", volume,
                      self.cfg.GetNodeName(node_uuid))

    if instance.admin_state == constants.ADMINST_UP:
      test = instance.uuid not in pnode_img.instances and not pnode_img.offline
      self._ErrorIf(test, constants.CV_EINSTANCEDOWN, instance.name,
                    "instance not running on its primary node %s",
                     self.cfg.GetNodeName(pnode_uuid))
      self._ErrorIf(pnode_img.offline, constants.CV_EINSTANCEBADNODE,
                    instance.name, "instance is marked as running and lives on"
                    " offline node %s", self.cfg.GetNodeName(pnode_uuid))

    diskdata = [(nname, success, status, idx)
                for (nname, disks) in diskstatus.items()
                for idx, (success, status) in enumerate(disks)]

    for nname, success, bdev_status, idx in diskdata:
      # the 'ghost node' construction in Exec() ensures that we have a
      # node here
      snode = node_image[nname]
      bad_snode = snode.ghost or snode.offline
      self._ErrorIf(instance.disks_active and
                    not success and not bad_snode,
                    constants.CV_EINSTANCEFAULTYDISK, instance.name,
                    "couldn't retrieve status for disk/%s on %s: %s",
                    idx, self.cfg.GetNodeName(nname), bdev_status)

      if instance.disks_active and success and bdev_status.is_degraded:
        msg = "disk/%s on %s is degraded" % (idx, self.cfg.GetNodeName(nname))

        code = self.ETYPE_ERROR
        accepted_lds = [constants.LDS_OKAY, constants.LDS_SYNC]

        if bdev_status.ldisk_status in accepted_lds:
          code = self.ETYPE_WARNING

        msg += "; local disk state is '%s'" % \
                 constants.LDS_NAMES[bdev_status.ldisk_status]

        self._Error(constants.CV_EINSTANCEFAULTYDISK, instance.name, msg,
                    code=code)

    self._ErrorIf(pnode_img.rpc_fail and not pnode_img.offline,
                  constants.CV_ENODERPC, self.cfg.GetNodeName(pnode_uuid),
                  "instance %s, connection to primary node failed",
                  instance.name)

    secondary_nodes = self.cfg.GetInstanceSecondaryNodes(instance.uuid)
    self._ErrorIf(len(secondary_nodes) > 1,
                  constants.CV_EINSTANCELAYOUT, instance.name,
                  "instance has multiple secondary nodes: %s",
                  utils.CommaJoin(secondary_nodes),
                  code=self.ETYPE_WARNING)

    inst_nodes = self.cfg.GetInstanceNodes(instance.uuid)
    es_flags = rpc.GetExclusiveStorageForNodes(self.cfg, inst_nodes)
    if any(es_flags.values()):
      if instance.disk_template not in constants.DTS_EXCL_STORAGE:
        # Disk template not compatible with exclusive_storage: no instance
        # node should have the flag set
        es_nodes = [n
                    for (n, es) in es_flags.items()
                    if es]
        self._Error(constants.CV_EINSTANCEUNSUITABLENODE, instance.name,
                    "instance has template %s, which is not supported on nodes"
                    " that have exclusive storage set: %s",
                    instance.disk_template,
                    utils.CommaJoin(self.cfg.GetNodeNames(es_nodes)))
      for (idx, disk) in enumerate(self.cfg.GetInstanceDisks(instance.uuid)):
        self._ErrorIf(disk.spindles is None,
                      constants.CV_EINSTANCEMISSINGCFGPARAMETER, instance.name,
                      "number of spindles not configured for disk %s while"
                      " exclusive storage is enabled, try running"
                      " gnt-cluster repair-disk-sizes", idx)

    if instance.disk_template in constants.DTS_INT_MIRROR:
      instance_nodes = utils.NiceSort(inst_nodes)
      instance_groups = {}

      for node_uuid in instance_nodes:
        instance_groups.setdefault(self.all_node_info[node_uuid].group,
                                   []).append(node_uuid)

      pretty_list = [
        "%s (group %s)" % (utils.CommaJoin(self.cfg.GetNodeNames(nodes)),
                           groupinfo[group].name)
        # Sort so that we always list the primary node first.
        for group, nodes in sorted(instance_groups.items(),
                                   key=lambda (_, nodes): pnode_uuid in nodes,
                                   reverse=True)]

      self._ErrorIf(len(instance_groups) > 1,
                    constants.CV_EINSTANCESPLITGROUPS,
                    instance.name, "instance has primary and secondary nodes in"
                    " different groups: %s", utils.CommaJoin(pretty_list),
                    code=self.ETYPE_WARNING)

    inst_nodes_offline = []
    for snode in secondary_nodes:
      s_img = node_image[snode]
      self._ErrorIf(s_img.rpc_fail and not s_img.offline, constants.CV_ENODERPC,
                    self.cfg.GetNodeName(snode),
                    "instance %s, connection to secondary node failed",
                    instance.name)

      if s_img.offline:
        inst_nodes_offline.append(snode)

    # warn that the instance lives on offline nodes
    self._ErrorIf(inst_nodes_offline, constants.CV_EINSTANCEBADNODE,
                  instance.name, "instance has offline secondary node(s) %s",
                  utils.CommaJoin(self.cfg.GetNodeNames(inst_nodes_offline)))
    # ... or ghost/non-vm_capable nodes
    for node_uuid in inst_nodes:
      self._ErrorIf(node_image[node_uuid].ghost, constants.CV_EINSTANCEBADNODE,
                    instance.name, "instance lives on ghost node %s",
                    self.cfg.GetNodeName(node_uuid))
      self._ErrorIf(not node_image[node_uuid].vm_capable,
                    constants.CV_EINSTANCEBADNODE, instance.name,
                    "instance lives on non-vm_capable node %s",
                    self.cfg.GetNodeName(node_uuid))

  def _VerifyOrphanVolumes(self, node_vol_should, node_image, reserved):
    """Verify if there are any unknown volumes in the cluster.

    The .os, .swap and backup volumes are ignored. All other volumes are
    reported as unknown.

    @type reserved: L{ganeti.utils.FieldSet}
    @param reserved: a FieldSet of reserved volume names

    """
    for node_uuid, n_img in node_image.items():
      if (n_img.offline or n_img.rpc_fail or n_img.lvm_fail or
          self.all_node_info[node_uuid].group != self.group_uuid):
        # skip non-healthy nodes
        continue
      for volume in n_img.volumes:
        test = ((node_uuid not in node_vol_should or
                volume not in node_vol_should[node_uuid]) and
                not reserved.Matches(volume))
        self._ErrorIf(test, constants.CV_ENODEORPHANLV,
                      self.cfg.GetNodeName(node_uuid),
                      "volume %s is unknown", volume,
                      code=_VerifyErrors.ETYPE_WARNING)

  def _VerifyNPlusOneMemory(self, node_image, all_insts):
    """Verify N+1 Memory Resilience.

    Check that if one single node dies we can still start all the
    instances it was primary for.

    """
    cluster_info = self.cfg.GetClusterInfo()
    for node_uuid, n_img in node_image.items():
      # This code checks that every node which is now listed as
      # secondary has enough memory to host all instances it is
      # supposed to should a single other node in the cluster fail.
      # FIXME: not ready for failover to an arbitrary node
      # FIXME: does not support file-backed instances
      # WARNING: we currently take into account down instances as well
      # as up ones, considering that even if they're down someone
      # might want to start them even in the event of a node failure.
      if n_img.offline or \
         self.all_node_info[node_uuid].group != self.group_uuid:
        # we're skipping nodes marked offline and nodes in other groups from
        # the N+1 warning, since most likely we don't have good memory
        # information from them; we already list instances living on such
        # nodes, and that's enough warning
        continue
      #TODO(dynmem): also consider ballooning out other instances
      for prinode, inst_uuids in n_img.sbp.items():
        needed_mem = 0
        for inst_uuid in inst_uuids:
          bep = cluster_info.FillBE(all_insts[inst_uuid])
          if bep[constants.BE_AUTO_BALANCE]:
            needed_mem += bep[constants.BE_MINMEM]
        test = n_img.mfree < needed_mem
        self._ErrorIf(test, constants.CV_ENODEN1,
                      self.cfg.GetNodeName(node_uuid),
                      "not enough memory to accomodate instance failovers"
                      " should node %s fail (%dMiB needed, %dMiB available)",
                      self.cfg.GetNodeName(prinode), needed_mem, n_img.mfree)

  def _VerifyClientCertificates(self, nodes, all_nvinfo):
    """Verifies the consistency of the client certificates.

    This includes several aspects:
      - the individual validation of all nodes' certificates
      - the consistency of the master candidate certificate map
      - the consistency of the master candidate certificate map with the
        certificates that the master candidates are actually using.

    @param nodes: the list of nodes to consider in this verification
    @param all_nvinfo: the map of results of the verify_node call to
      all nodes

    """
    candidate_certs = self.cfg.GetClusterInfo().candidate_certs
    if candidate_certs is None or len(candidate_certs) == 0:
      self._ErrorIf(
        True, constants.CV_ECLUSTERCLIENTCERT, None,
        "The cluster's list of master candidate certificates is empty."
        " If you just updated the cluster, please run"
        " 'gnt-cluster renew-crypto --new-node-certificates'.")
      return

    self._ErrorIf(
      len(candidate_certs) != len(set(candidate_certs.values())),
      constants.CV_ECLUSTERCLIENTCERT, None,
      "There are at least two master candidates configured to use the same"
      " certificate.")

    # collect the client certificate
    for node in nodes:
      if node.offline:
        continue

      nresult = all_nvinfo[node.uuid]
      if nresult.fail_msg or not nresult.payload:
        continue

      (errcode, msg) = nresult.payload.get(constants.NV_CLIENT_CERT, None)

      self._ErrorIf(
        errcode is not None, constants.CV_ECLUSTERCLIENTCERT, None,
        "Client certificate of node '%s' failed validation: %s (code '%s')",
        node.uuid, msg, errcode)

      if not errcode:
        digest = msg
        if node.master_candidate:
          if node.uuid in candidate_certs:
            self._ErrorIf(
              digest != candidate_certs[node.uuid],
              constants.CV_ECLUSTERCLIENTCERT, None,
              "Client certificate digest of master candidate '%s' does not"
              " match its entry in the cluster's map of master candidate"
              " certificates. Expected: %s Got: %s", node.uuid,
              digest, candidate_certs[node.uuid])
          else:
            self._ErrorIf(
              True, constants.CV_ECLUSTERCLIENTCERT, None,
              "The master candidate '%s' does not have an entry in the"
              " map of candidate certificates.", node.uuid)
            self._ErrorIf(
              digest in candidate_certs.values(),
              constants.CV_ECLUSTERCLIENTCERT, None,
              "Master candidate '%s' is using a certificate of another node.",
              node.uuid)
        else:
          self._ErrorIf(
            node.uuid in candidate_certs,
            constants.CV_ECLUSTERCLIENTCERT, None,
            "Node '%s' is not a master candidate, but still listed in the"
            " map of master candidate certificates.", node.uuid)
          self._ErrorIf(
            (node.uuid not in candidate_certs) and
              (digest in candidate_certs.values()),
            constants.CV_ECLUSTERCLIENTCERT, None,
            "Node '%s' is not a master candidate and is incorrectly using a"
            " certificate of another node which is master candidate.",
            node.uuid)

  def _VerifySshSetup(self, nodes, all_nvinfo):
    """Evaluates the verification results of the SSH setup and clutter test.

    @param nodes: List of L{objects.Node} objects
    @param all_nvinfo: RPC results

    """
    for node in nodes:
      if not node.offline:
        nresult = all_nvinfo[node.uuid]
        if nresult.fail_msg or not nresult.payload:
          self._ErrorIf(True, constants.CV_ENODESSH, node.name,
                        "Could not verify the SSH setup of this node.")
          return
        for ssh_test in [constants.NV_SSH_SETUP, constants.NV_SSH_CLUTTER]:
          result = nresult.payload.get(ssh_test, None)
          error_msg = ""
          if isinstance(result, list):
            error_msg = " ".join(result)
          self._ErrorIf(result,
                        constants.CV_ENODESSH, None, error_msg)

  def _VerifyFiles(self, nodes, master_node_uuid, all_nvinfo,
                   (files_all, files_opt, files_mc, files_vm)):
    """Verifies file checksums collected from all nodes.

    @param nodes: List of L{objects.Node} objects
    @param master_node_uuid: UUID of master node
    @param all_nvinfo: RPC results

    """
    # Define functions determining which nodes to consider for a file
    files2nodefn = [
      (files_all, None),
      (files_mc, lambda node: (node.master_candidate or
                               node.uuid == master_node_uuid)),
      (files_vm, lambda node: node.vm_capable),
      ]

    # Build mapping from filename to list of nodes which should have the file
    nodefiles = {}
    for (files, fn) in files2nodefn:
      if fn is None:
        filenodes = nodes
      else:
        filenodes = filter(fn, nodes)
      nodefiles.update((filename,
                        frozenset(map(operator.attrgetter("uuid"), filenodes)))
                       for filename in files)

    assert set(nodefiles) == (files_all | files_mc | files_vm)

    fileinfo = dict((filename, {}) for filename in nodefiles)
    ignore_nodes = set()

    for node in nodes:
      if node.offline:
        ignore_nodes.add(node.uuid)
        continue

      nresult = all_nvinfo[node.uuid]

      if nresult.fail_msg or not nresult.payload:
        node_files = None
      else:
        fingerprints = nresult.payload.get(constants.NV_FILELIST, {})
        node_files = dict((vcluster.LocalizeVirtualPath(key), value)
                          for (key, value) in fingerprints.items())
        del fingerprints

      test = not (node_files and isinstance(node_files, dict))
      self._ErrorIf(test, constants.CV_ENODEFILECHECK, node.name,
                    "Node did not return file checksum data")
      if test:
        ignore_nodes.add(node.uuid)
        continue

      # Build per-checksum mapping from filename to nodes having it
      for (filename, checksum) in node_files.items():
        assert filename in nodefiles
        fileinfo[filename].setdefault(checksum, set()).add(node.uuid)

    for (filename, checksums) in fileinfo.items():
      assert compat.all(len(i) > 10 for i in checksums), "Invalid checksum"

      # Nodes having the file
      with_file = frozenset(node_uuid
                            for node_uuids in fileinfo[filename].values()
                            for node_uuid in node_uuids) - ignore_nodes

      expected_nodes = nodefiles[filename] - ignore_nodes

      # Nodes missing file
      missing_file = expected_nodes - with_file

      if filename in files_opt:
        # All or no nodes
        self._ErrorIf(missing_file and missing_file != expected_nodes,
                      constants.CV_ECLUSTERFILECHECK, None,
                      "File %s is optional, but it must exist on all or no"
                      " nodes (not found on %s)",
                      filename,
                      utils.CommaJoin(
                        utils.NiceSort(
                          map(self.cfg.GetNodeName, missing_file))))
      else:
        self._ErrorIf(missing_file, constants.CV_ECLUSTERFILECHECK, None,
                      "File %s is missing from node(s) %s", filename,
                      utils.CommaJoin(
                        utils.NiceSort(
                          map(self.cfg.GetNodeName, missing_file))))

        # Warn if a node has a file it shouldn't
        unexpected = with_file - expected_nodes
        self._ErrorIf(unexpected,
                      constants.CV_ECLUSTERFILECHECK, None,
                      "File %s should not exist on node(s) %s",
                      filename, utils.CommaJoin(
                        utils.NiceSort(map(self.cfg.GetNodeName, unexpected))))

      # See if there are multiple versions of the file
      test = len(checksums) > 1
      if test:
        variants = ["variant %s on %s" %
                    (idx + 1,
                     utils.CommaJoin(utils.NiceSort(
                       map(self.cfg.GetNodeName, node_uuids))))
                    for (idx, (checksum, node_uuids)) in
                      enumerate(sorted(checksums.items()))]
      else:
        variants = []

      self._ErrorIf(test, constants.CV_ECLUSTERFILECHECK, None,
                    "File %s found with %s different checksums (%s)",
                    filename, len(checksums), "; ".join(variants))

  def _VerifyNodeDrbdHelper(self, ninfo, nresult, drbd_helper):
    """Verify the drbd helper.

    """
    if drbd_helper:
      helper_result = nresult.get(constants.NV_DRBDHELPER, None)
      test = (helper_result is None)
      self._ErrorIf(test, constants.CV_ENODEDRBDHELPER, ninfo.name,
                    "no drbd usermode helper returned")
      if helper_result:
        status, payload = helper_result
        test = not status
        self._ErrorIf(test, constants.CV_ENODEDRBDHELPER, ninfo.name,
                      "drbd usermode helper check unsuccessful: %s", payload)
        test = status and (payload != drbd_helper)
        self._ErrorIf(test, constants.CV_ENODEDRBDHELPER, ninfo.name,
                      "wrong drbd usermode helper: %s", payload)

  def _VerifyNodeDrbd(self, ninfo, nresult, instanceinfo, drbd_helper,
                      drbd_map):
    """Verifies and the node DRBD status.

    @type ninfo: L{objects.Node}
    @param ninfo: the node to check
    @param nresult: the remote results for the node
    @param instanceinfo: the dict of instances
    @param drbd_helper: the configured DRBD usermode helper
    @param drbd_map: the DRBD map as returned by
        L{ganeti.config.ConfigWriter.ComputeDRBDMap}

    """
    self._VerifyNodeDrbdHelper(ninfo, nresult, drbd_helper)

    # compute the DRBD minors
    node_drbd = {}
    for minor, inst_uuid in drbd_map[ninfo.uuid].items():
      test = inst_uuid not in instanceinfo
      self._ErrorIf(test, constants.CV_ECLUSTERCFG, None,
                    "ghost instance '%s' in temporary DRBD map", inst_uuid)
        # ghost instance should not be running, but otherwise we
        # don't give double warnings (both ghost instance and
        # unallocated minor in use)
      if test:
        node_drbd[minor] = (inst_uuid, False)
      else:
        instance = instanceinfo[inst_uuid]
        node_drbd[minor] = (inst_uuid, instance.disks_active)

    # and now check them
    used_minors = nresult.get(constants.NV_DRBDLIST, [])
    test = not isinstance(used_minors, (tuple, list))
    self._ErrorIf(test, constants.CV_ENODEDRBD, ninfo.name,
                  "cannot parse drbd status file: %s", str(used_minors))
    if test:
      # we cannot check drbd status
      return

    for minor, (inst_uuid, must_exist) in node_drbd.items():
      test = minor not in used_minors and must_exist
      self._ErrorIf(test, constants.CV_ENODEDRBD, ninfo.name,
                    "drbd minor %d of instance %s is not active", minor,
                    self.cfg.GetInstanceName(inst_uuid))
    for minor in used_minors:
      test = minor not in node_drbd
      self._ErrorIf(test, constants.CV_ENODEDRBD, ninfo.name,
                    "unallocated drbd minor %d is in use", minor)

  def _UpdateNodeOS(self, ninfo, nresult, nimg):
    """Builds the node OS structures.

    @type ninfo: L{objects.Node}
    @param ninfo: the node to check
    @param nresult: the remote results for the node
    @param nimg: the node image object

    """
    remote_os = nresult.get(constants.NV_OSLIST, None)
    test = (not isinstance(remote_os, list) or
            not compat.all(isinstance(v, list) and len(v) == 8
                           for v in remote_os))

    self._ErrorIf(test, constants.CV_ENODEOS, ninfo.name,
                  "node hasn't returned valid OS data")

    nimg.os_fail = test

    if test:
      return

    os_dict = {}

    for (name, os_path, status, diagnose,
         variants, parameters, api_ver,
         trusted) in nresult[constants.NV_OSLIST]:

      if name not in os_dict:
        os_dict[name] = []

      # parameters is a list of lists instead of list of tuples due to
      # JSON lacking a real tuple type, fix it:
      parameters = [tuple(v) for v in parameters]
      os_dict[name].append((os_path, status, diagnose,
                            set(variants), set(parameters), set(api_ver),
                            trusted))

    nimg.oslist = os_dict

  def _VerifyNodeOS(self, ninfo, nimg, base):
    """Verifies the node OS list.

    @type ninfo: L{objects.Node}
    @param ninfo: the node to check
    @param nimg: the node image object
    @param base: the 'template' node we match against (e.g. from the master)

    """
    assert not nimg.os_fail, "Entered _VerifyNodeOS with failed OS rpc?"

    beautify_params = lambda l: ["%s: %s" % (k, v) for (k, v) in l]
    for os_name, os_data in nimg.oslist.items():
      assert os_data, "Empty OS status for OS %s?!" % os_name
      f_path, f_status, f_diag, f_var, f_param, f_api, f_trusted = os_data[0]
      self._ErrorIf(not f_status, constants.CV_ENODEOS, ninfo.name,
                    "Invalid OS %s (located at %s): %s",
                    os_name, f_path, f_diag)
      self._ErrorIf(len(os_data) > 1, constants.CV_ENODEOS, ninfo.name,
                    "OS '%s' has multiple entries"
                    " (first one shadows the rest): %s",
                    os_name, utils.CommaJoin([v[0] for v in os_data]))
      # comparisons with the 'base' image
      test = os_name not in base.oslist
      self._ErrorIf(test, constants.CV_ENODEOS, ninfo.name,
                    "Extra OS %s not present on reference node (%s)",
                    os_name, self.cfg.GetNodeName(base.uuid))
      if test:
        continue
      assert base.oslist[os_name], "Base node has empty OS status?"
      _, b_status, _, b_var, b_param, b_api, b_trusted = base.oslist[os_name][0]
      if not b_status:
        # base OS is invalid, skipping
        continue
      for kind, a, b in [("API version", f_api, b_api),
                         ("variants list", f_var, b_var),
                         ("parameters", beautify_params(f_param),
                          beautify_params(b_param))]:
        self._ErrorIf(a != b, constants.CV_ENODEOS, ninfo.name,
                      "OS %s for %s differs from reference node %s:"
                      " [%s] vs. [%s]", kind, os_name,
                      self.cfg.GetNodeName(base.uuid),
                      utils.CommaJoin(sorted(a)), utils.CommaJoin(sorted(b)))
      for kind, a, b in [("trusted", f_trusted, b_trusted)]:
        self._ErrorIf(a != b, constants.CV_ENODEOS, ninfo.name,
                      "OS %s for %s differs from reference node %s:"
                      " %s vs. %s", kind, os_name,
                      self.cfg.GetNodeName(base.uuid), a, b)

    # check any missing OSes
    missing = set(base.oslist.keys()).difference(nimg.oslist.keys())
    self._ErrorIf(missing, constants.CV_ENODEOS, ninfo.name,
                  "OSes present on reference node %s"
                  " but missing on this node: %s",
                  self.cfg.GetNodeName(base.uuid), utils.CommaJoin(missing))

  def _VerifyAcceptedFileStoragePaths(self, ninfo, nresult, is_master):
    """Verifies paths in L{pathutils.FILE_STORAGE_PATHS_FILE}.

    @type ninfo: L{objects.Node}
    @param ninfo: the node to check
    @param nresult: the remote results for the node
    @type is_master: bool
    @param is_master: Whether node is the master node

    """
    cluster = self.cfg.GetClusterInfo()
    if (is_master and
        (cluster.IsFileStorageEnabled() or
         cluster.IsSharedFileStorageEnabled())):
      try:
        fspaths = nresult[constants.NV_ACCEPTED_STORAGE_PATHS]
      except KeyError:
        # This should never happen
        self._ErrorIf(True, constants.CV_ENODEFILESTORAGEPATHS, ninfo.name,
                      "Node did not return forbidden file storage paths")
      else:
        self._ErrorIf(fspaths, constants.CV_ENODEFILESTORAGEPATHS, ninfo.name,
                      "Found forbidden file storage paths: %s",
                      utils.CommaJoin(fspaths))
    else:
      self._ErrorIf(constants.NV_ACCEPTED_STORAGE_PATHS in nresult,
                    constants.CV_ENODEFILESTORAGEPATHS, ninfo.name,
                    "Node should not have returned forbidden file storage"
                    " paths")

  def _VerifyStoragePaths(self, ninfo, nresult, file_disk_template,
                          verify_key, error_key):
    """Verifies (file) storage paths.

    @type ninfo: L{objects.Node}
    @param ninfo: the node to check
    @param nresult: the remote results for the node
    @type file_disk_template: string
    @param file_disk_template: file-based disk template, whose directory
        is supposed to be verified
    @type verify_key: string
    @param verify_key: key for the verification map of this file
        verification step
    @param error_key: error key to be added to the verification results
        in case something goes wrong in this verification step

    """
    assert (file_disk_template in utils.storage.GetDiskTemplatesOfStorageTypes(
              constants.ST_FILE, constants.ST_SHARED_FILE, constants.ST_GLUSTER
           ))

    cluster = self.cfg.GetClusterInfo()
    if cluster.IsDiskTemplateEnabled(file_disk_template):
      self._ErrorIf(
          verify_key in nresult,
          error_key, ninfo.name,
          "The configured %s storage path is unusable: %s" %
          (file_disk_template, nresult.get(verify_key)))

  def _VerifyFileStoragePaths(self, ninfo, nresult):
    """Verifies (file) storage paths.

    @see: C{_VerifyStoragePaths}

    """
    self._VerifyStoragePaths(
        ninfo, nresult, constants.DT_FILE,
        constants.NV_FILE_STORAGE_PATH,
        constants.CV_ENODEFILESTORAGEPATHUNUSABLE)

  def _VerifySharedFileStoragePaths(self, ninfo, nresult):
    """Verifies (file) storage paths.

    @see: C{_VerifyStoragePaths}

    """
    self._VerifyStoragePaths(
        ninfo, nresult, constants.DT_SHARED_FILE,
        constants.NV_SHARED_FILE_STORAGE_PATH,
        constants.CV_ENODESHAREDFILESTORAGEPATHUNUSABLE)

  def _VerifyGlusterStoragePaths(self, ninfo, nresult):
    """Verifies (file) storage paths.

    @see: C{_VerifyStoragePaths}

    """
    self._VerifyStoragePaths(
        ninfo, nresult, constants.DT_GLUSTER,
        constants.NV_GLUSTER_STORAGE_PATH,
        constants.CV_ENODEGLUSTERSTORAGEPATHUNUSABLE)

  def _VerifyOob(self, ninfo, nresult):
    """Verifies out of band functionality of a node.

    @type ninfo: L{objects.Node}
    @param ninfo: the node to check
    @param nresult: the remote results for the node

    """
    # We just have to verify the paths on master and/or master candidates
    # as the oob helper is invoked on the master
    if ((ninfo.master_candidate or ninfo.master_capable) and
        constants.NV_OOB_PATHS in nresult):
      for path_result in nresult[constants.NV_OOB_PATHS]:
        self._ErrorIf(path_result, constants.CV_ENODEOOBPATH,
                      ninfo.name, path_result)

  def _UpdateNodeVolumes(self, ninfo, nresult, nimg, vg_name):
    """Verifies and updates the node volume data.

    This function will update a L{NodeImage}'s internal structures
    with data from the remote call.

    @type ninfo: L{objects.Node}
    @param ninfo: the node to check
    @param nresult: the remote results for the node
    @param nimg: the node image object
    @param vg_name: the configured VG name

    """
    nimg.lvm_fail = True
    lvdata = nresult.get(constants.NV_LVLIST, "Missing LV data")
    if vg_name is None:
      pass
    elif isinstance(lvdata, basestring):
      self._ErrorIf(True, constants.CV_ENODELVM, ninfo.name,
                    "LVM problem on node: %s", utils.SafeEncode(lvdata))
    elif not isinstance(lvdata, dict):
      self._ErrorIf(True, constants.CV_ENODELVM, ninfo.name,
                    "rpc call to node failed (lvlist)")
    else:
      nimg.volumes = lvdata
      nimg.lvm_fail = False

  def _UpdateNodeInstances(self, ninfo, nresult, nimg):
    """Verifies and updates the node instance list.

    If the listing was successful, then updates this node's instance
    list. Otherwise, it marks the RPC call as failed for the instance
    list key.

    @type ninfo: L{objects.Node}
    @param ninfo: the node to check
    @param nresult: the remote results for the node
    @param nimg: the node image object

    """
    idata = nresult.get(constants.NV_INSTANCELIST, None)
    test = not isinstance(idata, list)
    self._ErrorIf(test, constants.CV_ENODEHV, ninfo.name,
                  "rpc call to node failed (instancelist): %s",
                  utils.SafeEncode(str(idata)))
    if test:
      nimg.hyp_fail = True
    else:
      nimg.instances = [uuid for (uuid, _) in
                        self.cfg.GetMultiInstanceInfoByName(idata)]

  def _UpdateNodeInfo(self, ninfo, nresult, nimg, vg_name):
    """Verifies and computes a node information map

    @type ninfo: L{objects.Node}
    @param ninfo: the node to check
    @param nresult: the remote results for the node
    @param nimg: the node image object
    @param vg_name: the configured VG name

    """
    # try to read free memory (from the hypervisor)
    hv_info = nresult.get(constants.NV_HVINFO, None)
    test = not isinstance(hv_info, dict) or "memory_free" not in hv_info
    self._ErrorIf(test, constants.CV_ENODEHV, ninfo.name,
                  "rpc call to node failed (hvinfo)")
    if not test:
      try:
        nimg.mfree = int(hv_info["memory_free"])
      except (ValueError, TypeError):
        self._ErrorIf(True, constants.CV_ENODERPC, ninfo.name,
                      "node returned invalid nodeinfo, check hypervisor")

    # FIXME: devise a free space model for file based instances as well
    if vg_name is not None:
      test = (constants.NV_VGLIST not in nresult or
              vg_name not in nresult[constants.NV_VGLIST])
      self._ErrorIf(test, constants.CV_ENODELVM, ninfo.name,
                    "node didn't return data for the volume group '%s'"
                    " - it is either missing or broken", vg_name)
      if not test:
        try:
          nimg.dfree = int(nresult[constants.NV_VGLIST][vg_name])
        except (ValueError, TypeError):
          self._ErrorIf(True, constants.CV_ENODERPC, ninfo.name,
                        "node returned invalid LVM info, check LVM status")

  def _CollectDiskInfo(self, node_uuids, node_image, instanceinfo):
    """Gets per-disk status information for all instances.

    @type node_uuids: list of strings
    @param node_uuids: Node UUIDs
    @type node_image: dict of (UUID, L{objects.Node})
    @param node_image: Node objects
    @type instanceinfo: dict of (UUID, L{objects.Instance})
    @param instanceinfo: Instance objects
    @rtype: {instance: {node: [(succes, payload)]}}
    @return: a dictionary of per-instance dictionaries with nodes as
        keys and disk information as values; the disk information is a
        list of tuples (success, payload)

    """
    node_disks = {}
    node_disks_dev_inst_only = {}
    diskless_instances = set()
    nodisk_instances = set()
    diskless = constants.DT_DISKLESS

    for nuuid in node_uuids:
      node_inst_uuids = list(itertools.chain(node_image[nuuid].pinst,
                                             node_image[nuuid].sinst))
      diskless_instances.update(uuid for uuid in node_inst_uuids
                                if instanceinfo[uuid].disk_template == diskless)
      disks = [(inst_uuid, disk)
               for inst_uuid in node_inst_uuids
               for disk in self.cfg.GetInstanceDisks(inst_uuid)]

      if not disks:
        nodisk_instances.update(uuid for uuid in node_inst_uuids
                                if instanceinfo[uuid].disk_template != diskless)
        # No need to collect data
        continue

      node_disks[nuuid] = disks

      # _AnnotateDiskParams makes already copies of the disks
      dev_inst_only = []
      for (inst_uuid, dev) in disks:
        (anno_disk,) = AnnotateDiskParams(instanceinfo[inst_uuid], [dev],
                                          self.cfg)
        dev_inst_only.append((anno_disk, instanceinfo[inst_uuid]))

      node_disks_dev_inst_only[nuuid] = dev_inst_only

    assert len(node_disks) == len(node_disks_dev_inst_only)

    # Collect data from all nodes with disks
    result = self.rpc.call_blockdev_getmirrorstatus_multi(
               node_disks.keys(), node_disks_dev_inst_only)

    assert len(result) == len(node_disks)

    instdisk = {}

    for (nuuid, nres) in result.items():
      node = self.cfg.GetNodeInfo(nuuid)
      disks = node_disks[node.uuid]

      if nres.offline:
        # No data from this node
        data = len(disks) * [(False, "node offline")]
      else:
        msg = nres.fail_msg
        self._ErrorIf(msg, constants.CV_ENODERPC, node.name,
                      "while getting disk information: %s", msg)
        if msg:
          # No data from this node
          data = len(disks) * [(False, msg)]
        else:
          data = []
          for idx, i in enumerate(nres.payload):
            if isinstance(i, (tuple, list)) and len(i) == 2:
              data.append(i)
            else:
              logging.warning("Invalid result from node %s, entry %d: %s",
                              node.name, idx, i)
              data.append((False, "Invalid result from the remote node"))

      for ((inst_uuid, _), status) in zip(disks, data):
        instdisk.setdefault(inst_uuid, {}).setdefault(node.uuid, []) \
          .append(status)

    # Add empty entries for diskless instances.
    for inst_uuid in diskless_instances:
      assert inst_uuid not in instdisk
      instdisk[inst_uuid] = {}
    # ...and disk-full instances that happen to have no disks
    for inst_uuid in nodisk_instances:
      assert inst_uuid not in instdisk
      instdisk[inst_uuid] = {}

    assert compat.all(len(statuses) == len(instanceinfo[inst].disks) and
                      len(nuuids) <= len(
                        self.cfg.GetInstanceNodes(instanceinfo[inst].uuid)) and
                      compat.all(isinstance(s, (tuple, list)) and
                                 len(s) == 2 for s in statuses)
                      for inst, nuuids in instdisk.items()
                      for nuuid, statuses in nuuids.items())
    if __debug__:
      instdisk_keys = set(instdisk)
      instanceinfo_keys = set(instanceinfo)
      assert instdisk_keys == instanceinfo_keys, \
        ("instdisk keys (%s) do not match instanceinfo keys (%s)" %
         (instdisk_keys, instanceinfo_keys))

    return instdisk

  @staticmethod
  def _SshNodeSelector(group_uuid, all_nodes):
    """Create endless iterators for all potential SSH check hosts.

    """
    nodes = [node for node in all_nodes
             if (node.group != group_uuid and
                 not node.offline)]
    keyfunc = operator.attrgetter("group")

    return map(itertools.cycle,
               [sorted(map(operator.attrgetter("name"), names))
                for _, names in itertools.groupby(sorted(nodes, key=keyfunc),
                                                  keyfunc)])

  @classmethod
  def _SelectSshCheckNodes(cls, group_nodes, group_uuid, all_nodes):
    """Choose which nodes should talk to which other nodes.

    We will make nodes contact all nodes in their group, and one node from
    every other group.

    @rtype: tuple of (string, dict of strings to list of strings, string)
    @return: a tuple containing the list of all online nodes, a dictionary
      mapping node names to additional nodes of other node groups to which
      connectivity should be tested, and a list of all online master
      candidates

    @warning: This algorithm has a known issue if one node group is much
      smaller than others (e.g. just one node). In such a case all other
      nodes will talk to the single node.

    """
    online_nodes = sorted(node.name for node in group_nodes if not node.offline)
    online_mcs = sorted(node.name for node in group_nodes
                        if (node.master_candidate and not node.offline))
    sel = cls._SshNodeSelector(group_uuid, all_nodes)

    return (online_nodes,
            dict((name, sorted([i.next() for i in sel]))
                 for name in online_nodes),
            online_mcs)

  def _PrepareSshSetupCheck(self):
    """Prepare the input data for the SSH setup verification.

    """
    all_nodes_info = self.cfg.GetAllNodesInfo()
    potential_master_candidates = self.cfg.GetPotentialMasterCandidates()
    node_status = [
      (uuid, node_info.name, node_info.master_candidate,
       node_info.name in potential_master_candidates)
      for (uuid, node_info) in all_nodes_info.items()]
    return node_status

  def BuildHooksEnv(self):
    """Build hooks env.

    Cluster-Verify hooks just ran in the post phase and their failure makes
    the output be logged in the verify output and the verification to fail.

    """
    env = {
      "CLUSTER_TAGS": " ".join(self.cfg.GetClusterInfo().GetTags()),
      }

    env.update(("NODE_TAGS_%s" % node.name, " ".join(node.GetTags()))
               for node in self.my_node_info.values())

    return env

  def BuildHooksNodes(self):
    """Build hooks nodes.

    """
    return ([], list(self.my_node_info.keys()))

  @staticmethod
  def _VerifyOtherNotes(feedback_fn, i_non_redundant, i_non_a_balanced,
                        i_offline, n_offline, n_drained):
    feedback_fn("* Other Notes")
    if i_non_redundant:
      feedback_fn("  - NOTICE: %d non-redundant instance(s) found."
                  % len(i_non_redundant))

    if i_non_a_balanced:
      feedback_fn("  - NOTICE: %d non-auto-balanced instance(s) found."
                  % len(i_non_a_balanced))

    if i_offline:
      feedback_fn("  - NOTICE: %d offline instance(s) found." % i_offline)

    if n_offline:
      feedback_fn("  - NOTICE: %d offline node(s) found." % n_offline)

    if n_drained:
      feedback_fn("  - NOTICE: %d drained node(s) found." % n_drained)

  def Exec(self, feedback_fn):
    """Verify integrity of the node group, performing various test on nodes.

    """
    # This method has too many local variables. pylint: disable=R0914
    feedback_fn("* Verifying group '%s'" % self.group_info.name)

    if not self.my_node_uuids:
      # empty node group
      feedback_fn("* Empty node group, skipping verification")
      return True

    self.bad = False
    verbose = self.op.verbose
    self._feedback_fn = feedback_fn

    vg_name = self.cfg.GetVGName()
    drbd_helper = self.cfg.GetDRBDHelper()
    cluster = self.cfg.GetClusterInfo()
    hypervisors = cluster.enabled_hypervisors
    node_data_list = self.my_node_info.values()

    i_non_redundant = [] # Non redundant instances
    i_non_a_balanced = [] # Non auto-balanced instances
    i_offline = 0 # Count of offline instances
    n_offline = 0 # Count of offline nodes
    n_drained = 0 # Count of nodes being drained
    node_vol_should = {}

    # FIXME: verify OS list

    # File verification
    filemap = ComputeAncillaryFiles(cluster, False)

    # do local checksums
    master_node_uuid = self.master_node = self.cfg.GetMasterNode()
    master_ip = self.cfg.GetMasterIP()

    feedback_fn("* Gathering data (%d nodes)" % len(self.my_node_uuids))

    user_scripts = []
    if self.cfg.GetUseExternalMipScript():
      user_scripts.append(pathutils.EXTERNAL_MASTER_SETUP_SCRIPT)

    node_verify_param = {
      constants.NV_FILELIST:
        map(vcluster.MakeVirtualPath,
            utils.UniqueSequence(filename
                                 for files in filemap
                                 for filename in files)),
      constants.NV_NODELIST:
        self._SelectSshCheckNodes(node_data_list, self.group_uuid,
                                  self.all_node_info.values()),
      constants.NV_HYPERVISOR: hypervisors,
      constants.NV_HVPARAMS:
        _GetAllHypervisorParameters(cluster, self.all_inst_info.values()),
      constants.NV_NODENETTEST: [(node.name, node.primary_ip, node.secondary_ip)
                                 for node in node_data_list
                                 if not node.offline],
      constants.NV_INSTANCELIST: hypervisors,
      constants.NV_VERSION: None,
      constants.NV_HVINFO: self.cfg.GetHypervisorType(),
      constants.NV_NODESETUP: None,
      constants.NV_TIME: None,
      constants.NV_MASTERIP: (self.cfg.GetMasterNodeName(), master_ip),
      constants.NV_OSLIST: None,
      constants.NV_NONVMNODES: self.cfg.GetNonVmCapableNodeNameList(),
      constants.NV_USERSCRIPTS: user_scripts,
      constants.NV_CLIENT_CERT: None,
      }

    if self.cfg.GetClusterInfo().modify_ssh_setup:
      node_verify_param[constants.NV_SSH_SETUP] = self._PrepareSshSetupCheck()
      if self.op.verify_clutter:
        node_verify_param[constants.NV_SSH_CLUTTER] = True

    if vg_name is not None:
      node_verify_param[constants.NV_VGLIST] = None
      node_verify_param[constants.NV_LVLIST] = vg_name
      node_verify_param[constants.NV_PVLIST] = [vg_name]

    if cluster.IsDiskTemplateEnabled(constants.DT_DRBD8):
      if drbd_helper:
        node_verify_param[constants.NV_DRBDVERSION] = None
        node_verify_param[constants.NV_DRBDLIST] = None
        node_verify_param[constants.NV_DRBDHELPER] = drbd_helper

    if cluster.IsFileStorageEnabled() or \
        cluster.IsSharedFileStorageEnabled():
      # Load file storage paths only from master node
      node_verify_param[constants.NV_ACCEPTED_STORAGE_PATHS] = \
        self.cfg.GetMasterNodeName()
      if cluster.IsFileStorageEnabled():
        node_verify_param[constants.NV_FILE_STORAGE_PATH] = \
          cluster.file_storage_dir
      if cluster.IsSharedFileStorageEnabled():
        node_verify_param[constants.NV_SHARED_FILE_STORAGE_PATH] = \
          cluster.shared_file_storage_dir

    # bridge checks
    # FIXME: this needs to be changed per node-group, not cluster-wide
    bridges = set()
    default_nicpp = cluster.nicparams[constants.PP_DEFAULT]
    if default_nicpp[constants.NIC_MODE] == constants.NIC_MODE_BRIDGED:
      bridges.add(default_nicpp[constants.NIC_LINK])
    for inst_uuid in self.my_inst_info.values():
      for nic in inst_uuid.nics:
        full_nic = cluster.SimpleFillNIC(nic.nicparams)
        if full_nic[constants.NIC_MODE] == constants.NIC_MODE_BRIDGED:
          bridges.add(full_nic[constants.NIC_LINK])

    if bridges:
      node_verify_param[constants.NV_BRIDGES] = list(bridges)

    # Build our expected cluster state
    node_image = dict((node.uuid, self.NodeImage(offline=node.offline,
                                                 uuid=node.uuid,
                                                 vm_capable=node.vm_capable))
                      for node in node_data_list)

    # Gather OOB paths
    oob_paths = []
    for node in self.all_node_info.values():
      path = SupportsOob(self.cfg, node)
      if path and path not in oob_paths:
        oob_paths.append(path)

    if oob_paths:
      node_verify_param[constants.NV_OOB_PATHS] = oob_paths

    for inst_uuid in self.my_inst_uuids:
      instance = self.my_inst_info[inst_uuid]
      if instance.admin_state == constants.ADMINST_OFFLINE:
        i_offline += 1

      inst_nodes = self.cfg.GetInstanceNodes(instance.uuid)
      for nuuid in inst_nodes:
        if nuuid not in node_image:
          gnode = self.NodeImage(uuid=nuuid)
          gnode.ghost = (nuuid not in self.all_node_info)
          node_image[nuuid] = gnode

      self.cfg.GetInstanceLVsByNode(instance.uuid, lvmap=node_vol_should)

      pnode = instance.primary_node
      node_image[pnode].pinst.append(instance.uuid)

      for snode in self.cfg.GetInstanceSecondaryNodes(instance.uuid):
        nimg = node_image[snode]
        nimg.sinst.append(instance.uuid)
        if pnode not in nimg.sbp:
          nimg.sbp[pnode] = []
        nimg.sbp[pnode].append(instance.uuid)

    es_flags = rpc.GetExclusiveStorageForNodes(self.cfg,
                                               self.my_node_info.keys())
    # The value of exclusive_storage should be the same across the group, so if
    # it's True for at least a node, we act as if it were set for all the nodes
    self._exclusive_storage = compat.any(es_flags.values())
    if self._exclusive_storage:
      node_verify_param[constants.NV_EXCLUSIVEPVS] = True

    node_group_uuids = dict(map(lambda n: (n.name, n.group),
                                self.cfg.GetAllNodesInfo().values()))
    groups_config = self.cfg.GetAllNodeGroupsInfoDict()

    # At this point, we have the in-memory data structures complete,
    # except for the runtime information, which we'll gather next

    # NOTE: Here we lock the configuration for the duration of RPC calls,
    # which means that the cluster configuration changes are blocked during
    # this period.
    # This is something that should be done only exceptionally and only for
    # justified cases!
    # In this case, we need the lock as we can only verify the integrity of
    # configuration files on MCs only if we know nobody else is modifying it.
    # FIXME: The check for integrity of config.data should be moved to
    # WConfD, which is the only one who can otherwise ensure nobody
    # will modify the configuration during the check.
    with self.cfg.GetConfigManager(shared=True):
      feedback_fn("* Gathering information about nodes (%s nodes)" %
                  len(self.my_node_uuids))
      # Force the configuration to be fully distributed before doing any tests
      self.cfg.FlushConfig()
      # Due to the way our RPC system works, exact response times cannot be
      # guaranteed (e.g. a broken node could run into a timeout). By keeping
      # the time before and after executing the request, we can at least have
      # a time window.
      nvinfo_starttime = time.time()
      # Get lock on the configuration so that nobody modifies it concurrently.
      # Otherwise it can be modified by other jobs, failing the consistency
      # test.
      # NOTE: This is an exceptional situation, we should otherwise avoid
      # locking the configuration for something but very fast, pure operations.
      cluster_name = self.cfg.GetClusterName()
      hvparams = self.cfg.GetClusterInfo().hvparams
      all_nvinfo = self.rpc.call_node_verify(self.my_node_uuids,
                                             node_verify_param,
                                             cluster_name,
                                             hvparams,
                                             node_group_uuids,
                                             groups_config)
      nvinfo_endtime = time.time()

      if self.extra_lv_nodes and vg_name is not None:
        feedback_fn("* Gathering information about extra nodes (%s nodes)" %
                    len(self.extra_lv_nodes))
        extra_lv_nvinfo = \
            self.rpc.call_node_verify(self.extra_lv_nodes,
                                      {constants.NV_LVLIST: vg_name},
                                      self.cfg.GetClusterName(),
                                      self.cfg.GetClusterInfo().hvparams,
                                      node_group_uuids,
                                      groups_config)
      else:
        extra_lv_nvinfo = {}

      # If not all nodes are being checked, we need to make sure the master
      # node and a non-checked vm_capable node are in the list.
      absent_node_uuids = set(self.all_node_info).difference(self.my_node_info)
      if absent_node_uuids:
        vf_nvinfo = all_nvinfo.copy()
        vf_node_info = list(self.my_node_info.values())
        additional_node_uuids = []
        if master_node_uuid not in self.my_node_info:
          additional_node_uuids.append(master_node_uuid)
          vf_node_info.append(self.all_node_info[master_node_uuid])
        # Add the first vm_capable node we find which is not included,
        # excluding the master node (which we already have)
        for node_uuid in absent_node_uuids:
          nodeinfo = self.all_node_info[node_uuid]
          if (nodeinfo.vm_capable and not nodeinfo.offline and
              node_uuid != master_node_uuid):
            additional_node_uuids.append(node_uuid)
            vf_node_info.append(self.all_node_info[node_uuid])
            break
        key = constants.NV_FILELIST

        feedback_fn("* Gathering information about the master node")
        vf_nvinfo.update(self.rpc.call_node_verify(
           additional_node_uuids, {key: node_verify_param[key]},
           self.cfg.GetClusterName(), self.cfg.GetClusterInfo().hvparams,
           node_group_uuids,
           groups_config))
      else:
        vf_nvinfo = all_nvinfo
        vf_node_info = self.my_node_info.values()

    all_drbd_map = self.cfg.ComputeDRBDMap()

    feedback_fn("* Gathering disk information (%s nodes)" %
                len(self.my_node_uuids))
    instdisk = self._CollectDiskInfo(self.my_node_info.keys(), node_image,
                                     self.my_inst_info)

    feedback_fn("* Verifying configuration file consistency")

    self._VerifyClientCertificates(self.my_node_info.values(), all_nvinfo)
    if self.cfg.GetClusterInfo().modify_ssh_setup:
      self._VerifySshSetup(self.my_node_info.values(), all_nvinfo)
    self._VerifyFiles(vf_node_info, master_node_uuid, vf_nvinfo, filemap)

    feedback_fn("* Verifying node status")

    refos_img = None

    for node_i in node_data_list:
      nimg = node_image[node_i.uuid]

      if node_i.offline:
        if verbose:
          feedback_fn("* Skipping offline node %s" % (node_i.name,))
        n_offline += 1
        continue

      if node_i.uuid == master_node_uuid:
        ntype = "master"
      elif node_i.master_candidate:
        ntype = "master candidate"
      elif node_i.drained:
        ntype = "drained"
        n_drained += 1
      else:
        ntype = "regular"
      if verbose:
        feedback_fn("* Verifying node %s (%s)" % (node_i.name, ntype))

      msg = all_nvinfo[node_i.uuid].fail_msg
      self._ErrorIf(msg, constants.CV_ENODERPC, node_i.name,
                    "while contacting node: %s", msg)
      if msg:
        nimg.rpc_fail = True
        continue

      nresult = all_nvinfo[node_i.uuid].payload

      nimg.call_ok = self._VerifyNode(node_i, nresult)
      self._VerifyNodeTime(node_i, nresult, nvinfo_starttime, nvinfo_endtime)
      self._VerifyNodeNetwork(node_i, nresult)
      self._VerifyNodeUserScripts(node_i, nresult)
      self._VerifyOob(node_i, nresult)
      self._VerifyAcceptedFileStoragePaths(node_i, nresult,
                                           node_i.uuid == master_node_uuid)
      self._VerifyFileStoragePaths(node_i, nresult)
      self._VerifySharedFileStoragePaths(node_i, nresult)
      self._VerifyGlusterStoragePaths(node_i, nresult)

      if nimg.vm_capable:
        self._UpdateVerifyNodeLVM(node_i, nresult, vg_name, nimg)
        if constants.DT_DRBD8 in cluster.enabled_disk_templates:
          self._VerifyNodeDrbd(node_i, nresult, self.all_inst_info, drbd_helper,
                               all_drbd_map)

        if (constants.DT_PLAIN in cluster.enabled_disk_templates) or \
            (constants.DT_DRBD8 in cluster.enabled_disk_templates):
          self._UpdateNodeVolumes(node_i, nresult, nimg, vg_name)
        self._UpdateNodeInstances(node_i, nresult, nimg)
        self._UpdateNodeInfo(node_i, nresult, nimg, vg_name)
        self._UpdateNodeOS(node_i, nresult, nimg)

        if not nimg.os_fail:
          if refos_img is None:
            refos_img = nimg
          self._VerifyNodeOS(node_i, nimg, refos_img)
        self._VerifyNodeBridges(node_i, nresult, bridges)

        # Check whether all running instances are primary for the node. (This
        # can no longer be done from _VerifyInstance below, since some of the
        # wrong instances could be from other node groups.)
        non_primary_inst_uuids = set(nimg.instances).difference(nimg.pinst)

        for inst_uuid in non_primary_inst_uuids:
          test = inst_uuid in self.all_inst_info
          self._ErrorIf(test, constants.CV_EINSTANCEWRONGNODE,
                        self.cfg.GetInstanceName(inst_uuid),
                        "instance should not run on node %s", node_i.name)
          self._ErrorIf(not test, constants.CV_ENODEORPHANINSTANCE, node_i.name,
                        "node is running unknown instance %s", inst_uuid)

    self._VerifyGroupDRBDVersion(all_nvinfo)
    self._VerifyGroupLVM(node_image, vg_name)

    for node_uuid, result in extra_lv_nvinfo.items():
      self._UpdateNodeVolumes(self.all_node_info[node_uuid], result.payload,
                              node_image[node_uuid], vg_name)

    feedback_fn("* Verifying instance status")
    for inst_uuid in self.my_inst_uuids:
      instance = self.my_inst_info[inst_uuid]
      if verbose:
        feedback_fn("* Verifying instance %s" % instance.name)
      self._VerifyInstance(instance, node_image, instdisk[inst_uuid])

      # If the instance is non-redundant we cannot survive losing its primary
      # node, so we are not N+1 compliant.
      if instance.disk_template not in constants.DTS_MIRRORED:
        i_non_redundant.append(instance)

      if not cluster.FillBE(instance)[constants.BE_AUTO_BALANCE]:
        i_non_a_balanced.append(instance)

    feedback_fn("* Verifying orphan volumes")
    reserved = utils.FieldSet(*cluster.reserved_lvs)

    # We will get spurious "unknown volume" warnings if any node of this group
    # is secondary for an instance whose primary is in another group. To avoid
    # them, we find these instances and add their volumes to node_vol_should.
    for instance in self.all_inst_info.values():
      for secondary in self.cfg.GetInstanceSecondaryNodes(instance.uuid):
        if (secondary in self.my_node_info
            and instance.name not in self.my_inst_info):
          self.cfg.GetInstanceLVsByNode(instance.uuid, lvmap=node_vol_should)
          break

    self._VerifyOrphanVolumes(node_vol_should, node_image, reserved)

    if constants.VERIFY_NPLUSONE_MEM not in self.op.skip_checks:
      feedback_fn("* Verifying N+1 Memory redundancy")
      self._VerifyNPlusOneMemory(node_image, self.my_inst_info)

    self._VerifyOtherNotes(feedback_fn, i_non_redundant, i_non_a_balanced,
                           i_offline, n_offline, n_drained)

    return not self.bad

  def HooksCallBack(self, phase, hooks_results, feedback_fn, lu_result):
    """Analyze the post-hooks' result

    This method analyses the hook result, handles it, and sends some
    nicely-formatted feedback back to the user.

    @param phase: one of L{constants.HOOKS_PHASE_POST} or
        L{constants.HOOKS_PHASE_PRE}; it denotes the hooks phase
    @param hooks_results: the results of the multi-node hooks rpc call
    @param feedback_fn: function used send feedback back to the caller
    @param lu_result: previous Exec result
    @return: the new Exec result, based on the previous result
        and hook results

    """
    # We only really run POST phase hooks, only for non-empty groups,
    # and are only interested in their results
    if not self.my_node_uuids:
      # empty node group
      pass
    elif phase == constants.HOOKS_PHASE_POST:
      # Used to change hooks' output to proper indentation
      feedback_fn("* Hooks Results")
      assert hooks_results, "invalid result from hooks"

      for node_name in hooks_results:
        res = hooks_results[node_name]
        msg = res.fail_msg
        test = msg and not res.offline
        self._ErrorIf(test, constants.CV_ENODEHOOKS, node_name,
                      "Communication failure in hooks execution: %s", msg)
        if test:
          lu_result = False
          continue
        if res.offline:
          # No need to investigate payload if node is offline
          continue
        for script, hkr, output in res.payload:
          test = hkr == constants.HKR_FAIL
          self._ErrorIf(test, constants.CV_ENODEHOOKS, node_name,
                        "Script %s failed, output:", script)
          if test:
            output = self._HOOKS_INDENT_RE.sub("      ", output)
            feedback_fn("%s" % output)
            lu_result = False

    return lu_result


class LUClusterVerifyDisks(NoHooksLU):
  """Verifies the cluster disks status.

  """
  REQ_BGL = False

  def ExpandNames(self):
    self.share_locks = ShareAll()
    self.needed_locks = {
      locking.LEVEL_NODEGROUP: locking.ALL_SET,
      }

  def Exec(self, feedback_fn):
    group_names = self.owned_locks(locking.LEVEL_NODEGROUP)

    # Submit one instance of L{opcodes.OpGroupVerifyDisks} per node group
    return ResultWithJobs([[opcodes.OpGroupVerifyDisks(group_name=group)]
                           for group in group_names])<|MERGE_RESOLUTION|>--- conflicted
+++ resolved
@@ -205,13 +205,9 @@
     logging.debug("Renewing non-master nodes' node certificates.")
     for (node_uuid, node_info) in nodes.items():
       if node_info.offline:
-<<<<<<< HEAD
-        logging.info("* Skipping offline node %s", node_info.name)
-=======
         feedback_fn("* Skipping offline node %s" % node_info.name)
         logging.debug("Skipping offline node %s (UUID: %s).",
                       node_info.name, node_uuid)
->>>>>>> 0de1e688
         continue
       if node_uuid != master_uuid:
         logging.debug("Renewing node certificate of node '%s'.", node_uuid)
