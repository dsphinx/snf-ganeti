--- conflicted
+++ resolved
@@ -1500,13 +1500,8 @@
 
     self.cluster = self.cfg.GetClusterInfo()
     self._SetFileStorageDir(feedback_fn)
-<<<<<<< HEAD
+    self._SetDrbdHelper(feedback_fn)
     self.cfg.Update(self.cluster, feedback_fn)
-
-=======
-    self._SetSharedFileStorageDir(feedback_fn)
->>>>>>> 5d863fad
-    self._SetDrbdHelper(feedback_fn)
 
     # re-read the fresh configuration again
     self.cluster = self.cfg.GetClusterInfo()
