--- conflicted
+++ resolved
@@ -3678,25 +3678,18 @@
     """Converts an instance from drbd to plain.
 
     """
-<<<<<<< HEAD
     secondary_nodes = self.cfg.GetInstanceSecondaryNodes(self.instance.uuid)
-    assert len(secondary_nodes) == 1
-=======
->>>>>>> 1c5456b5
+
     assert self.instance.disk_template == constants.DT_DRBD8
-    assert len(self.instance.secondary_nodes) == 1 or not self.instance.disks
+    assert len(secondary_nodes) == 1 or not self.instance.disks
 
     pnode_uuid = self.instance.primary_node
-<<<<<<< HEAD
-    snode_uuid = secondary_nodes[0]
-=======
 
     # it will not be possible to calculate the snode_uuid later
     snode_uuid = None
-    if self.instance.secondary_nodes:
-      snode_uuid = self.instance.secondary_nodes[0]
-
->>>>>>> 1c5456b5
+    if secondary_nodes:
+      snode_uuid = secondary_nodes[0]
+
     feedback_fn("Converting template to plain")
 
     disks = self.cfg.GetInstanceDisks(self.instance.uuid)
