--- conflicted
+++ resolved
@@ -459,14 +459,8 @@
 
     # set default file_driver if unset and required
     if (not self.op.file_driver and
-<<<<<<< HEAD
         self.op.disk_template in constants.DTS_FILEBASED):
       self.op.file_driver = constants.FD_LOOP
-=======
-        self.op.disk_template in [constants.DT_FILE,
-                                  constants.DT_SHARED_FILE]):
-      self.op.file_driver = constants.FD_DEFAULT
->>>>>>> a5c50971
 
     ### Node/iallocator related checks
     CheckIAllocatorOrNode(self, "iallocator", "pnode")
