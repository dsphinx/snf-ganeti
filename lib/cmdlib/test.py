--- conflicted
+++ resolved
@@ -110,13 +110,11 @@
 
     """
 
-<<<<<<< HEAD
     if self.op.duration <= 0:
       raise errors.OpPrereqError("Duration must be greater than zero")
-=======
+
     if not self.op.no_locks and (self.op.on_nodes or self.op.on_master):
       self.needed_locks[locking.LEVEL_NODE] = []
->>>>>>> 22b64963
 
     self.op.on_node_uuids = []
     if self.op.on_nodes:
@@ -125,19 +123,10 @@
       # more information.
       (self.op.on_node_uuids, self.op.on_nodes) = \
         GetWantedNodes(self, self.op.on_nodes)
-<<<<<<< HEAD
 
     master_uuid = self.cfg.GetMasterNode()
     if self.op.on_master and master_uuid not in self.op.on_node_uuids:
       self.op.on_node_uuids.append(master_uuid)
-=======
-      if not self.op.no_locks:
-        self.needed_locks[locking.LEVEL_NODE].extend(self.op.on_node_uuids)
-
-    if not self.op.no_locks and self.op.on_master:
-      # The node lock should be acquired for the master as well.
-      self.needed_locks[locking.LEVEL_NODE].append(self.cfg.GetMasterNode())
->>>>>>> 22b64963
 
     self.needed_locks = {}
     self.needed_locks[locking.LEVEL_NODE] = self.op.on_node_uuids
