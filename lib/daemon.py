#
#

# Copyright (C) 2006, 2007, 2008 Google Inc.
#
# This program is free software; you can redistribute it and/or modify
# it under the terms of the GNU General Public License as published by
# the Free Software Foundation; either version 2 of the License, or
# (at your option) any later version.
#
# This program is distributed in the hope that it will be useful, but
# WITHOUT ANY WARRANTY; without even the implied warranty of
# MERCHANTABILITY or FITNESS FOR A PARTICULAR PURPOSE.  See the GNU
# General Public License for more details.
#
# You should have received a copy of the GNU General Public License
# along with this program; if not, write to the Free Software
# Foundation, Inc., 51 Franklin Street, Fifth Floor, Boston, MA
# 02110-1301, USA.


"""Module with helper classes and functions for daemons"""


import asyncore
import os
import signal
import errno
import logging
import sched
import time
import socket
import sys

from ganeti import utils
from ganeti import constants
from ganeti import errors


class SchedulerBreakout(Exception):
  """Exception used to get out of the scheduler loop

  """


def AsyncoreDelayFunction(timeout):
  """Asyncore-compatible scheduler delay function.

  This is a delay function for sched that, rather than actually sleeping,
  executes asyncore events happening in the meantime.

  After an event has occurred, rather than returning, it raises a
  SchedulerBreakout exception, which will force the current scheduler.run()
  invocation to terminate, so that we can also check for signals. The main loop
  will then call the scheduler run again, which will allow it to actually
  process any due events.

  This is needed because scheduler.run() doesn't support a count=..., as
  asyncore loop, and the scheduler module documents throwing exceptions from
  inside the delay function as an allowed usage model.

  """
  asyncore.loop(timeout=timeout, count=1, use_poll=True)
  raise SchedulerBreakout()


class AsyncoreScheduler(sched.scheduler):
  """Event scheduler integrated with asyncore

  """
  def __init__(self, timefunc):
    sched.scheduler.__init__(self, timefunc, AsyncoreDelayFunction)


class AsyncUDPSocket(asyncore.dispatcher):
  """An improved asyncore udp socket.

  """
  def __init__(self):
    """Constructor for AsyncUDPSocket

    """
    asyncore.dispatcher.__init__(self)
    self._out_queue = []
    self.create_socket(socket.AF_INET, socket.SOCK_DGRAM)

  # this method is overriding an asyncore.dispatcher method
  def handle_connect(self):
    # Python thinks that the first udp message from a source qualifies as a
    # "connect" and further ones are part of the same connection. We beg to
    # differ and treat all messages equally.
    pass

  # this method is overriding an asyncore.dispatcher method
  def handle_read(self):
    try:
      try:
        payload, address = self.recvfrom(constants.MAX_UDP_DATA_SIZE)
      except socket.error, err:
        if err.errno == errno.EINTR:
          # we got a signal while trying to read. no need to do anything,
          # handle_read will be called again if there is data on the socket.
          return
        else:
          raise
      ip, port = address
      self.handle_datagram(payload, ip, port)
    except: # pylint: disable-msg=W0702
      # we need to catch any exception here, log it, but proceed, because even
      # if we failed handling a single request, we still want to continue.
      logging.error("Unexpected exception", exc_info=True)

  def handle_datagram(self, payload, ip, port):
    """Handle an already read udp datagram

    """
    raise NotImplementedError

  # this method is overriding an asyncore.dispatcher method
  def writable(self):
    # We should check whether we can write to the socket only if we have
    # something scheduled to be written
    return bool(self._out_queue)

  def handle_write(self):
    try:
      if not self._out_queue:
        logging.error("handle_write called with empty output queue")
        return
      (ip, port, payload) = self._out_queue[0]
      try:
        self.sendto(payload, 0, (ip, port))
      except socket.error, err:
        if err.errno == errno.EINTR:
          # we got a signal while trying to write. no need to do anything,
          # handle_write will be called again because we haven't emptied the
          # _out_queue, and we'll try again
          return
        else:
          raise
      self._out_queue.pop(0)
    except: # pylint: disable-msg=W0702
      # we need to catch any exception here, log it, but proceed, because even
      # if we failed sending a single datagram we still want to continue.
      logging.error("Unexpected exception", exc_info=True)

  def enqueue_send(self, ip, port, payload):
    """Enqueue a datagram to be sent when possible

    """
    if len(payload) > constants.MAX_UDP_DATA_SIZE:
      raise errors.UdpDataSizeError('Packet too big: %s > %s' % (len(payload),
                                    constants.MAX_UDP_DATA_SIZE))
    self._out_queue.append((ip, port, payload))


class Mainloop(object):
  """Generic mainloop for daemons

  @ivar scheduler: A sched.scheduler object, which can be used to register
    timed events

  """
  def __init__(self):
    """Constructs a new Mainloop instance.

    """
    self._signal_wait = []
    self.scheduler = AsyncoreScheduler(time.time)

  @utils.SignalHandled([signal.SIGCHLD])
  @utils.SignalHandled([signal.SIGTERM])
  def Run(self, signal_handlers=None):
    """Runs the mainloop.

    @type signal_handlers: dict
    @param signal_handlers: signal->L{utils.SignalHandler} passed by decorator

    """
    assert isinstance(signal_handlers, dict) and \
           len(signal_handlers) > 0, \
           "Broken SignalHandled decorator"
    running = True
    # Start actual main loop
    while running:
      if not self.scheduler.empty():
        try:
          self.scheduler.run()
        except SchedulerBreakout:
          pass
      else:
        asyncore.loop(count=1, use_poll=True)

      # Check whether a signal was raised
      for sig in signal_handlers:
        handler = signal_handlers[sig]
        if handler.called:
          self._CallSignalWaiters(sig)
          running = (sig != signal.SIGTERM)
          handler.Clear()

  def _CallSignalWaiters(self, signum):
    """Calls all signal waiters for a certain signal.

    @type signum: int
    @param signum: Signal number

    """
    for owner in self._signal_wait:
      owner.OnSignal(signum)

  def RegisterSignal(self, owner):
    """Registers a receiver for signal notifications

    The receiver must support a "OnSignal(self, signum)" function.

    @type owner: instance
    @param owner: Receiver

    """
    self._signal_wait.append(owner)


def GenericMain(daemon_name, optionparser, dirs, check_fn, exec_fn,
                multithreaded=False,
                default_ssl_cert=None, default_ssl_key=None):
  """Shared main function for daemons.

  @type daemon_name: string
  @param daemon_name: daemon name
  @type optionparser: optparse.OptionParser
  @param optionparser: initialized optionparser with daemon-specific options
                       (common -f -d options will be handled by this module)
  @type dirs: list of strings
  @param dirs: list of directories that must exist for this daemon to work
  @type check_fn: function which accepts (options, args)
  @param check_fn: function that checks start conditions and exits if they're
                   not met
  @type exec_fn: function which accepts (options, args)
  @param exec_fn: function that's executed with the daemon's pid file held, and
                  runs the daemon itself.
  @type multithreaded: bool
  @param multithreaded: Whether the daemon uses threads
  @type default_ssl_cert: string
  @param default_ssl_cert: Default SSL certificate path
  @type default_ssl_key: string
  @param default_ssl_key: Default SSL key path

  """
  optionparser.add_option("-f", "--foreground", dest="fork",
                          help="Don't detach from the current terminal",
                          default=True, action="store_false")
  optionparser.add_option("-d", "--debug", dest="debug",
                          help="Enable some debug messages",
                          default=False, action="store_true")
<<<<<<< HEAD

=======
  optionparser.add_option("--syslog", dest="syslog",
                          help="Enable logging to syslog (except debug"
                          " messages); one of 'no', 'yes' or 'only' [%s]" %
                          constants.SYSLOG_USAGE,
                          default=constants.SYSLOG_USAGE,
                          choices=["no", "yes", "only"])
>>>>>>> 9f53d9ce
  if daemon_name in constants.DAEMONS_PORTS:
    default_bind_address = "0.0.0.0"
    default_port = utils.GetDaemonPort(daemon_name)

    # For networked daemons we allow choosing the port and bind address
    optionparser.add_option("-p", "--port", dest="port",
                            help="Network port (default: %s)" % default_port,
                            default=default_port, type="int")
    optionparser.add_option("-b", "--bind", dest="bind_address",
                            help=("Bind address (default: %s)" %
                                  default_bind_address),
                            default=default_bind_address, metavar="ADDRESS")

  if default_ssl_key is not None and default_ssl_cert is not None:
    optionparser.add_option("--no-ssl", dest="ssl",
                            help="Do not secure HTTP protocol with SSL",
                            default=True, action="store_false")
    optionparser.add_option("-K", "--ssl-key", dest="ssl_key",
                            help=("SSL key path (default: %s)" %
                                  default_ssl_key),
                            default=default_ssl_key, type="string",
                            metavar="SSL_KEY_PATH")
    optionparser.add_option("-C", "--ssl-cert", dest="ssl_cert",
                            help=("SSL certificate path (default: %s)" %
                                  default_ssl_cert),
                            default=default_ssl_cert, type="string",
                            metavar="SSL_CERT_PATH")

  # Disable the use of fork(2) if the daemon uses threads
  utils.no_fork = multithreaded

  options, args = optionparser.parse_args()

  if getattr(options, "ssl", False):
    ssl_paths = {
      "certificate": options.ssl_cert,
      "key": options.ssl_key,
      }

    for name, path in ssl_paths.iteritems():
      if not os.path.isfile(path):
        print >> sys.stderr, "SSL %s file '%s' was not found" % (name, path)
        sys.exit(constants.EXIT_FAILURE)

    # TODO: By initiating http.HttpSslParams here we would only read the files
    # once and have a proper validation (isfile returns False on directories)
    # at the same time.

  if check_fn is not None:
    check_fn(options, args)

  utils.EnsureDirs(dirs)

  if options.fork:
    utils.CloseFDs()
    utils.Daemonize(logfile=constants.DAEMONS_LOGFILES[daemon_name])

  utils.WritePidFile(daemon_name)
  try:
    utils.SetupLogging(logfile=constants.DAEMONS_LOGFILES[daemon_name],
                       debug=options.debug,
                       stderr_logging=not options.fork,
<<<<<<< HEAD
                       multithreaded=multithreaded)
=======
                       multithreaded=multithread,
                       program=daemon_name,
                       syslog=options.syslog)
>>>>>>> 9f53d9ce
    logging.info("%s daemon startup", daemon_name)
    exec_fn(options, args)
  finally:
    utils.RemovePidFile(daemon_name)<|MERGE_RESOLUTION|>--- conflicted
+++ resolved
@@ -253,16 +253,13 @@
   optionparser.add_option("-d", "--debug", dest="debug",
                           help="Enable some debug messages",
                           default=False, action="store_true")
-<<<<<<< HEAD
-
-=======
   optionparser.add_option("--syslog", dest="syslog",
                           help="Enable logging to syslog (except debug"
                           " messages); one of 'no', 'yes' or 'only' [%s]" %
                           constants.SYSLOG_USAGE,
                           default=constants.SYSLOG_USAGE,
                           choices=["no", "yes", "only"])
->>>>>>> 9f53d9ce
+
   if daemon_name in constants.DAEMONS_PORTS:
     default_bind_address = "0.0.0.0"
     default_port = utils.GetDaemonPort(daemon_name)
@@ -325,13 +322,9 @@
     utils.SetupLogging(logfile=constants.DAEMONS_LOGFILES[daemon_name],
                        debug=options.debug,
                        stderr_logging=not options.fork,
-<<<<<<< HEAD
-                       multithreaded=multithreaded)
-=======
-                       multithreaded=multithread,
+                       multithreaded=multithreaded,
                        program=daemon_name,
                        syslog=options.syslog)
->>>>>>> 9f53d9ce
     logging.info("%s daemon startup", daemon_name)
     exec_fn(options, args)
   finally:
