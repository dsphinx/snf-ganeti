#
#

# Copyright (C) 2006, 2007, 2008, 2009, 2010 Google Inc.
#
# This program is free software; you can redistribute it and/or modify
# it under the terms of the GNU General Public License as published by
# the Free Software Foundation; either version 2 of the License, or
# (at your option) any later version.
#
# This program is distributed in the hope that it will be useful, but
# WITHOUT ANY WARRANTY; without even the implied warranty of
# MERCHANTABILITY or FITNESS FOR A PARTICULAR PURPOSE.  See the GNU
# General Public License for more details.
#
# You should have received a copy of the GNU General Public License
# along with this program; if not, write to the Free Software
# Foundation, Inc., 51 Franklin Street, Fifth Floor, Boston, MA
# 02110-1301, USA.

"""Instance related commands"""

# pylint: disable-msg=W0401,W0614,C0103
# W0401: Wildcard import ganeti.cli
# W0614: Unused import %s from wildcard import (since we need cli)
# C0103: Invalid name gnt-instance

import itertools
import simplejson
import logging
from cStringIO import StringIO

from ganeti.cli import *
from ganeti import opcodes
from ganeti import constants
from ganeti import compat
from ganeti import utils
from ganeti import errors
from ganeti import netutils
from ganeti import ssh
from ganeti import objects


_SHUTDOWN_CLUSTER = "cluster"
_SHUTDOWN_NODES_BOTH = "nodes"
_SHUTDOWN_NODES_PRI = "nodes-pri"
_SHUTDOWN_NODES_SEC = "nodes-sec"
_SHUTDOWN_NODES_BOTH_BY_TAGS = "nodes-by-tags"
_SHUTDOWN_NODES_PRI_BY_TAGS = "nodes-pri-by-tags"
_SHUTDOWN_NODES_SEC_BY_TAGS = "nodes-sec-by-tags"
_SHUTDOWN_INSTANCES = "instances"
_SHUTDOWN_INSTANCES_BY_TAGS = "instances-by-tags"

_SHUTDOWN_NODES_TAGS_MODES = (
    _SHUTDOWN_NODES_BOTH_BY_TAGS,
    _SHUTDOWN_NODES_PRI_BY_TAGS,
    _SHUTDOWN_NODES_SEC_BY_TAGS)


_VALUE_TRUE = "true"

#: default list of options for L{ListInstances}
_LIST_DEF_FIELDS = [
  "name", "hypervisor", "os", "pnode", "status", "oper_ram",
  ]


def _ExpandMultiNames(mode, names, client=None):
  """Expand the given names using the passed mode.

  For _SHUTDOWN_CLUSTER, all instances will be returned. For
  _SHUTDOWN_NODES_PRI/SEC, all instances having those nodes as
  primary/secondary will be returned. For _SHUTDOWN_NODES_BOTH, all
  instances having those nodes as either primary or secondary will be
  returned. For _SHUTDOWN_INSTANCES, the given instances will be
  returned.

  @param mode: one of L{_SHUTDOWN_CLUSTER}, L{_SHUTDOWN_NODES_BOTH},
      L{_SHUTDOWN_NODES_PRI}, L{_SHUTDOWN_NODES_SEC} or
      L{_SHUTDOWN_INSTANCES}
  @param names: a list of names; for cluster, it must be empty,
      and for node and instance it must be a list of valid item
      names (short names are valid as usual, e.g. node1 instead of
      node1.example.com)
  @rtype: list
  @return: the list of names after the expansion
  @raise errors.ProgrammerError: for unknown selection type
  @raise errors.OpPrereqError: for invalid input parameters

  """
  # pylint: disable-msg=W0142

  if client is None:
    client = GetClient()
  if mode == _SHUTDOWN_CLUSTER:
    if names:
      raise errors.OpPrereqError("Cluster filter mode takes no arguments",
                                 errors.ECODE_INVAL)
    idata = client.QueryInstances([], ["name"], False)
    inames = [row[0] for row in idata]

  elif mode in (_SHUTDOWN_NODES_BOTH,
                _SHUTDOWN_NODES_PRI,
                _SHUTDOWN_NODES_SEC) + _SHUTDOWN_NODES_TAGS_MODES:
    if mode in _SHUTDOWN_NODES_TAGS_MODES:
      if not names:
        raise errors.OpPrereqError("No node tags passed", errors.ECODE_INVAL)
      ndata = client.QueryNodes([], ["name", "pinst_list",
                                     "sinst_list", "tags"], False)
      ndata = [row for row in ndata if set(row[3]).intersection(names)]
    else:
      if not names:
        raise errors.OpPrereqError("No node names passed", errors.ECODE_INVAL)
      ndata = client.QueryNodes(names, ["name", "pinst_list", "sinst_list"],
                              False)

    ipri = [row[1] for row in ndata]
    pri_names = list(itertools.chain(*ipri))
    isec = [row[2] for row in ndata]
    sec_names = list(itertools.chain(*isec))
    if mode in (_SHUTDOWN_NODES_BOTH, _SHUTDOWN_NODES_BOTH_BY_TAGS):
      inames = pri_names + sec_names
    elif mode in (_SHUTDOWN_NODES_PRI, _SHUTDOWN_NODES_PRI_BY_TAGS):
      inames = pri_names
    elif mode in (_SHUTDOWN_NODES_SEC, _SHUTDOWN_NODES_SEC_BY_TAGS):
      inames = sec_names
    else:
      raise errors.ProgrammerError("Unhandled shutdown type")
  elif mode == _SHUTDOWN_INSTANCES:
    if not names:
      raise errors.OpPrereqError("No instance names passed",
                                 errors.ECODE_INVAL)
    idata = client.QueryInstances(names, ["name"], False)
    inames = [row[0] for row in idata]
  elif mode == _SHUTDOWN_INSTANCES_BY_TAGS:
    if not names:
      raise errors.OpPrereqError("No instance tags passed",
                                 errors.ECODE_INVAL)
    idata = client.QueryInstances([], ["name", "tags"], False)
    inames = [row[0] for row in idata if set(row[1]).intersection(names)]
  else:
    raise errors.OpPrereqError("Unknown mode '%s'" % mode, errors.ECODE_INVAL)

  return inames


def _ConfirmOperation(inames, text, extra=""):
  """Ask the user to confirm an operation on a list of instances.

  This function is used to request confirmation for doing an operation
  on a given list of instances.

  @type inames: list
  @param inames: the list of names that we display when
      we ask for confirmation
  @type text: str
  @param text: the operation that the user should confirm
      (e.g. I{shutdown} or I{startup})
  @rtype: boolean
  @return: True or False depending on user's confirmation.

  """
  count = len(inames)
  msg = ("The %s will operate on %d instances.\n%s"
         "Do you want to continue?" % (text, count, extra))
  affected = ("\nAffected instances:\n" +
              "\n".join(["  %s" % name for name in inames]))

  choices = [('y', True, 'Yes, execute the %s' % text),
             ('n', False, 'No, abort the %s' % text)]

  if count > 20:
    choices.insert(1, ('v', 'v', 'View the list of affected instances'))
    ask = msg
  else:
    ask = msg + affected

  choice = AskUser(ask, choices)
  if choice == 'v':
    choices.pop(1)
    choice = AskUser(msg + affected, choices)
  return choice


def _EnsureInstancesExist(client, names):
  """Check for and ensure the given instance names exist.

  This function will raise an OpPrereqError in case they don't
  exist. Otherwise it will exit cleanly.

  @type client: L{ganeti.luxi.Client}
  @param client: the client to use for the query
  @type names: list
  @param names: the list of instance names to query
  @raise errors.OpPrereqError: in case any instance is missing

  """
  # TODO: change LUQueryInstances to that it actually returns None
  # instead of raising an exception, or devise a better mechanism
  result = client.QueryInstances(names, ["name"], False)
  for orig_name, row in zip(names, result):
    if row[0] is None:
      raise errors.OpPrereqError("Instance '%s' does not exist" % orig_name,
                                 errors.ECODE_NOENT)


def GenericManyOps(operation, fn):
  """Generic multi-instance operations.

  The will return a wrapper that processes the options and arguments
  given, and uses the passed function to build the opcode needed for
  the specific operation. Thus all the generic loop/confirmation code
  is abstracted into this function.

  """
  def realfn(opts, args):
    if opts.multi_mode is None:
      opts.multi_mode = _SHUTDOWN_INSTANCES
    cl = GetClient()
    inames = _ExpandMultiNames(opts.multi_mode, args, client=cl)
    if not inames:
      raise errors.OpPrereqError("Selection filter does not match"
                                 " any instances", errors.ECODE_INVAL)
    multi_on = opts.multi_mode != _SHUTDOWN_INSTANCES or len(inames) > 1
    if not (opts.force_multi or not multi_on
            or _ConfirmOperation(inames, operation)):
      return 1
    jex = JobExecutor(verbose=multi_on, cl=cl, opts=opts)
    for name in inames:
      op = fn(name, opts)
      jex.QueueJob(name, op)
    results = jex.WaitOrShow(not opts.submit_only)
    rcode = compat.all(row[0] for row in results)
    return int(not rcode)
  return realfn


def ListInstances(opts, args):
  """List instances and their properties.

  @param opts: the command line options selected by the user
  @type args: list
  @param args: should be an empty list
  @rtype: int
  @return: the desired exit code

  """
  selected_fields = ParseFields(opts.output, _LIST_DEF_FIELDS)

  fmtoverride = dict.fromkeys(["tags", "disk.sizes", "nic.macs", "nic.ips",
                               "nic.modes", "nic.links", "nic.bridges",
                               "snodes"],
                              (lambda value: ",".join(str(item)
                                                      for item in value),
                               False))

  return GenericList(constants.QR_INSTANCE, selected_fields, args, opts.units,
                     opts.separator, not opts.no_headers,
                     format_override=fmtoverride)


def ListInstanceFields(opts, args):
  """List instance fields.

  @param opts: the command line options selected by the user
  @type args: list
  @param args: fields to list, or empty for all
  @rtype: int
  @return: the desired exit code

  """
  return GenericListFields(constants.QR_INSTANCE, args, opts.separator,
                           not opts.no_headers)


def AddInstance(opts, args):
  """Add an instance to the cluster.

  This is just a wrapper over GenericInstanceCreate.

  """
  return GenericInstanceCreate(constants.INSTANCE_CREATE, opts, args)


def BatchCreate(opts, args):
  """Create instances using a definition file.

  This function reads a json file with instances defined
  in the form::

    {"instance-name":{
      "disk_size": [20480],
      "template": "drbd",
      "backend": {
        "memory": 512,
        "vcpus": 1 },
      "os": "debootstrap",
      "primary_node": "firstnode",
      "secondary_node": "secondnode",
      "iallocator": "dumb"}
    }

  Note that I{primary_node} and I{secondary_node} have precedence over
  I{iallocator}.

  @param opts: the command line options selected by the user
  @type args: list
  @param args: should contain one element, the json filename
  @rtype: int
  @return: the desired exit code

  """
  _DEFAULT_SPECS = {"disk_size": [20 * 1024],
                    "backend": {},
                    "iallocator": None,
                    "primary_node": None,
                    "secondary_node": None,
                    "nics": None,
                    "start": True,
                    "ip_check": True,
                    "name_check": True,
                    "hypervisor": None,
                    "hvparams": {},
                    "file_storage_dir": None,
                    "force_variant": False,
                    "file_driver": 'loop'}

  def _PopulateWithDefaults(spec):
    """Returns a new hash combined with default values."""
    mydict = _DEFAULT_SPECS.copy()
    mydict.update(spec)
    return mydict

  def _Validate(spec):
    """Validate the instance specs."""
    # Validate fields required under any circumstances
    for required_field in ('os', 'template'):
      if required_field not in spec:
        raise errors.OpPrereqError('Required field "%s" is missing.' %
                                   required_field, errors.ECODE_INVAL)
    # Validate special fields
    if spec['primary_node'] is not None:
      if (spec['template'] in constants.DTS_NET_MIRROR and
          spec['secondary_node'] is None):
        raise errors.OpPrereqError('Template requires secondary node, but'
                                   ' there was no secondary provided.',
                                   errors.ECODE_INVAL)
    elif spec['iallocator'] is None:
      raise errors.OpPrereqError('You have to provide at least a primary_node'
                                 ' or an iallocator.',
                                 errors.ECODE_INVAL)

    if (spec['hvparams'] and
        not isinstance(spec['hvparams'], dict)):
      raise errors.OpPrereqError('Hypervisor parameters must be a dict.',
                                 errors.ECODE_INVAL)

  json_filename = args[0]
  try:
    instance_data = simplejson.loads(utils.ReadFile(json_filename))
  except Exception, err: # pylint: disable-msg=W0703
    ToStderr("Can't parse the instance definition file: %s" % str(err))
    return 1

  if not isinstance(instance_data, dict):
    ToStderr("The instance definition file is not in dict format.")
    return 1

  jex = JobExecutor(opts=opts)

  # Iterate over the instances and do:
  #  * Populate the specs with default value
  #  * Validate the instance specs
  i_names = utils.NiceSort(instance_data.keys()) # pylint: disable-msg=E1103
  for name in i_names:
    specs = instance_data[name]
    specs = _PopulateWithDefaults(specs)
    _Validate(specs)

    hypervisor = specs['hypervisor']
    hvparams = specs['hvparams']

    disks = []
    for elem in specs['disk_size']:
      try:
        size = utils.ParseUnit(elem)
      except (TypeError, ValueError), err:
        raise errors.OpPrereqError("Invalid disk size '%s' for"
                                   " instance %s: %s" %
                                   (elem, name, err), errors.ECODE_INVAL)
      disks.append({"size": size})

    utils.ForceDictType(specs['backend'], constants.BES_PARAMETER_TYPES)
    utils.ForceDictType(hvparams, constants.HVS_PARAMETER_TYPES)

    tmp_nics = []
    for field in ('ip', 'mac', 'mode', 'link', 'bridge'):
      if field in specs:
        if not tmp_nics:
          tmp_nics.append({})
        tmp_nics[0][field] = specs[field]

    if specs['nics'] is not None and tmp_nics:
      raise errors.OpPrereqError("'nics' list incompatible with using"
                                 " individual nic fields as well",
                                 errors.ECODE_INVAL)
    elif specs['nics'] is not None:
      tmp_nics = specs['nics']
    elif not tmp_nics:
      tmp_nics = [{}]

    op = opcodes.OpCreateInstance(instance_name=name,
                                  disks=disks,
                                  disk_template=specs['template'],
                                  mode=constants.INSTANCE_CREATE,
                                  os_type=specs['os'],
                                  force_variant=specs["force_variant"],
                                  pnode=specs['primary_node'],
                                  snode=specs['secondary_node'],
                                  nics=tmp_nics,
                                  start=specs['start'],
                                  ip_check=specs['ip_check'],
                                  name_check=specs['name_check'],
                                  wait_for_sync=True,
                                  iallocator=specs['iallocator'],
                                  hypervisor=hypervisor,
                                  hvparams=hvparams,
                                  beparams=specs['backend'],
                                  file_storage_dir=specs['file_storage_dir'],
                                  file_driver=specs['file_driver'])

    jex.QueueJob(name, op)
  # we never want to wait, just show the submitted job IDs
  jex.WaitOrShow(False)

  return 0


def ReinstallInstance(opts, args):
  """Reinstall an instance.

  @param opts: the command line options selected by the user
  @type args: list
  @param args: should contain only one element, the name of the
      instance to be reinstalled
  @rtype: int
  @return: the desired exit code

  """
  # first, compute the desired name list
  if opts.multi_mode is None:
    opts.multi_mode = _SHUTDOWN_INSTANCES

  inames = _ExpandMultiNames(opts.multi_mode, args)
  if not inames:
    raise errors.OpPrereqError("Selection filter does not match any instances",
                               errors.ECODE_INVAL)

  # second, if requested, ask for an OS
  if opts.select_os is True:
    op = opcodes.OpDiagnoseOS(output_fields=["name", "variants"], names=[])
    result = SubmitOpCode(op, opts=opts)

    if not result:
      ToStdout("Can't get the OS list")
      return 1

    ToStdout("Available OS templates:")
    number = 0
    choices = []
    for (name, variants) in result:
      for entry in CalculateOSNames(name, variants):
        ToStdout("%3s: %s", number, entry)
        choices.append(("%s" % number, entry, entry))
        number += 1

    choices.append(('x', 'exit', 'Exit gnt-instance reinstall'))
    selected = AskUser("Enter OS template number (or x to abort):",
                       choices)

    if selected == 'exit':
      ToStderr("User aborted reinstall, exiting")
      return 1

    os_name = selected
  else:
    os_name = opts.os

  # third, get confirmation: multi-reinstall requires --force-multi,
  # single-reinstall either --force or --force-multi (--force-multi is
  # a stronger --force)
  multi_on = opts.multi_mode != _SHUTDOWN_INSTANCES or len(inames) > 1
  if multi_on:
    warn_msg = "Note: this will remove *all* data for the below instances!\n"
    if not (opts.force_multi or
            _ConfirmOperation(inames, "reinstall", extra=warn_msg)):
      return 1
  else:
    if not (opts.force or opts.force_multi):
      usertext = ("This will reinstall the instance %s and remove"
                  " all data. Continue?") % inames[0]
      if not AskUser(usertext):
        return 1

  jex = JobExecutor(verbose=multi_on, opts=opts)
  for instance_name in inames:
    op = opcodes.OpReinstallInstance(instance_name=instance_name,
                                     os_type=os_name,
                                     force_variant=opts.force_variant,
                                     osparams=opts.osparams)
    jex.QueueJob(instance_name, op)

  jex.WaitOrShow(not opts.submit_only)
  return 0


def RemoveInstance(opts, args):
  """Remove an instance.

  @param opts: the command line options selected by the user
  @type args: list
  @param args: should contain only one element, the name of
      the instance to be removed
  @rtype: int
  @return: the desired exit code

  """
  instance_name = args[0]
  force = opts.force
  cl = GetClient()

  if not force:
    _EnsureInstancesExist(cl, [instance_name])

    usertext = ("This will remove the volumes of the instance %s"
                " (including mirrors), thus removing all the data"
                " of the instance. Continue?") % instance_name
    if not AskUser(usertext):
      return 1

  op = opcodes.OpRemoveInstance(instance_name=instance_name,
                                ignore_failures=opts.ignore_failures,
                                shutdown_timeout=opts.shutdown_timeout)
  SubmitOrSend(op, opts, cl=cl)
  return 0


def RenameInstance(opts, args):
  """Rename an instance.

  @param opts: the command line options selected by the user
  @type args: list
  @param args: should contain two elements, the old and the
      new instance names
  @rtype: int
  @return: the desired exit code

  """
  if not opts.name_check:
    if not AskUser("As you disabled the check of the DNS entry, please verify"
                   " that '%s' is a FQDN. Continue?" % args[1]):
      return 1

  op = opcodes.OpRenameInstance(instance_name=args[0],
                                new_name=args[1],
                                ip_check=opts.ip_check,
                                name_check=opts.name_check)
  result = SubmitOrSend(op, opts)

  if result:
    ToStdout("Instance '%s' renamed to '%s'", args[0], result)

  return 0


def ActivateDisks(opts, args):
  """Activate an instance's disks.

  This serves two purposes:
    - it allows (as long as the instance is not running)
      mounting the disks and modifying them from the node
    - it repairs inactive secondary drbds

  @param opts: the command line options selected by the user
  @type args: list
  @param args: should contain only one element, the instance name
  @rtype: int
  @return: the desired exit code

  """
  instance_name = args[0]
  op = opcodes.OpActivateInstanceDisks(instance_name=instance_name,
                                       ignore_size=opts.ignore_size)
  disks_info = SubmitOrSend(op, opts)
  for host, iname, nname in disks_info:
    ToStdout("%s:%s:%s", host, iname, nname)
  return 0


def DeactivateDisks(opts, args):
  """Deactivate an instance's disks.

  This function takes the instance name, looks for its primary node
  and the tries to shutdown its block devices on that node.

  @param opts: the command line options selected by the user
  @type args: list
  @param args: should contain only one element, the instance name
  @rtype: int
  @return: the desired exit code

  """
  instance_name = args[0]
  op = opcodes.OpDeactivateInstanceDisks(instance_name=instance_name)
  SubmitOrSend(op, opts)
  return 0


def RecreateDisks(opts, args):
  """Recreate an instance's disks.

  @param opts: the command line options selected by the user
  @type args: list
  @param args: should contain only one element, the instance name
  @rtype: int
  @return: the desired exit code

  """
  instance_name = args[0]
  if opts.disks:
    try:
      opts.disks = [int(v) for v in opts.disks.split(",")]
    except (ValueError, TypeError), err:
      ToStderr("Invalid disks value: %s" % str(err))
      return 1
  else:
    opts.disks = []

  op = opcodes.OpRecreateInstanceDisks(instance_name=instance_name,
                                       disks=opts.disks)
  SubmitOrSend(op, opts)
  return 0


def GrowDisk(opts, args):
  """Grow an instance's disks.

  @param opts: the command line options selected by the user
  @type args: list
  @param args: should contain two elements, the instance name
      whose disks we grow and the disk name, e.g. I{sda}
  @rtype: int
  @return: the desired exit code

  """
  instance = args[0]
  disk = args[1]
  try:
    disk = int(disk)
  except (TypeError, ValueError), err:
    raise errors.OpPrereqError("Invalid disk index: %s" % str(err),
                               errors.ECODE_INVAL)
  amount = utils.ParseUnit(args[2])
  op = opcodes.OpGrowDisk(instance_name=instance, disk=disk, amount=amount,
                          wait_for_sync=opts.wait_for_sync)
  SubmitOrSend(op, opts)
  return 0


def _StartupInstance(name, opts):
  """Startup instances.

  This returns the opcode to start an instance, and its decorator will
  wrap this into a loop starting all desired instances.

  @param name: the name of the instance to act on
  @param opts: the command line options selected by the user
  @return: the opcode needed for the operation

  """
  op = opcodes.OpStartupInstance(instance_name=name,
                                 force=opts.force,
                                 ignore_offline_nodes=opts.ignore_offline)
  # do not add these parameters to the opcode unless they're defined
  if opts.hvparams:
    op.hvparams = opts.hvparams
  if opts.beparams:
    op.beparams = opts.beparams
  return op


def _RebootInstance(name, opts):
  """Reboot instance(s).

  This returns the opcode to reboot an instance, and its decorator
  will wrap this into a loop rebooting all desired instances.

  @param name: the name of the instance to act on
  @param opts: the command line options selected by the user
  @return: the opcode needed for the operation

  """
  return opcodes.OpRebootInstance(instance_name=name,
                                  reboot_type=opts.reboot_type,
                                  ignore_secondaries=opts.ignore_secondaries,
                                  shutdown_timeout=opts.shutdown_timeout)


def _ShutdownInstance(name, opts):
  """Shutdown an instance.

  This returns the opcode to shutdown an instance, and its decorator
  will wrap this into a loop shutting down all desired instances.

  @param name: the name of the instance to act on
  @param opts: the command line options selected by the user
  @return: the opcode needed for the operation

  """
  return opcodes.OpShutdownInstance(instance_name=name,
                                    timeout=opts.timeout,
                                    ignore_offline_nodes=opts.ignore_offline)


def ReplaceDisks(opts, args):
  """Replace the disks of an instance

  @param opts: the command line options selected by the user
  @type args: list
  @param args: should contain only one element, the instance name
  @rtype: int
  @return: the desired exit code

  """
  new_2ndary = opts.dst_node
  iallocator = opts.iallocator
  if opts.disks is None:
    disks = []
  else:
    try:
      disks = [int(i) for i in opts.disks.split(",")]
    except (TypeError, ValueError), err:
      raise errors.OpPrereqError("Invalid disk index passed: %s" % str(err),
                                 errors.ECODE_INVAL)
  cnt = [opts.on_primary, opts.on_secondary, opts.auto,
         new_2ndary is not None, iallocator is not None].count(True)
  if cnt != 1:
    raise errors.OpPrereqError("One and only one of the -p, -s, -a, -n and -i"
                               " options must be passed", errors.ECODE_INVAL)
  elif opts.on_primary:
    mode = constants.REPLACE_DISK_PRI
  elif opts.on_secondary:
    mode = constants.REPLACE_DISK_SEC
  elif opts.auto:
    mode = constants.REPLACE_DISK_AUTO
    if disks:
      raise errors.OpPrereqError("Cannot specify disks when using automatic"
                                 " mode", errors.ECODE_INVAL)
  elif new_2ndary is not None or iallocator is not None:
    # replace secondary
    mode = constants.REPLACE_DISK_CHG

  op = opcodes.OpReplaceDisks(instance_name=args[0], disks=disks,
                              remote_node=new_2ndary, mode=mode,
                              iallocator=iallocator,
                              early_release=opts.early_release)
  SubmitOrSend(op, opts)
  return 0


def FailoverInstance(opts, args):
  """Failover an instance.

  The failover is done by shutting it down on its present node and
  starting it on the secondary.

  @param opts: the command line options selected by the user
  @type args: list
  @param args: should contain only one element, the instance name
  @rtype: int
  @return: the desired exit code

  """
  cl = GetClient()
  instance_name = args[0]
  force = opts.force

  if not force:
    _EnsureInstancesExist(cl, [instance_name])

    usertext = ("Failover will happen to image %s."
                " This requires a shutdown of the instance. Continue?" %
                (instance_name,))
    if not AskUser(usertext):
      return 1

  op = opcodes.OpFailoverInstance(instance_name=instance_name,
                                  ignore_consistency=opts.ignore_consistency,
                                  shutdown_timeout=opts.shutdown_timeout)
  SubmitOrSend(op, opts, cl=cl)
  return 0


def MigrateInstance(opts, args):
  """Migrate an instance.

  The migrate is done without shutdown.

  @param opts: the command line options selected by the user
  @type args: list
  @param args: should contain only one element, the instance name
  @rtype: int
  @return: the desired exit code

  """
  cl = GetClient()
  instance_name = args[0]
  force = opts.force

  if not force:
    _EnsureInstancesExist(cl, [instance_name])

    if opts.cleanup:
      usertext = ("Instance %s will be recovered from a failed migration."
                  " Note that the migration procedure (including cleanup)" %
                  (instance_name,))
    else:
      usertext = ("Instance %s will be migrated. Note that migration" %
                  (instance_name,))
    usertext += (" might impact the instance if anything goes wrong"
                 " (e.g. due to bugs in the hypervisor). Continue?")
    if not AskUser(usertext):
      return 1

  # this should be removed once --non-live is deprecated
  if not opts.live and opts.migration_mode is not None:
    raise errors.OpPrereqError("Only one of the --non-live and "
                               "--migration-mode options can be passed",
                               errors.ECODE_INVAL)
  if not opts.live: # --non-live passed
    mode = constants.HT_MIGRATION_NONLIVE
  else:
    mode = opts.migration_mode

  op = opcodes.OpMigrateInstance(instance_name=instance_name, mode=mode,
                                 cleanup=opts.cleanup)
  SubmitOpCode(op, cl=cl, opts=opts)
  return 0


def MoveInstance(opts, args):
  """Move an instance.

  @param opts: the command line options selected by the user
  @type args: list
  @param args: should contain only one element, the instance name
  @rtype: int
  @return: the desired exit code

  """
  cl = GetClient()
  instance_name = args[0]
  force = opts.force

  if not force:
    usertext = ("Instance %s will be moved."
                " This requires a shutdown of the instance. Continue?" %
                (instance_name,))
    if not AskUser(usertext):
      return 1

  op = opcodes.OpMoveInstance(instance_name=instance_name,
                              target_node=opts.node,
                              shutdown_timeout=opts.shutdown_timeout)
  SubmitOrSend(op, opts, cl=cl)
  return 0


def ConnectToInstanceConsole(opts, args):
  """Connect to the console of an instance.

  @param opts: the command line options selected by the user
  @type args: list
  @param args: should contain only one element, the instance name
  @rtype: int
  @return: the desired exit code

  """
  instance_name = args[0]

  op = opcodes.OpConnectConsole(instance_name=instance_name)

  cl = GetClient()
  try:
    cluster_name = cl.QueryConfigValues(["cluster_name"])[0]
    console_data = SubmitOpCode(op, opts=opts, cl=cl)
  finally:
    # Ensure client connection is closed while external commands are run
    cl.Close()

  del cl

  return _DoConsole(objects.InstanceConsole.FromDict(console_data),
                    opts.show_command, cluster_name)


def _DoConsole(console, show_command, cluster_name, feedback_fn=ToStdout,
               _runcmd_fn=utils.RunCmd):
  """Acts based on the result of L{opcodes.OpConnectConsole}.

  @type console: L{objects.InstanceConsole}
  @param console: Console object
  @type show_command: bool
  @param show_command: Whether to just display commands
  @type cluster_name: string
  @param cluster_name: Cluster name as retrieved from master daemon

  """
  assert console.Validate()

  if console.kind == constants.CONS_MESSAGE:
    feedback_fn(console.message)
  elif console.kind == constants.CONS_VNC:
    feedback_fn("Instance %s has VNC listening on %s:%s (display %s),"
                " URL <vnc://%s:%s/>",
                console.instance, console.host, console.port,
                console.display, console.host, console.port)
  elif console.kind == constants.CONS_SSH:
    # Convert to string if not already one
    if isinstance(console.command, basestring):
      cmd = console.command
    else:
      cmd = utils.ShellQuoteArgs(console.command)

    srun = ssh.SshRunner(cluster_name=cluster_name)
    ssh_cmd = srun.BuildCmd(console.host, console.user, cmd,
                            batch=True, quiet=False, tty=True)

    if show_command:
      feedback_fn(utils.ShellQuoteArgs(ssh_cmd))
    else:
      result = _runcmd_fn(ssh_cmd, interactive=True)
      if result.failed:
        logging.error("Console command \"%s\" failed with reason '%s' and"
                      " output %r", result.cmd, result.fail_reason,
                      result.output)
        raise errors.OpExecError("Connection to console of instance %s failed,"
                                 " please check cluster configuration" %
                                 console.instance)
  else:
    raise errors.GenericError("Unknown console type '%s'" % console.kind)

  return constants.EXIT_SUCCESS


def _FormatLogicalID(dev_type, logical_id, roman):
  """Formats the logical_id of a disk.

  """
  if dev_type == constants.LD_DRBD8:
    node_a, node_b, port, minor_a, minor_b, key = logical_id
    data = [
      ("nodeA", "%s, minor=%s" % (node_a, compat.TryToRoman(minor_a,
                                                            convert=roman))),
      ("nodeB", "%s, minor=%s" % (node_b, compat.TryToRoman(minor_b,
                                                            convert=roman))),
      ("port", compat.TryToRoman(port, convert=roman)),
      ("auth key", key),
      ]
  elif dev_type == constants.LD_LV:
    vg_name, lv_name = logical_id
    data = ["%s/%s" % (vg_name, lv_name)]
  else:
    data = [str(logical_id)]

  return data


def _FormatBlockDevInfo(idx, top_level, dev, static, roman):
  """Show block device information.

  This is only used by L{ShowInstanceConfig}, but it's too big to be
  left for an inline definition.

  @type idx: int
  @param idx: the index of the current disk
  @type top_level: boolean
  @param top_level: if this a top-level disk?
  @type dev: dict
  @param dev: dictionary with disk information
  @type static: boolean
  @param static: wheter the device information doesn't contain
      runtime information but only static data
  @type roman: boolean
  @param roman: whether to try to use roman integers
  @return: a list of either strings, tuples or lists
      (which should be formatted at a higher indent level)

  """
  def helper(dtype, status):
    """Format one line for physical device status.

    @type dtype: str
    @param dtype: a constant from the L{constants.LDS_BLOCK} set
    @type status: tuple
    @param status: a tuple as returned from L{backend.FindBlockDevice}
    @return: the string representing the status

    """
    if not status:
      return "not active"
    txt = ""
    (path, major, minor, syncp, estt, degr, ldisk_status) = status
    if major is None:
      major_string = "N/A"
    else:
      major_string = str(compat.TryToRoman(major, convert=roman))

    if minor is None:
      minor_string = "N/A"
    else:
      minor_string = str(compat.TryToRoman(minor, convert=roman))

    txt += ("%s (%s:%s)" % (path, major_string, minor_string))
    if dtype in (constants.LD_DRBD8, ):
      if syncp is not None:
        sync_text = "*RECOVERING* %5.2f%%," % syncp
        if estt:
          sync_text += " ETA %ss" % compat.TryToRoman(estt, convert=roman)
        else:
          sync_text += " ETA unknown"
      else:
        sync_text = "in sync"
      if degr:
        degr_text = "*DEGRADED*"
      else:
        degr_text = "ok"
      if ldisk_status == constants.LDS_FAULTY:
        ldisk_text = " *MISSING DISK*"
      elif ldisk_status == constants.LDS_UNKNOWN:
        ldisk_text = " *UNCERTAIN STATE*"
      else:
        ldisk_text = ""
      txt += (" %s, status %s%s" % (sync_text, degr_text, ldisk_text))
    elif dtype == constants.LD_LV:
      if ldisk_status == constants.LDS_FAULTY:
        ldisk_text = " *FAILED* (failed drive?)"
      else:
        ldisk_text = ""
      txt += ldisk_text
    return txt

  # the header
  if top_level:
    if dev["iv_name"] is not None:
      txt = dev["iv_name"]
    else:
      txt = "disk %s" % compat.TryToRoman(idx, convert=roman)
  else:
    txt = "child %s" % compat.TryToRoman(idx, convert=roman)
  if isinstance(dev["size"], int):
    nice_size = utils.FormatUnit(dev["size"], "h")
  else:
    nice_size = dev["size"]
  d1 = ["- %s: %s, size %s" % (txt, dev["dev_type"], nice_size)]
  data = []
  if top_level:
    data.append(("access mode", dev["mode"]))
  if dev["logical_id"] is not None:
    try:
      l_id = _FormatLogicalID(dev["dev_type"], dev["logical_id"], roman)
    except ValueError:
      l_id = [str(dev["logical_id"])]
    if len(l_id) == 1:
      data.append(("logical_id", l_id[0]))
    else:
      data.extend(l_id)
  elif dev["physical_id"] is not None:
    data.append("physical_id:")
    data.append([dev["physical_id"]])
  if not static:
    data.append(("on primary", helper(dev["dev_type"], dev["pstatus"])))
  if dev["sstatus"] and not static:
    data.append(("on secondary", helper(dev["dev_type"], dev["sstatus"])))

  if dev["children"]:
    data.append("child devices:")
    for c_idx, child in enumerate(dev["children"]):
      data.append(_FormatBlockDevInfo(c_idx, False, child, static, roman))
  d1.append(data)
  return d1


def _FormatList(buf, data, indent_level):
  """Formats a list of data at a given indent level.

  If the element of the list is:
    - a string, it is simply formatted as is
    - a tuple, it will be split into key, value and the all the
      values in a list will be aligned all at the same start column
    - a list, will be recursively formatted

  @type buf: StringIO
  @param buf: the buffer into which we write the output
  @param data: the list to format
  @type indent_level: int
  @param indent_level: the indent level to format at

  """
  max_tlen = max([len(elem[0]) for elem in data
                 if isinstance(elem, tuple)] or [0])
  for elem in data:
    if isinstance(elem, basestring):
      buf.write("%*s%s\n" % (2*indent_level, "", elem))
    elif isinstance(elem, tuple):
      key, value = elem
      spacer = "%*s" % (max_tlen - len(key), "")
      buf.write("%*s%s:%s %s\n" % (2*indent_level, "", key, spacer, value))
    elif isinstance(elem, list):
      _FormatList(buf, elem, indent_level+1)


<<<<<<< HEAD
=======
def _FormatParameterDict(buf, per_inst, actual):
  """Formats a parameter dictionary.

  @type buf: L{StringIO}
  @param buf: the buffer into which to write
  @type per_inst: dict
  @param per_inst: the instance's own parameters
  @type actual: dict
  @param actual: the current parameter set (including defaults)

  """
  for key in sorted(actual):
    val = per_inst.get(key, "default (%s)" % actual[key])
    buf.write("    - %s: %s\n" % (key, val))


>>>>>>> f78f971e
def ShowInstanceConfig(opts, args):
  """Compute instance run-time status.

  @param opts: the command line options selected by the user
  @type args: list
  @param args: either an empty list, and then we query all
      instances, or should contain a list of instance names
  @rtype: int
  @return: the desired exit code

  """
  if not args and not opts.show_all:
    ToStderr("No instance selected."
             " Please pass in --all if you want to query all instances.\n"
             "Note that this can take a long time on a big cluster.")
    return 1
  elif args and opts.show_all:
    ToStderr("Cannot use --all if you specify instance names.")
    return 1

  retcode = 0
  op = opcodes.OpQueryInstanceData(instances=args, static=opts.static)
  result = SubmitOpCode(op, opts=opts)
  if not result:
    ToStdout("No instances.")
    return 1

  buf = StringIO()
  retcode = 0
  for instance_name in result:
    instance = result[instance_name]
    buf.write("Instance name: %s\n" % instance["name"])
    buf.write("UUID: %s\n" % instance["uuid"])
    buf.write("Serial number: %s\n" %
              compat.TryToRoman(instance["serial_no"],
                                convert=opts.roman_integers))
    buf.write("Creation time: %s\n" % utils.FormatTime(instance["ctime"]))
    buf.write("Modification time: %s\n" % utils.FormatTime(instance["mtime"]))
    buf.write("State: configured to be %s" % instance["config_state"])
    if not opts.static:
      buf.write(", actual state is %s" % instance["run_state"])
    buf.write("\n")
    ##buf.write("Considered for memory checks in cluster verify: %s\n" %
    ##          instance["auto_balance"])
    buf.write("  Nodes:\n")
    buf.write("    - primary: %s\n" % instance["pnode"])
    buf.write("    - secondaries: %s\n" % utils.CommaJoin(instance["snodes"]))
    buf.write("  Operating system: %s\n" % instance["os"])
    FormatParameterDict(buf, instance["os_instance"], instance["os_actual"],
                        level=2)
    if instance.has_key("network_port"):
      buf.write("  Allocated network port: %s\n" %
                compat.TryToRoman(instance["network_port"],
                                  convert=opts.roman_integers))
    buf.write("  Hypervisor: %s\n" % instance["hypervisor"])

    # custom VNC console information
    vnc_bind_address = instance["hv_actual"].get(constants.HV_VNC_BIND_ADDRESS,
                                                 None)
    if vnc_bind_address:
      port = instance["network_port"]
      display = int(port) - constants.VNC_BASE_PORT
      if display > 0 and vnc_bind_address == constants.IP4_ADDRESS_ANY:
        vnc_console_port = "%s:%s (display %s)" % (instance["pnode"],
                                                   port,
                                                   display)
      elif display > 0 and netutils.IP4Address.IsValid(vnc_bind_address):
        vnc_console_port = ("%s:%s (node %s) (display %s)" %
                             (vnc_bind_address, port,
                              instance["pnode"], display))
      else:
        # vnc bind address is a file
        vnc_console_port = "%s:%s" % (instance["pnode"],
                                      vnc_bind_address)
      buf.write("    - console connection: vnc to %s\n" % vnc_console_port)

    FormatParameterDict(buf, instance["hv_instance"], instance["hv_actual"],
                        level=2)
    buf.write("  Hardware:\n")
    buf.write("    - VCPUs: %s\n" %
              compat.TryToRoman(instance["be_actual"][constants.BE_VCPUS],
                                convert=opts.roman_integers))
    buf.write("    - memory: %sMiB\n" %
              compat.TryToRoman(instance["be_actual"][constants.BE_MEMORY],
                                convert=opts.roman_integers))
    buf.write("    - NICs:\n")
    for idx, (ip, mac, mode, link) in enumerate(instance["nics"]):
      buf.write("      - nic/%d: MAC: %s, IP: %s, mode: %s, link: %s\n" %
                (idx, mac, ip, mode, link))
    buf.write("  Disk template: %s\n" % instance["disk_template"])
    buf.write("  Disks:\n")

    for idx, device in enumerate(instance["disks"]):
      _FormatList(buf, _FormatBlockDevInfo(idx, True, device, opts.static,
                  opts.roman_integers), 2)

  ToStdout(buf.getvalue().rstrip('\n'))
  return retcode


def SetInstanceParams(opts, args):
  """Modifies an instance.

  All parameters take effect only at the next restart of the instance.

  @param opts: the command line options selected by the user
  @type args: list
  @param args: should contain only one element, the instance name
  @rtype: int
  @return: the desired exit code

  """
  if not (opts.nics or opts.disks or opts.disk_template or
          opts.hvparams or opts.beparams or opts.os or opts.osparams):
    ToStderr("Please give at least one of the parameters.")
    return 1

  for param in opts.beparams:
    if isinstance(opts.beparams[param], basestring):
      if opts.beparams[param].lower() == "default":
        opts.beparams[param] = constants.VALUE_DEFAULT

  utils.ForceDictType(opts.beparams, constants.BES_PARAMETER_TYPES,
                      allowed_values=[constants.VALUE_DEFAULT])

  for param in opts.hvparams:
    if isinstance(opts.hvparams[param], basestring):
      if opts.hvparams[param].lower() == "default":
        opts.hvparams[param] = constants.VALUE_DEFAULT

  utils.ForceDictType(opts.hvparams, constants.HVS_PARAMETER_TYPES,
                      allowed_values=[constants.VALUE_DEFAULT])

  for idx, (nic_op, nic_dict) in enumerate(opts.nics):
    try:
      nic_op = int(nic_op)
      opts.nics[idx] = (nic_op, nic_dict)
    except (TypeError, ValueError):
      pass

  for idx, (disk_op, disk_dict) in enumerate(opts.disks):
    try:
      disk_op = int(disk_op)
      opts.disks[idx] = (disk_op, disk_dict)
    except (TypeError, ValueError):
      pass
    if disk_op == constants.DDM_ADD:
      if 'size' not in disk_dict:
        raise errors.OpPrereqError("Missing required parameter 'size'",
                                   errors.ECODE_INVAL)
      disk_dict['size'] = utils.ParseUnit(disk_dict['size'])

  if (opts.disk_template and
      opts.disk_template in constants.DTS_NET_MIRROR and
      not opts.node):
    ToStderr("Changing the disk template to a mirrored one requires"
             " specifying a secondary node")
    return 1

  op = opcodes.OpSetInstanceParams(instance_name=args[0],
                                   nics=opts.nics,
                                   disks=opts.disks,
                                   disk_template=opts.disk_template,
                                   remote_node=opts.node,
                                   hvparams=opts.hvparams,
                                   beparams=opts.beparams,
                                   os_name=opts.os,
                                   osparams=opts.osparams,
                                   force_variant=opts.force_variant,
                                   force=opts.force)

  # even if here we process the result, we allow submit only
  result = SubmitOrSend(op, opts)

  if result:
    ToStdout("Modified instance %s", args[0])
    for param, data in result:
      ToStdout(" - %-5s -> %s", param, data)
    ToStdout("Please don't forget that most parameters take effect"
             " only at the next start of the instance.")
  return 0


# multi-instance selection options
m_force_multi = cli_option("--force-multiple", dest="force_multi",
                           help="Do not ask for confirmation when more than"
                           " one instance is affected",
                           action="store_true", default=False)

m_pri_node_opt = cli_option("--primary", dest="multi_mode",
                            help="Filter by nodes (primary only)",
                            const=_SHUTDOWN_NODES_PRI, action="store_const")

m_sec_node_opt = cli_option("--secondary", dest="multi_mode",
                            help="Filter by nodes (secondary only)",
                            const=_SHUTDOWN_NODES_SEC, action="store_const")

m_node_opt = cli_option("--node", dest="multi_mode",
                        help="Filter by nodes (primary and secondary)",
                        const=_SHUTDOWN_NODES_BOTH, action="store_const")

m_clust_opt = cli_option("--all", dest="multi_mode",
                         help="Select all instances in the cluster",
                         const=_SHUTDOWN_CLUSTER, action="store_const")

m_inst_opt = cli_option("--instance", dest="multi_mode",
                        help="Filter by instance name [default]",
                        const=_SHUTDOWN_INSTANCES, action="store_const")

m_node_tags_opt = cli_option("--node-tags", dest="multi_mode",
                             help="Filter by node tag",
                             const=_SHUTDOWN_NODES_BOTH_BY_TAGS,
                             action="store_const")

m_pri_node_tags_opt = cli_option("--pri-node-tags", dest="multi_mode",
                                 help="Filter by primary node tag",
                                 const=_SHUTDOWN_NODES_PRI_BY_TAGS,
                                 action="store_const")

m_sec_node_tags_opt = cli_option("--sec-node-tags", dest="multi_mode",
                                 help="Filter by secondary node tag",
                                 const=_SHUTDOWN_NODES_SEC_BY_TAGS,
                                 action="store_const")

m_inst_tags_opt = cli_option("--tags", dest="multi_mode",
                             help="Filter by instance tag",
                             const=_SHUTDOWN_INSTANCES_BY_TAGS,
                             action="store_const")

# this is defined separately due to readability only
add_opts = [
  NOSTART_OPT,
  OS_OPT,
  FORCE_VARIANT_OPT,
  NO_INSTALL_OPT,
  ]

commands = {
  'add': (
    AddInstance, [ArgHost(min=1, max=1)], COMMON_CREATE_OPTS + add_opts,
    "[...] -t disk-type -n node[:secondary-node] -o os-type <name>",
    "Creates and adds a new instance to the cluster"),
  'batch-create': (
    BatchCreate, [ArgFile(min=1, max=1)], [DRY_RUN_OPT, PRIORITY_OPT],
    "<instances.json>",
    "Create a bunch of instances based on specs in the file."),
  'console': (
    ConnectToInstanceConsole, ARGS_ONE_INSTANCE,
    [SHOWCMD_OPT, PRIORITY_OPT],
    "[--show-cmd] <instance>", "Opens a console on the specified instance"),
  'failover': (
    FailoverInstance, ARGS_ONE_INSTANCE,
    [FORCE_OPT, IGNORE_CONSIST_OPT, SUBMIT_OPT, SHUTDOWN_TIMEOUT_OPT,
     DRY_RUN_OPT, PRIORITY_OPT],
    "[-f] <instance>", "Stops the instance and starts it on the backup node,"
    " using the remote mirror (only for instances of type drbd)"),
  'migrate': (
    MigrateInstance, ARGS_ONE_INSTANCE,
    [FORCE_OPT, NONLIVE_OPT, MIGRATION_MODE_OPT, CLEANUP_OPT, DRY_RUN_OPT,
     PRIORITY_OPT],
    "[-f] <instance>", "Migrate instance to its secondary node"
    " (only for instances of type drbd)"),
  'move': (
    MoveInstance, ARGS_ONE_INSTANCE,
    [FORCE_OPT, SUBMIT_OPT, SINGLE_NODE_OPT, SHUTDOWN_TIMEOUT_OPT,
     DRY_RUN_OPT, PRIORITY_OPT],
    "[-f] <instance>", "Move instance to an arbitrary node"
    " (only for instances of type file and lv)"),
  'info': (
    ShowInstanceConfig, ARGS_MANY_INSTANCES,
    [STATIC_OPT, ALL_OPT, ROMAN_OPT, PRIORITY_OPT],
    "[-s] {--all | <instance>...}",
    "Show information on the specified instance(s)"),
  'list': (
    ListInstances, ARGS_MANY_INSTANCES,
    [NOHDR_OPT, SEP_OPT, USEUNITS_OPT, FIELDS_OPT],
    "[<instance>...]",
    "Lists the instances and their status. The available fields can be shown"
    " using the \"list-fields\" command (see the man page for details)."
    " The default field list is (in order): %s." %
    utils.CommaJoin(_LIST_DEF_FIELDS),
    ),
  "list-fields": (
    ListInstanceFields, [ArgUnknown()],
    [NOHDR_OPT, SEP_OPT],
    "[fields...]",
    "Lists all available fields for instances"),
  'reinstall': (
    ReinstallInstance, [ArgInstance()],
    [FORCE_OPT, OS_OPT, FORCE_VARIANT_OPT, m_force_multi, m_node_opt,
     m_pri_node_opt, m_sec_node_opt, m_clust_opt, m_inst_opt, m_node_tags_opt,
     m_pri_node_tags_opt, m_sec_node_tags_opt, m_inst_tags_opt, SELECT_OS_OPT,
     SUBMIT_OPT, DRY_RUN_OPT, PRIORITY_OPT, OSPARAMS_OPT],
    "[-f] <instance>", "Reinstall a stopped instance"),
  'remove': (
    RemoveInstance, ARGS_ONE_INSTANCE,
    [FORCE_OPT, SHUTDOWN_TIMEOUT_OPT, IGNORE_FAILURES_OPT, SUBMIT_OPT,
     DRY_RUN_OPT, PRIORITY_OPT],
    "[-f] <instance>", "Shuts down the instance and removes it"),
  'rename': (
    RenameInstance,
    [ArgInstance(min=1, max=1), ArgHost(min=1, max=1)],
    [NOIPCHECK_OPT, NONAMECHECK_OPT, SUBMIT_OPT, DRY_RUN_OPT, PRIORITY_OPT],
    "<instance> <new_name>", "Rename the instance"),
  'replace-disks': (
    ReplaceDisks, ARGS_ONE_INSTANCE,
    [AUTO_REPLACE_OPT, DISKIDX_OPT, IALLOCATOR_OPT, EARLY_RELEASE_OPT,
     NEW_SECONDARY_OPT, ON_PRIMARY_OPT, ON_SECONDARY_OPT, SUBMIT_OPT,
     DRY_RUN_OPT, PRIORITY_OPT],
    "[-s|-p|-n NODE|-I NAME] <instance>",
    "Replaces all disks for the instance"),
  'modify': (
    SetInstanceParams, ARGS_ONE_INSTANCE,
    [BACKEND_OPT, DISK_OPT, FORCE_OPT, HVOPTS_OPT, NET_OPT, SUBMIT_OPT,
     DISK_TEMPLATE_OPT, SINGLE_NODE_OPT, OS_OPT, FORCE_VARIANT_OPT,
     OSPARAMS_OPT, DRY_RUN_OPT, PRIORITY_OPT],
    "<instance>", "Alters the parameters of an instance"),
  'shutdown': (
    GenericManyOps("shutdown", _ShutdownInstance), [ArgInstance()],
    [m_node_opt, m_pri_node_opt, m_sec_node_opt, m_clust_opt,
     m_node_tags_opt, m_pri_node_tags_opt, m_sec_node_tags_opt,
     m_inst_tags_opt, m_inst_opt, m_force_multi, TIMEOUT_OPT, SUBMIT_OPT,
     DRY_RUN_OPT, PRIORITY_OPT, IGNORE_OFFLINE_OPT],
    "<instance>", "Stops an instance"),
  'startup': (
    GenericManyOps("startup", _StartupInstance), [ArgInstance()],
    [FORCE_OPT, m_force_multi, m_node_opt, m_pri_node_opt, m_sec_node_opt,
     m_node_tags_opt, m_pri_node_tags_opt, m_sec_node_tags_opt,
     m_inst_tags_opt, m_clust_opt, m_inst_opt, SUBMIT_OPT, HVOPTS_OPT,
     BACKEND_OPT, DRY_RUN_OPT, PRIORITY_OPT, IGNORE_OFFLINE_OPT],
    "<instance>", "Starts an instance"),
  'reboot': (
    GenericManyOps("reboot", _RebootInstance), [ArgInstance()],
    [m_force_multi, REBOOT_TYPE_OPT, IGNORE_SECONDARIES_OPT, m_node_opt,
     m_pri_node_opt, m_sec_node_opt, m_clust_opt, m_inst_opt, SUBMIT_OPT,
     m_node_tags_opt, m_pri_node_tags_opt, m_sec_node_tags_opt,
     m_inst_tags_opt, SHUTDOWN_TIMEOUT_OPT, DRY_RUN_OPT, PRIORITY_OPT],
    "<instance>", "Reboots an instance"),
  'activate-disks': (
    ActivateDisks, ARGS_ONE_INSTANCE,
    [SUBMIT_OPT, IGNORE_SIZE_OPT, PRIORITY_OPT],
    "<instance>", "Activate an instance's disks"),
  'deactivate-disks': (
    DeactivateDisks, ARGS_ONE_INSTANCE,
    [SUBMIT_OPT, DRY_RUN_OPT, PRIORITY_OPT],
    "<instance>", "Deactivate an instance's disks"),
  'recreate-disks': (
    RecreateDisks, ARGS_ONE_INSTANCE,
    [SUBMIT_OPT, DISKIDX_OPT, DRY_RUN_OPT, PRIORITY_OPT],
    "<instance>", "Recreate an instance's disks"),
  'grow-disk': (
    GrowDisk,
    [ArgInstance(min=1, max=1), ArgUnknown(min=1, max=1),
     ArgUnknown(min=1, max=1)],
    [SUBMIT_OPT, NWSYNC_OPT, DRY_RUN_OPT, PRIORITY_OPT],
    "<instance> <disk> <size>", "Grow an instance's disk"),
  'list-tags': (
    ListTags, ARGS_ONE_INSTANCE, [PRIORITY_OPT],
    "<instance_name>", "List the tags of the given instance"),
  'add-tags': (
    AddTags, [ArgInstance(min=1, max=1), ArgUnknown()],
    [TAG_SRC_OPT, PRIORITY_OPT],
    "<instance_name> tag...", "Add tags to the given instance"),
  'remove-tags': (
    RemoveTags, [ArgInstance(min=1, max=1), ArgUnknown()],
    [TAG_SRC_OPT, PRIORITY_OPT],
    "<instance_name> tag...", "Remove tags from given instance"),
  }

#: dictionary with aliases for commands
aliases = {
  'start': 'startup',
  'stop': 'shutdown',
  }


def Main():
  return GenericMain(commands, aliases=aliases,
                     override={"tag_type": constants.TAG_INSTANCE})<|MERGE_RESOLUTION|>--- conflicted
+++ resolved
@@ -1120,25 +1120,6 @@
       _FormatList(buf, elem, indent_level+1)
 
 
-<<<<<<< HEAD
-=======
-def _FormatParameterDict(buf, per_inst, actual):
-  """Formats a parameter dictionary.
-
-  @type buf: L{StringIO}
-  @param buf: the buffer into which to write
-  @type per_inst: dict
-  @param per_inst: the instance's own parameters
-  @type actual: dict
-  @param actual: the current parameter set (including defaults)
-
-  """
-  for key in sorted(actual):
-    val = per_inst.get(key, "default (%s)" % actual[key])
-    buf.write("    - %s: %s\n" % (key, val))
-
-
->>>>>>> f78f971e
 def ShowInstanceConfig(opts, args):
   """Compute instance run-time status.
 
