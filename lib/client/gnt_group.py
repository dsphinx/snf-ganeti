#
#

# Copyright (C) 2010, 2011 Google Inc.
#
# This program is free software; you can redistribute it and/or modify
# it under the terms of the GNU General Public License as published by
# the Free Software Foundation; either version 2 of the License, or
# (at your option) any later version.
#
# This program is distributed in the hope that it will be useful, but
# WITHOUT ANY WARRANTY; without even the implied warranty of
# MERCHANTABILITY or FITNESS FOR A PARTICULAR PURPOSE.  See the GNU
# General Public License for more details.
#
# You should have received a copy of the GNU General Public License
# along with this program; if not, write to the Free Software
# Foundation, Inc., 51 Franklin Street, Fifth Floor, Boston, MA
# 02110-1301, USA.

"""Node group related commands"""

# pylint: disable=W0401,W0614
# W0401: Wildcard import ganeti.cli
# W0614: Unused import %s from wildcard import (since we need cli)

from ganeti.cli import *
from ganeti import constants
from ganeti import opcodes
from ganeti import utils


#: default list of fields for L{ListGroups}
_LIST_DEF_FIELDS = ["name", "node_cnt", "pinst_cnt", "alloc_policy", "ndparams"]


def AddGroup(opts, args):
  """Add a node group to the cluster.

  @param opts: the command line options selected by the user
  @type args: list
  @param args: a list of length 1 with the name of the group to create
  @rtype: int
  @return: the desired exit code

  """
  (group_name,) = args
  op = opcodes.OpGroupAdd(group_name=group_name, ndparams=opts.ndparams,
                          alloc_policy=opts.alloc_policy)
  SubmitOpCode(op, opts=opts)


def AssignNodes(opts, args):
  """Assign nodes to a group.

  @param opts: the command line options selected by the user
  @type args: list
  @param args: args[0]: group to assign nodes to; args[1:]: nodes to assign
  @rtype: int
  @return: the desired exit code

  """
  group_name = args[0]
  node_names = args[1:]

  op = opcodes.OpGroupAssignNodes(group_name=group_name, nodes=node_names,
                                  force=opts.force)
  SubmitOpCode(op, opts=opts)


def _FmtDict(data):
  """Format dict data into command-line format.

  @param data: The input dict to be formatted
  @return: The formatted dict

  """
  if not data:
    return "(empty)"

  return utils.CommaJoin(["%s=%s" % (key, value)
                          for key, value in data.items()])


def ListGroups(opts, args):
  """List node groups and their properties.

  @param opts: the command line options selected by the user
  @type args: list
  @param args: groups to list, or empty for all
  @rtype: int
  @return: the desired exit code

  """
  desired_fields = ParseFields(opts.output, _LIST_DEF_FIELDS)
  fmtoverride = {
    "node_list": (",".join, False),
    "pinst_list": (",".join, False),
    "ndparams": (_FmtDict, False),
    }

  return GenericList(constants.QR_GROUP, desired_fields, args, None,
                     opts.separator, not opts.no_headers,
                     format_override=fmtoverride, verbose=opts.verbose,
                     force_filter=opts.force_filter)


def ListGroupFields(opts, args):
  """List node fields.

  @param opts: the command line options selected by the user
  @type args: list
  @param args: fields to list, or empty for all
  @rtype: int
  @return: the desired exit code

  """
  return GenericListFields(constants.QR_GROUP, args, opts.separator,
                           not opts.no_headers)


def SetGroupParams(opts, args):
  """Modifies a node group's parameters.

  @param opts: the command line options selected by the user
  @type args: list
  @param args: should contain only one element, the node group name

  @rtype: int
  @return: the desired exit code

  """
  if opts.ndparams is None and opts.alloc_policy is None:
    ToStderr("Please give at least one of the parameters.")
    return 1

  op = opcodes.OpGroupSetParams(group_name=args[0],
                                ndparams=opts.ndparams,
                                alloc_policy=opts.alloc_policy)
  result = SubmitOrSend(op, opts)

  if result:
    ToStdout("Modified node group %s", args[0])
    for param, data in result:
      ToStdout(" - %-5s -> %s", param, data)

  return 0


def RemoveGroup(opts, args):
  """Remove a node group from the cluster.

  @param opts: the command line options selected by the user
  @type args: list
  @param args: a list of length 1 with the name of the group to remove
  @rtype: int
  @return: the desired exit code

  """
  (group_name,) = args
  op = opcodes.OpGroupRemove(group_name=group_name)
  SubmitOpCode(op, opts=opts)


def RenameGroup(opts, args):
  """Rename a node group.

  @param opts: the command line options selected by the user
  @type args: list
  @param args: a list of length 2, [old_name, new_name]
  @rtype: int
  @return: the desired exit code

  """
  group_name, new_name = args
  op = opcodes.OpGroupRename(group_name=group_name, new_name=new_name)
  SubmitOpCode(op, opts=opts)


def EvacuateGroup(opts, args):
  """Evacuate a node group.

  """
  (group_name, ) = args

  cl = GetClient()

  op = opcodes.OpGroupEvacuate(group_name=group_name,
                               iallocator=opts.iallocator,
                               target_groups=opts.to,
                               early_release=opts.early_release)
  result = SubmitOpCode(op, cl=cl, opts=opts)

  # Keep track of submitted jobs
  jex = JobExecutor(cl=cl, opts=opts)

  for (status, job_id) in result[constants.JOB_IDS_KEY]:
    jex.AddJobId(None, status, job_id)

  results = jex.GetResults()
  bad_cnt = len([row for row in results if not row[0]])
  if bad_cnt == 0:
    ToStdout("All instances evacuated successfully.")
    rcode = constants.EXIT_SUCCESS
  else:
    ToStdout("There were %s errors during the evacuation.", bad_cnt)
    rcode = constants.EXIT_FAILURE

  return rcode


commands = {
  "add": (
    AddGroup, ARGS_ONE_GROUP, [DRY_RUN_OPT, ALLOC_POLICY_OPT, NODE_PARAMS_OPT],
    "<group_name>", "Add a new node group to the cluster"),
  "assign-nodes": (
    AssignNodes, ARGS_ONE_GROUP + ARGS_MANY_NODES, [DRY_RUN_OPT, FORCE_OPT],
    "<group_name> <node>...", "Assign nodes to a group"),
  "list": (
    ListGroups, ARGS_MANY_GROUPS,
    [NOHDR_OPT, SEP_OPT, FIELDS_OPT, VERBOSE_OPT, FORCE_FILTER_OPT],
    "[<group_name>...]",
    "Lists the node groups in the cluster. The available fields can be shown"
    " using the \"list-fields\" command (see the man page for details)."
    " The default list is (in order): %s." % utils.CommaJoin(_LIST_DEF_FIELDS)),
  "list-fields": (
    ListGroupFields, [ArgUnknown()], [NOHDR_OPT, SEP_OPT], "[fields...]",
    "Lists all available fields for node groups"),
  "modify": (
    SetGroupParams, ARGS_ONE_GROUP,
    [DRY_RUN_OPT, SUBMIT_OPT, ALLOC_POLICY_OPT, NODE_PARAMS_OPT],
    "<group_name>", "Alters the parameters of a node group"),
  "remove": (
    RemoveGroup, ARGS_ONE_GROUP, [DRY_RUN_OPT],
    "[--dry-run] <group-name>",
    "Remove an (empty) node group from the cluster"),
  "rename": (
    RenameGroup, [ArgGroup(min=2, max=2)], [DRY_RUN_OPT],
    "[--dry-run] <group-name> <new-name>", "Rename a node group"),
  "evacuate": (
    EvacuateGroup, [ArgGroup(min=1, max=1)],
    [TO_GROUP_OPT, IALLOCATOR_OPT, EARLY_RELEASE_OPT],
    "[-I <iallocator>] [--to <group>]",
    "Evacuate all instances within a group"),
  "list-tags": (
<<<<<<< HEAD
    ListTags, ARGS_ONE_GROUP, [],
    "<instance_name>", "List the tags of the given instance"),
  "add-tags": (
    AddTags, [ArgGroup(min=1, max=1), ArgUnknown()],
    [TAG_SRC_OPT, PRIORITY_OPT, SUBMIT_OPT],
    "<instance_name> tag...", "Add tags to the given instance"),
  "remove-tags": (
    RemoveTags, [ArgGroup(min=1, max=1), ArgUnknown()],
    [TAG_SRC_OPT, PRIORITY_OPT, SUBMIT_OPT],
    "<instance_name> tag...", "Remove tags from given instance"),
=======
    ListTags, ARGS_ONE_GROUP, [PRIORITY_OPT],
    "<group_name>", "List the tags of the given group"),
  "add-tags": (
    AddTags, [ArgGroup(min=1, max=1), ArgUnknown()],
    [TAG_SRC_OPT, PRIORITY_OPT],
    "<group_name> tag...", "Add tags to the given group"),
  "remove-tags": (
    RemoveTags, [ArgGroup(min=1, max=1), ArgUnknown()],
    [TAG_SRC_OPT, PRIORITY_OPT],
    "<group_name> tag...", "Remove tags from the given group"),
>>>>>>> ef2d1c57
  }


def Main():
  return GenericMain(commands,
                     override={"tag_type": constants.TAG_NODEGROUP})<|MERGE_RESOLUTION|>--- conflicted
+++ resolved
@@ -243,29 +243,16 @@
     "[-I <iallocator>] [--to <group>]",
     "Evacuate all instances within a group"),
   "list-tags": (
-<<<<<<< HEAD
     ListTags, ARGS_ONE_GROUP, [],
-    "<instance_name>", "List the tags of the given instance"),
+    "<group_name>", "List the tags of the given group"),
   "add-tags": (
     AddTags, [ArgGroup(min=1, max=1), ArgUnknown()],
     [TAG_SRC_OPT, PRIORITY_OPT, SUBMIT_OPT],
-    "<instance_name> tag...", "Add tags to the given instance"),
+    "<group_name> tag...", "Add tags to the given group"),
   "remove-tags": (
     RemoveTags, [ArgGroup(min=1, max=1), ArgUnknown()],
     [TAG_SRC_OPT, PRIORITY_OPT, SUBMIT_OPT],
-    "<instance_name> tag...", "Remove tags from given instance"),
-=======
-    ListTags, ARGS_ONE_GROUP, [PRIORITY_OPT],
-    "<group_name>", "List the tags of the given group"),
-  "add-tags": (
-    AddTags, [ArgGroup(min=1, max=1), ArgUnknown()],
-    [TAG_SRC_OPT, PRIORITY_OPT],
-    "<group_name> tag...", "Add tags to the given group"),
-  "remove-tags": (
-    RemoveTags, [ArgGroup(min=1, max=1), ArgUnknown()],
-    [TAG_SRC_OPT, PRIORITY_OPT],
     "<group_name> tag...", "Remove tags from the given group"),
->>>>>>> ef2d1c57
   }
 
 
