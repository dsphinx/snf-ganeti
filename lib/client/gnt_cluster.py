#
#

# Copyright (C) 2006, 2007, 2010, 2011, 2012, 2013, 2014 Google Inc.
#
# This program is free software; you can redistribute it and/or modify
# it under the terms of the GNU General Public License as published by
# the Free Software Foundation; either version 2 of the License, or
# (at your option) any later version.
#
# This program is distributed in the hope that it will be useful, but
# WITHOUT ANY WARRANTY; without even the implied warranty of
# MERCHANTABILITY or FITNESS FOR A PARTICULAR PURPOSE.  See the GNU
# General Public License for more details.
#
# You should have received a copy of the GNU General Public License
# along with this program; if not, write to the Free Software
# Foundation, Inc., 51 Franklin Street, Fifth Floor, Boston, MA
# 02110-1301, USA.

"""Cluster related commands"""

# pylint: disable=W0401,W0613,W0614,C0103
# W0401: Wildcard import ganeti.cli
# W0613: Unused argument, since all functions follow the same API
# W0614: Unused import %s from wildcard import (since we need cli)
# C0103: Invalid name gnt-cluster

from cStringIO import StringIO
import os
import time
import OpenSSL
import itertools

from ganeti.cli import *
from ganeti import bootstrap
from ganeti import compat
from ganeti import constants
from ganeti import errors
from ganeti import netutils
from ganeti import objects
from ganeti import opcodes
from ganeti import pathutils
from ganeti import qlang
from ganeti import serializer
from ganeti import ssconf
from ganeti import ssh
from ganeti import uidpool
from ganeti import utils
from ganeti.client import base


ON_OPT = cli_option("--on", default=False,
                    action="store_true", dest="on",
                    help="Recover from an EPO")

GROUPS_OPT = cli_option("--groups", default=False,
                        action="store_true", dest="groups",
                        help="Arguments are node groups instead of nodes")

FORCE_FAILOVER = cli_option("--yes-do-it", dest="yes_do_it",
                            help="Override interactive check for --no-voting",
                            default=False, action="store_true")

FORCE_DISTRIBUTION = cli_option("--yes-do-it", dest="yes_do_it",
                                help="Unconditionally distribute the"
                                " configuration, even if the queue"
                                " is drained",
                                default=False, action="store_true")

TO_OPT = cli_option("--to", default=None, type="string",
                    help="The Ganeti version to upgrade to")

RESUME_OPT = cli_option("--resume", default=False, action="store_true",
                        help="Resume any pending Ganeti upgrades")

_EPO_PING_INTERVAL = 30 # 30 seconds between pings
_EPO_PING_TIMEOUT = 1 # 1 second
_EPO_REACHABLE_TIMEOUT = 15 * 60 # 15 minutes


def _InitEnabledDiskTemplates(opts):
  """Initialize the list of enabled disk templates.

  """
  if opts.enabled_disk_templates:
    return opts.enabled_disk_templates.split(",")
  else:
    return constants.DEFAULT_ENABLED_DISK_TEMPLATES


def _InitVgName(opts, enabled_disk_templates):
  """Initialize the volume group name.

  @type enabled_disk_templates: list of strings
  @param enabled_disk_templates: cluster-wide enabled disk templates

  """
  vg_name = None
  if opts.vg_name is not None:
    vg_name = opts.vg_name
    if vg_name:
      if not utils.IsLvmEnabled(enabled_disk_templates):
        ToStdout("You specified a volume group with --vg-name, but you did not"
                 " enable any disk template that uses lvm.")
    elif utils.IsLvmEnabled(enabled_disk_templates):
      raise errors.OpPrereqError(
          "LVM disk templates are enabled, but vg name not set.")
  elif utils.IsLvmEnabled(enabled_disk_templates):
    vg_name = constants.DEFAULT_VG
  return vg_name


def _InitDrbdHelper(opts, enabled_disk_templates):
  """Initialize the DRBD usermode helper.

  """
  drbd_enabled = constants.DT_DRBD8 in enabled_disk_templates

  if not drbd_enabled and opts.drbd_helper is not None:
    ToStdout("Note: You specified a DRBD usermode helper, while DRBD storage"
             " is not enabled.")

  if drbd_enabled:
    if opts.drbd_helper is None:
      return constants.DEFAULT_DRBD_HELPER
    if opts.drbd_helper == '':
      raise errors.OpPrereqError(
          "Unsetting the drbd usermode helper while enabling DRBD is not"
          " allowed.")

  return opts.drbd_helper


@UsesRPC
def InitCluster(opts, args):
  """Initialize the cluster.

  @param opts: the command line options selected by the user
  @type args: list
  @param args: should contain only one element, the desired
      cluster name
  @rtype: int
  @return: the desired exit code

  """
  enabled_disk_templates = _InitEnabledDiskTemplates(opts)

  try:
    vg_name = _InitVgName(opts, enabled_disk_templates)
    drbd_helper = _InitDrbdHelper(opts, enabled_disk_templates)
  except errors.OpPrereqError, e:
    ToStderr(str(e))
    return 1

  master_netdev = opts.master_netdev
  if master_netdev is None:
    nic_mode = opts.nicparams.get(constants.NIC_MODE, None)
    if not nic_mode:
      # default case, use bridging
      master_netdev = constants.DEFAULT_BRIDGE
    elif nic_mode == constants.NIC_MODE_OVS:
      # default ovs is different from default bridge
      master_netdev = constants.DEFAULT_OVS
      opts.nicparams[constants.NIC_LINK] = constants.DEFAULT_OVS

  hvlist = opts.enabled_hypervisors
  if hvlist is None:
    hvlist = constants.DEFAULT_ENABLED_HYPERVISOR
  hvlist = hvlist.split(",")

  hvparams = dict(opts.hvparams)
  beparams = opts.beparams
  nicparams = opts.nicparams

  diskparams = dict(opts.diskparams)

  # check the disk template types here, as we cannot rely on the type check done
  # by the opcode parameter types
  diskparams_keys = set(diskparams.keys())
  if not (diskparams_keys <= constants.DISK_TEMPLATES):
    unknown = utils.NiceSort(diskparams_keys - constants.DISK_TEMPLATES)
    ToStderr("Disk templates unknown: %s" % utils.CommaJoin(unknown))
    return 1

  # prepare beparams dict
  beparams = objects.FillDict(constants.BEC_DEFAULTS, beparams)
  utils.ForceDictType(beparams, constants.BES_PARAMETER_COMPAT)

  # prepare nicparams dict
  nicparams = objects.FillDict(constants.NICC_DEFAULTS, nicparams)
  utils.ForceDictType(nicparams, constants.NICS_PARAMETER_TYPES)

  # prepare ndparams dict
  if opts.ndparams is None:
    ndparams = dict(constants.NDC_DEFAULTS)
  else:
    ndparams = objects.FillDict(constants.NDC_DEFAULTS, opts.ndparams)
    utils.ForceDictType(ndparams, constants.NDS_PARAMETER_TYPES)

  # prepare hvparams dict
  for hv in constants.HYPER_TYPES:
    if hv not in hvparams:
      hvparams[hv] = {}
    hvparams[hv] = objects.FillDict(constants.HVC_DEFAULTS[hv], hvparams[hv])
    utils.ForceDictType(hvparams[hv], constants.HVS_PARAMETER_TYPES)

  # prepare diskparams dict
  for templ in constants.DISK_TEMPLATES:
    if templ not in diskparams:
      diskparams[templ] = {}
    diskparams[templ] = objects.FillDict(constants.DISK_DT_DEFAULTS[templ],
                                         diskparams[templ])
    utils.ForceDictType(diskparams[templ], constants.DISK_DT_TYPES)

  # prepare ipolicy dict
  ipolicy = CreateIPolicyFromOpts(
    ispecs_mem_size=opts.ispecs_mem_size,
    ispecs_cpu_count=opts.ispecs_cpu_count,
    ispecs_disk_count=opts.ispecs_disk_count,
    ispecs_disk_size=opts.ispecs_disk_size,
    ispecs_nic_count=opts.ispecs_nic_count,
    minmax_ispecs=opts.ipolicy_bounds_specs,
    std_ispecs=opts.ipolicy_std_specs,
    ipolicy_disk_templates=opts.ipolicy_disk_templates,
    ipolicy_vcpu_ratio=opts.ipolicy_vcpu_ratio,
    ipolicy_spindle_ratio=opts.ipolicy_spindle_ratio,
    fill_all=True)

  if opts.candidate_pool_size is None:
    opts.candidate_pool_size = constants.MASTER_POOL_SIZE_DEFAULT

  if opts.mac_prefix is None:
    opts.mac_prefix = constants.DEFAULT_MAC_PREFIX

  uid_pool = opts.uid_pool
  if uid_pool is not None:
    uid_pool = uidpool.ParseUidPool(uid_pool)

  if opts.prealloc_wipe_disks is None:
    opts.prealloc_wipe_disks = False

  external_ip_setup_script = opts.use_external_mip_script
  if external_ip_setup_script is None:
    external_ip_setup_script = False

  try:
    primary_ip_version = int(opts.primary_ip_version)
  except (ValueError, TypeError), err:
    ToStderr("Invalid primary ip version value: %s" % str(err))
    return 1

  master_netmask = opts.master_netmask
  try:
    if master_netmask is not None:
      master_netmask = int(master_netmask)
  except (ValueError, TypeError), err:
    ToStderr("Invalid master netmask value: %s" % str(err))
    return 1

  if opts.disk_state:
    disk_state = utils.FlatToDict(opts.disk_state)
  else:
    disk_state = {}

  hv_state = dict(opts.hv_state)

  if opts.zeroing_image:
    zeroing_image = opts.zeroing_image
  else:
    zeroing_image = ""

  default_ialloc_params = opts.default_iallocator_params
  bootstrap.InitCluster(cluster_name=args[0],
                        secondary_ip=opts.secondary_ip,
                        vg_name=vg_name,
                        mac_prefix=opts.mac_prefix,
                        master_netmask=master_netmask,
                        master_netdev=master_netdev,
                        file_storage_dir=opts.file_storage_dir,
                        shared_file_storage_dir=opts.shared_file_storage_dir,
                        gluster_storage_dir=opts.gluster_storage_dir,
                        enabled_hypervisors=hvlist,
                        hvparams=hvparams,
                        beparams=beparams,
                        nicparams=nicparams,
                        ndparams=ndparams,
                        diskparams=diskparams,
                        ipolicy=ipolicy,
                        candidate_pool_size=opts.candidate_pool_size,
                        modify_etc_hosts=opts.modify_etc_hosts,
                        modify_ssh_setup=opts.modify_ssh_setup,
                        maintain_node_health=opts.maintain_node_health,
                        drbd_helper=drbd_helper,
                        uid_pool=uid_pool,
                        default_iallocator=opts.default_iallocator,
                        default_iallocator_params=default_ialloc_params,
                        primary_ip_version=primary_ip_version,
                        prealloc_wipe_disks=opts.prealloc_wipe_disks,
                        use_external_mip_script=external_ip_setup_script,
                        hv_state=hv_state,
                        disk_state=disk_state,
                        enabled_disk_templates=enabled_disk_templates,
                        zeroing_image=zeroing_image
                        )
  op = opcodes.OpClusterPostInit()
  SubmitOpCode(op, opts=opts)
  return 0


@UsesRPC
def DestroyCluster(opts, args):
  """Destroy the cluster.

  @param opts: the command line options selected by the user
  @type args: list
  @param args: should be an empty list
  @rtype: int
  @return: the desired exit code

  """
  if not opts.yes_do_it:
    ToStderr("Destroying a cluster is irreversible. If you really want"
             " destroy this cluster, supply the --yes-do-it option.")
    return 1

  op = opcodes.OpClusterDestroy()
  master_uuid = SubmitOpCode(op, opts=opts)
  # if we reached this, the opcode didn't fail; we can proceed to
  # shutdown all the daemons
  bootstrap.FinalizeClusterDestroy(master_uuid)
  return 0


def RenameCluster(opts, args):
  """Rename the cluster.

  @param opts: the command line options selected by the user
  @type args: list
  @param args: should contain only one element, the new cluster name
  @rtype: int
  @return: the desired exit code

  """
  cl = GetClient()

  (cluster_name, ) = cl.QueryConfigValues(["cluster_name"])

  new_name = args[0]
  if not opts.force:
    usertext = ("This will rename the cluster from '%s' to '%s'. If you are"
                " connected over the network to the cluster name, the"
                " operation is very dangerous as the IP address will be"
                " removed from the node and the change may not go through."
                " Continue?") % (cluster_name, new_name)
    if not AskUser(usertext):
      return 1

  op = opcodes.OpClusterRename(name=new_name)
  result = SubmitOpCode(op, opts=opts, cl=cl)

  if result:
    ToStdout("Cluster renamed from '%s' to '%s'", cluster_name, result)

  return 0


def ActivateMasterIp(opts, args):
  """Activates the master IP.

  """
  op = opcodes.OpClusterActivateMasterIp()
  SubmitOpCode(op)
  return 0


def DeactivateMasterIp(opts, args):
  """Deactivates the master IP.

  """
  if not opts.confirm:
    usertext = ("This will disable the master IP. All the open connections to"
                " the master IP will be closed. To reach the master you will"
                " need to use its node IP."
                " Continue?")
    if not AskUser(usertext):
      return 1

  op = opcodes.OpClusterDeactivateMasterIp()
  SubmitOpCode(op)
  return 0


def RedistributeConfig(opts, args):
  """Forces push of the cluster configuration.

  @param opts: the command line options selected by the user
  @type args: list
  @param args: empty list
  @rtype: int
  @return: the desired exit code

  """
  op = opcodes.OpClusterRedistConf()
  if opts.yes_do_it:
    SubmitOpCodeToDrainedQueue(op)
  else:
    SubmitOrSend(op, opts)
  return 0


def ShowClusterVersion(opts, args):
  """Write version of ganeti software to the standard output.

  @param opts: the command line options selected by the user
  @type args: list
  @param args: should be an empty list
  @rtype: int
  @return: the desired exit code

  """
  cl = GetClient()
  result = cl.QueryClusterInfo()
  ToStdout("Software version: %s", result["software_version"])
  ToStdout("Internode protocol: %s", result["protocol_version"])
  ToStdout("Configuration format: %s", result["config_version"])
  ToStdout("OS api version: %s", result["os_api_version"])
  ToStdout("Export interface: %s", result["export_version"])
  ToStdout("VCS version: %s", result["vcs_version"])
  return 0


def ShowClusterMaster(opts, args):
  """Write name of master node to the standard output.

  @param opts: the command line options selected by the user
  @type args: list
  @param args: should be an empty list
  @rtype: int
  @return: the desired exit code

  """
  master = bootstrap.GetMaster()
  ToStdout(master)
  return 0


def _FormatGroupedParams(paramsdict, roman=False):
  """Format Grouped parameters (be, nic, disk) by group.

  @type paramsdict: dict of dicts
  @param paramsdict: {group: {param: value, ...}, ...}
  @rtype: dict of dicts
  @return: copy of the input dictionaries with strings as values

  """
  ret = {}
  for (item, val) in paramsdict.items():
    if isinstance(val, dict):
      ret[item] = _FormatGroupedParams(val, roman=roman)
    elif roman and isinstance(val, int):
      ret[item] = compat.TryToRoman(val)
    else:
      ret[item] = str(val)
  return ret


def ShowClusterConfig(opts, args):
  """Shows cluster information.

  @param opts: the command line options selected by the user
  @type args: list
  @param args: should be an empty list
  @rtype: int
  @return: the desired exit code

  """
  cl = GetClient()
  result = cl.QueryClusterInfo()

  if result["tags"]:
    tags = utils.CommaJoin(utils.NiceSort(result["tags"]))
  else:
    tags = "(none)"
  if result["reserved_lvs"]:
    reserved_lvs = utils.CommaJoin(result["reserved_lvs"])
  else:
    reserved_lvs = "(none)"

  enabled_hv = result["enabled_hypervisors"]
  hvparams = dict((k, v) for k, v in result["hvparams"].iteritems()
                  if k in enabled_hv)

  info = [
    ("Cluster name", result["name"]),
    ("Cluster UUID", result["uuid"]),

    ("Creation time", utils.FormatTime(result["ctime"])),
    ("Modification time", utils.FormatTime(result["mtime"])),

    ("Master node", result["master"]),

    ("Architecture (this node)",
     "%s (%s)" % (result["architecture"][0], result["architecture"][1])),

    ("Tags", tags),

    ("Default hypervisor", result["default_hypervisor"]),
    ("Enabled hypervisors", utils.CommaJoin(enabled_hv)),

    ("Hypervisor parameters", _FormatGroupedParams(hvparams,
                                                   opts.roman_integers)),

    ("OS-specific hypervisor parameters",
     _FormatGroupedParams(result["os_hvp"], opts.roman_integers)),

    ("OS parameters", _FormatGroupedParams(result["osparams"],
                                           opts.roman_integers)),

    ("Hidden OSes", utils.CommaJoin(result["hidden_os"])),
    ("Blacklisted OSes", utils.CommaJoin(result["blacklisted_os"])),

    ("Cluster parameters", [
      ("candidate pool size",
       compat.TryToRoman(result["candidate_pool_size"],
                         convert=opts.roman_integers)),
      ("maximal number of jobs running simultaneously",
       compat.TryToRoman(result["max_running_jobs"],
                         convert=opts.roman_integers)),
      ("mac prefix", result["mac_prefix"]),
      ("master netdev", result["master_netdev"]),
      ("master netmask", compat.TryToRoman(result["master_netmask"],
                                           opts.roman_integers)),
      ("use external master IP address setup script",
       result["use_external_mip_script"]),
      ("lvm volume group", result["volume_group_name"]),
      ("lvm reserved volumes", reserved_lvs),
      ("drbd usermode helper", result["drbd_usermode_helper"]),
      ("file storage path", result["file_storage_dir"]),
      ("shared file storage path", result["shared_file_storage_dir"]),
      ("gluster storage path", result["gluster_storage_dir"]),
      ("maintenance of node health", result["maintain_node_health"]),
      ("uid pool", uidpool.FormatUidPool(result["uid_pool"])),
      ("default instance allocator", result["default_iallocator"]),
      ("default instance allocator parameters",
       result["default_iallocator_params"]),
      ("primary ip version", compat.TryToRoman(result["primary_ip_version"],
                                               opts.roman_integers)),
      ("preallocation wipe disks", result["prealloc_wipe_disks"]),
      ("OS search path", utils.CommaJoin(pathutils.OS_SEARCH_PATH)),
      ("ExtStorage Providers search path",
       utils.CommaJoin(pathutils.ES_SEARCH_PATH)),
      ("enabled disk templates",
       utils.CommaJoin(result["enabled_disk_templates"])),
      ("instance communication network",
       result["instance_communication_network"]),
      ("zeroing image", result["zeroing_image"]),
      ]),

    ("Default node parameters",
     _FormatGroupedParams(result["ndparams"], roman=opts.roman_integers)),

    ("Default instance parameters",
     _FormatGroupedParams(result["beparams"], roman=opts.roman_integers)),

    ("Default nic parameters",
     _FormatGroupedParams(result["nicparams"], roman=opts.roman_integers)),

    ("Default disk parameters",
     _FormatGroupedParams(result["diskparams"], roman=opts.roman_integers)),

    ("Instance policy - limits for instances",
     FormatPolicyInfo(result["ipolicy"], None, True, opts.roman_integers)),
    ]

  PrintGenericInfo(info)
  return 0


def ClusterCopyFile(opts, args):
  """Copy a file from master to some nodes.

  @param opts: the command line options selected by the user
  @type args: list
  @param args: should contain only one element, the path of
      the file to be copied
  @rtype: int
  @return: the desired exit code

  """
  filename = args[0]
  filename = os.path.abspath(filename)

  if not os.path.exists(filename):
    raise errors.OpPrereqError("No such filename '%s'" % filename,
                               errors.ECODE_INVAL)

  cl = GetClient()
  qcl = GetClient()
  try:
    cluster_name = cl.QueryConfigValues(["cluster_name"])[0]

    results = GetOnlineNodes(nodes=opts.nodes, cl=qcl, filter_master=True,
                             secondary_ips=opts.use_replication_network,
                             nodegroup=opts.nodegroup)
    ports = GetNodesSshPorts(opts.nodes, qcl)
  finally:
    cl.Close()
    qcl.Close()

  srun = ssh.SshRunner(cluster_name)
  for (node, port) in zip(results, ports):
    if not srun.CopyFileToNode(node, port, filename):
      ToStderr("Copy of file %s to node %s:%d failed", filename, node, port)

  return 0


def RunClusterCommand(opts, args):
  """Run a command on some nodes.

  @param opts: the command line options selected by the user
  @type args: list
  @param args: should contain the command to be run and its arguments
  @rtype: int
  @return: the desired exit code

  """
  cl = GetClient()
  qcl = GetClient()

  command = " ".join(args)

  nodes = GetOnlineNodes(nodes=opts.nodes, cl=qcl, nodegroup=opts.nodegroup)
  ports = GetNodesSshPorts(nodes, qcl)

  cluster_name, master_node = cl.QueryConfigValues(["cluster_name",
                                                    "master_node"])

  srun = ssh.SshRunner(cluster_name=cluster_name)

  # Make sure master node is at list end
  if master_node in nodes:
    nodes.remove(master_node)
    nodes.append(master_node)

  for (name, port) in zip(nodes, ports):
    result = srun.Run(name, constants.SSH_LOGIN_USER, command, port=port)

    if opts.failure_only and result.exit_code == constants.EXIT_SUCCESS:
      # Do not output anything for successful commands
      continue

    ToStdout("------------------------------------------------")
    if opts.show_machine_names:
      for line in result.output.splitlines():
        ToStdout("%s: %s", name, line)
    else:
      ToStdout("node: %s", name)
      ToStdout("%s", result.output)
    ToStdout("return code = %s", result.exit_code)

  return 0


def VerifyCluster(opts, args):
  """Verify integrity of cluster, performing various test on nodes.

  @param opts: the command line options selected by the user
  @type args: list
  @param args: should be an empty list
  @rtype: int
  @return: the desired exit code

  """
  skip_checks = []

  if opts.skip_nplusone_mem:
    skip_checks.append(constants.VERIFY_NPLUSONE_MEM)

  cl = GetClient()

  op = opcodes.OpClusterVerify(verbose=opts.verbose,
                               error_codes=opts.error_codes,
                               debug_simulate_errors=opts.simulate_errors,
                               skip_checks=skip_checks,
                               ignore_errors=opts.ignore_errors,
                               group_name=opts.nodegroup)
  result = SubmitOpCode(op, cl=cl, opts=opts)

  # Keep track of submitted jobs
  jex = JobExecutor(cl=cl, opts=opts)

  for (status, job_id) in result[constants.JOB_IDS_KEY]:
    jex.AddJobId(None, status, job_id)

  results = jex.GetResults()

  (bad_jobs, bad_results) = \
    map(len,
        # Convert iterators to lists
        map(list,
            # Count errors
            map(compat.partial(itertools.ifilterfalse, bool),
                # Convert result to booleans in a tuple
                zip(*((job_success, len(op_results) == 1 and op_results[0])
                      for (job_success, op_results) in results)))))

  if bad_jobs == 0 and bad_results == 0:
    rcode = constants.EXIT_SUCCESS
  else:
    rcode = constants.EXIT_FAILURE
    if bad_jobs > 0:
      ToStdout("%s job(s) failed while verifying the cluster.", bad_jobs)

  return rcode


def VerifyDisks(opts, args):
  """Verify integrity of cluster disks.

  @param opts: the command line options selected by the user
  @type args: list
  @param args: should be an empty list
  @rtype: int
  @return: the desired exit code

  """
  cl = GetClient()

  op = opcodes.OpClusterVerifyDisks()

  result = SubmitOpCode(op, cl=cl, opts=opts)

  # Keep track of submitted jobs
  jex = JobExecutor(cl=cl, opts=opts)

  for (status, job_id) in result[constants.JOB_IDS_KEY]:
    jex.AddJobId(None, status, job_id)

  retcode = constants.EXIT_SUCCESS

  for (status, result) in jex.GetResults():
    if not status:
      ToStdout("Job failed: %s", result)
      continue

    ((bad_nodes, instances, missing), ) = result

    for node, text in bad_nodes.items():
      ToStdout("Error gathering data on node %s: %s",
               node, utils.SafeEncode(text[-400:]))
      retcode = constants.EXIT_FAILURE
      ToStdout("You need to fix these nodes first before fixing instances")

    for iname in instances:
      if iname in missing:
        continue
      op = opcodes.OpInstanceActivateDisks(instance_name=iname)
      try:
        ToStdout("Activating disks for instance '%s'", iname)
        SubmitOpCode(op, opts=opts, cl=cl)
      except errors.GenericError, err:
        nret, msg = FormatError(err)
        retcode |= nret
        ToStderr("Error activating disks for instance %s: %s", iname, msg)

    if missing:
      for iname, ival in missing.iteritems():
        all_missing = compat.all(x[0] in bad_nodes for x in ival)
        if all_missing:
          ToStdout("Instance %s cannot be verified as it lives on"
                   " broken nodes", iname)
        else:
          ToStdout("Instance %s has missing logical volumes:", iname)
          ival.sort()
          for node, vol in ival:
            if node in bad_nodes:
              ToStdout("\tbroken node %s /dev/%s", node, vol)
            else:
              ToStdout("\t%s /dev/%s", node, vol)

      ToStdout("You need to replace or recreate disks for all the above"
               " instances if this message persists after fixing broken nodes.")
      retcode = constants.EXIT_FAILURE
    elif not instances:
      ToStdout("No disks need to be activated.")

  return retcode


def RepairDiskSizes(opts, args):
  """Verify sizes of cluster disks.

  @param opts: the command line options selected by the user
  @type args: list
  @param args: optional list of instances to restrict check to
  @rtype: int
  @return: the desired exit code

  """
  op = opcodes.OpClusterRepairDiskSizes(instances=args)
  SubmitOpCode(op, opts=opts)


@UsesRPC
def MasterFailover(opts, args):
  """Failover the master node.

  This command, when run on a non-master node, will cause the current
  master to cease being master, and the non-master to become new
  master.

  @param opts: the command line options selected by the user
  @type args: list
  @param args: should be an empty list
  @rtype: int
  @return: the desired exit code

  """
  if opts.no_voting and not opts.yes_do_it:
    usertext = ("This will perform the failover even if most other nodes"
                " are down, or if this node is outdated. This is dangerous"
                " as it can lead to a non-consistent cluster. Check the"
                " gnt-cluster(8) man page before proceeding. Continue?")
    if not AskUser(usertext):
      return 1

  return bootstrap.MasterFailover(no_voting=opts.no_voting)


def MasterPing(opts, args):
  """Checks if the master is alive.

  @param opts: the command line options selected by the user
  @type args: list
  @param args: should be an empty list
  @rtype: int
  @return: the desired exit code

  """
  try:
    cl = GetClient()
    cl.QueryClusterInfo()
    return 0
  except Exception: # pylint: disable=W0703
    return 1


def SearchTags(opts, args):
  """Searches the tags on all the cluster.

  @param opts: the command line options selected by the user
  @type args: list
  @param args: should contain only one element, the tag pattern
  @rtype: int
  @return: the desired exit code

  """
  op = opcodes.OpTagsSearch(pattern=args[0])
  result = SubmitOpCode(op, opts=opts)
  if not result:
    return 1
  result = list(result)
  result.sort()
  for path, tag in result:
    ToStdout("%s %s", path, tag)


def _ReadAndVerifyCert(cert_filename, verify_private_key=False):
  """Reads and verifies an X509 certificate.

  @type cert_filename: string
  @param cert_filename: the path of the file containing the certificate to
                        verify encoded in PEM format
  @type verify_private_key: bool
  @param verify_private_key: whether to verify the private key in addition to
                             the public certificate
  @rtype: string
  @return: a string containing the PEM-encoded certificate.

  """
  try:
    pem = utils.ReadFile(cert_filename)
  except IOError, err:
    raise errors.X509CertError(cert_filename,
                               "Unable to read certificate: %s" % str(err))

  try:
    OpenSSL.crypto.load_certificate(OpenSSL.crypto.FILETYPE_PEM, pem)
  except Exception, err:
    raise errors.X509CertError(cert_filename,
                               "Unable to load certificate: %s" % str(err))

  if verify_private_key:
    try:
      OpenSSL.crypto.load_privatekey(OpenSSL.crypto.FILETYPE_PEM, pem)
    except Exception, err:
      raise errors.X509CertError(cert_filename,
                                 "Unable to load private key: %s" % str(err))

  return pem


def _RenewCrypto(new_cluster_cert, new_rapi_cert, # pylint: disable=R0911
                 rapi_cert_filename, new_spice_cert, spice_cert_filename,
                 spice_cacert_filename, new_confd_hmac_key, new_cds,
                 cds_filename, force, new_node_cert):
  """Renews cluster certificates, keys and secrets.

  @type new_cluster_cert: bool
  @param new_cluster_cert: Whether to generate a new cluster certificate
  @type new_rapi_cert: bool
  @param new_rapi_cert: Whether to generate a new RAPI certificate
  @type rapi_cert_filename: string
  @param rapi_cert_filename: Path to file containing new RAPI certificate
  @type new_spice_cert: bool
  @param new_spice_cert: Whether to generate a new SPICE certificate
  @type spice_cert_filename: string
  @param spice_cert_filename: Path to file containing new SPICE certificate
  @type spice_cacert_filename: string
  @param spice_cacert_filename: Path to file containing the certificate of the
                                CA that signed the SPICE certificate
  @type new_confd_hmac_key: bool
  @param new_confd_hmac_key: Whether to generate a new HMAC key
  @type new_cds: bool
  @param new_cds: Whether to generate a new cluster domain secret
  @type cds_filename: string
  @param cds_filename: Path to file containing new cluster domain secret
  @type force: bool
  @param force: Whether to ask user for confirmation
  @type new_node_cert: string
  @param new_node_cert: Whether to generate new node certificates

  """
  if new_rapi_cert and rapi_cert_filename:
    ToStderr("Only one of the --new-rapi-certificate and --rapi-certificate"
             " options can be specified at the same time.")
    return 1

  if new_cds and cds_filename:
    ToStderr("Only one of the --new-cluster-domain-secret and"
             " --cluster-domain-secret options can be specified at"
             " the same time.")
    return 1

  if new_spice_cert and (spice_cert_filename or spice_cacert_filename):
    ToStderr("When using --new-spice-certificate, the --spice-certificate"
             " and --spice-ca-certificate must not be used.")
    return 1

  if bool(spice_cacert_filename) ^ bool(spice_cert_filename):
    ToStderr("Both --spice-certificate and --spice-ca-certificate must be"
             " specified.")
    return 1

  rapi_cert_pem, spice_cert_pem, spice_cacert_pem = (None, None, None)
  try:
    if rapi_cert_filename:
      rapi_cert_pem = _ReadAndVerifyCert(rapi_cert_filename, True)
    if spice_cert_filename:
      spice_cert_pem = _ReadAndVerifyCert(spice_cert_filename, True)
      spice_cacert_pem = _ReadAndVerifyCert(spice_cacert_filename)
  except errors.X509CertError, err:
    ToStderr("Unable to load X509 certificate from %s: %s", err[0], err[1])
    return 1

  if cds_filename:
    try:
      cds = utils.ReadFile(cds_filename)
    except Exception, err: # pylint: disable=W0703
      ToStderr("Can't load new cluster domain secret from %s: %s" %
               (cds_filename, str(err)))
      return 1
  else:
    cds = None

  if not force:
    usertext = ("This requires all daemons on all nodes to be restarted and"
                " may take some time. Continue?")
    if not AskUser(usertext):
      return 1

  def _RenewCryptoInner(ctx):
    ctx.feedback_fn("Updating certificates and keys")
    # Note: the node certificate will be generated in the LU
    bootstrap.GenerateClusterCrypto(new_cluster_cert,
                                    new_rapi_cert,
                                    new_spice_cert,
                                    new_confd_hmac_key,
                                    new_cds,
                                    rapi_cert_pem=rapi_cert_pem,
                                    spice_cert_pem=spice_cert_pem,
                                    spice_cacert_pem=spice_cacert_pem,
                                    cds=cds)

    files_to_copy = []

    if new_cluster_cert:
      files_to_copy.append(pathutils.NODED_CERT_FILE)

    if new_rapi_cert or rapi_cert_pem:
      files_to_copy.append(pathutils.RAPI_CERT_FILE)

    if new_spice_cert or spice_cert_pem:
      files_to_copy.append(pathutils.SPICE_CERT_FILE)
      files_to_copy.append(pathutils.SPICE_CACERT_FILE)

    if new_confd_hmac_key:
      files_to_copy.append(pathutils.CONFD_HMAC_KEY)

    if new_cds or cds:
      files_to_copy.append(pathutils.CLUSTER_DOMAIN_SECRET_FILE)

    if files_to_copy:
      for node_name in ctx.nonmaster_nodes:
        port = ctx.ssh_ports[node_name]
        ctx.feedback_fn("Copying %s to %s:%d" %
                        (", ".join(files_to_copy), node_name, port))
        for file_name in files_to_copy:
          ctx.ssh.CopyFileToNode(node_name, port, file_name)

  RunWhileClusterStopped(ToStdout, _RenewCryptoInner)

  ToStdout("All requested certificates and keys have been replaced."
           " Running \"gnt-cluster verify\" now is recommended.")

  if new_node_cert:
    cl = GetClient()
    renew_op = opcodes.OpClusterRenewCrypto()
    SubmitOpCode(renew_op, cl=cl)

  return 0


def RenewCrypto(opts, args):
  """Renews cluster certificates, keys and secrets.

  """
  return _RenewCrypto(opts.new_cluster_cert,
                      opts.new_rapi_cert,
                      opts.rapi_cert,
                      opts.new_spice_cert,
                      opts.spice_cert,
                      opts.spice_cacert,
                      opts.new_confd_hmac_key,
                      opts.new_cluster_domain_secret,
                      opts.cluster_domain_secret,
                      opts.force,
                      opts.new_node_cert)


def _GetEnabledDiskTemplates(opts):
  """Determine the list of enabled disk templates.

  """
  if opts.enabled_disk_templates:
    return opts.enabled_disk_templates.split(",")
  else:
    return None


def _GetVgName(opts, enabled_disk_templates):
  """Determine the volume group name.

  @type enabled_disk_templates: list of strings
  @param enabled_disk_templates: cluster-wide enabled disk-templates

  """
  # consistency between vg name and enabled disk templates
  vg_name = None
  if opts.vg_name is not None:
    vg_name = opts.vg_name
  if enabled_disk_templates:
    if vg_name and not utils.IsLvmEnabled(enabled_disk_templates):
      ToStdout("You specified a volume group with --vg-name, but you did not"
               " enable any of the following lvm-based disk templates: %s" %
               utils.CommaJoin(constants.DTS_LVM))
  return vg_name


def _GetDrbdHelper(opts, enabled_disk_templates):
  """Determine the DRBD usermode helper.

  """
  drbd_helper = opts.drbd_helper
  if enabled_disk_templates:
    drbd_enabled = constants.DT_DRBD8 in enabled_disk_templates
    if not drbd_enabled and opts.drbd_helper:
      ToStdout("You specified a DRBD usermode helper with "
               " --drbd-usermode-helper while DRBD is not enabled.")
  return drbd_helper


def SetClusterParams(opts, args):
  """Modify the cluster.

  @param opts: the command line options selected by the user
  @type args: list
  @param args: should be an empty list
  @rtype: int
  @return: the desired exit code

  """
  if not (opts.vg_name is not None or
          opts.drbd_helper is not None or
          opts.enabled_hypervisors or opts.hvparams or
          opts.beparams or opts.nicparams or
          opts.ndparams or opts.diskparams or
          opts.candidate_pool_size is not None or
          opts.max_running_jobs is not None or
          opts.uid_pool is not None or
          opts.maintain_node_health is not None or
          opts.add_uids is not None or
          opts.remove_uids is not None or
          opts.default_iallocator is not None or
          opts.default_iallocator_params or
          opts.reserved_lvs is not None or
          opts.mac_prefix is not None or
          opts.master_netdev is not None or
          opts.master_netmask is not None or
          opts.use_external_mip_script is not None or
          opts.prealloc_wipe_disks is not None or
          opts.hv_state or
          opts.enabled_disk_templates or
          opts.disk_state or
          opts.ipolicy_bounds_specs is not None or
          opts.ipolicy_std_specs is not None or
          opts.ipolicy_disk_templates is not None or
          opts.ipolicy_vcpu_ratio is not None or
          opts.ipolicy_spindle_ratio is not None or
          opts.modify_etc_hosts is not None or
          opts.file_storage_dir is not None or
<<<<<<< HEAD
          opts.instance_communication_network is not None or
          opts.zeroing_image is not None):
=======
          opts.shared_file_storage_dir is not None):
>>>>>>> 5d863fad
    ToStderr("Please give at least one of the parameters.")
    return 1

  enabled_disk_templates = _GetEnabledDiskTemplates(opts)
  vg_name = _GetVgName(opts, enabled_disk_templates)

  try:
    drbd_helper = _GetDrbdHelper(opts, enabled_disk_templates)
  except errors.OpPrereqError, e:
    ToStderr(str(e))
    return 1

  hvlist = opts.enabled_hypervisors
  if hvlist is not None:
    hvlist = hvlist.split(",")

  # a list of (name, dict) we can pass directly to dict() (or [])
  hvparams = dict(opts.hvparams)
  for hv_params in hvparams.values():
    utils.ForceDictType(hv_params, constants.HVS_PARAMETER_TYPES)

  diskparams = dict(opts.diskparams)

  for dt_params in diskparams.values():
    utils.ForceDictType(dt_params, constants.DISK_DT_TYPES)

  beparams = opts.beparams
  utils.ForceDictType(beparams, constants.BES_PARAMETER_COMPAT)

  nicparams = opts.nicparams
  utils.ForceDictType(nicparams, constants.NICS_PARAMETER_TYPES)

  ndparams = opts.ndparams
  if ndparams is not None:
    utils.ForceDictType(ndparams, constants.NDS_PARAMETER_TYPES)

  ipolicy = CreateIPolicyFromOpts(
    minmax_ispecs=opts.ipolicy_bounds_specs,
    std_ispecs=opts.ipolicy_std_specs,
    ipolicy_disk_templates=opts.ipolicy_disk_templates,
    ipolicy_vcpu_ratio=opts.ipolicy_vcpu_ratio,
    ipolicy_spindle_ratio=opts.ipolicy_spindle_ratio,
    )

  mnh = opts.maintain_node_health

  uid_pool = opts.uid_pool
  if uid_pool is not None:
    uid_pool = uidpool.ParseUidPool(uid_pool)

  add_uids = opts.add_uids
  if add_uids is not None:
    add_uids = uidpool.ParseUidPool(add_uids)

  remove_uids = opts.remove_uids
  if remove_uids is not None:
    remove_uids = uidpool.ParseUidPool(remove_uids)

  if opts.reserved_lvs is not None:
    if opts.reserved_lvs == "":
      opts.reserved_lvs = []
    else:
      opts.reserved_lvs = utils.UnescapeAndSplit(opts.reserved_lvs, sep=",")

  if opts.master_netmask is not None:
    try:
      opts.master_netmask = int(opts.master_netmask)
    except ValueError:
      ToStderr("The --master-netmask option expects an int parameter.")
      return 1

  ext_ip_script = opts.use_external_mip_script

  if opts.disk_state:
    disk_state = utils.FlatToDict(opts.disk_state)
  else:
    disk_state = {}

  hv_state = dict(opts.hv_state)

  op = opcodes.OpClusterSetParams(
    vg_name=vg_name,
    drbd_helper=drbd_helper,
    enabled_hypervisors=hvlist,
    hvparams=hvparams,
    os_hvp=None,
    beparams=beparams,
    nicparams=nicparams,
    ndparams=ndparams,
    diskparams=diskparams,
    ipolicy=ipolicy,
    candidate_pool_size=opts.candidate_pool_size,
    max_running_jobs=opts.max_running_jobs,
    maintain_node_health=mnh,
    modify_etc_hosts=opts.modify_etc_hosts,
    uid_pool=uid_pool,
    add_uids=add_uids,
    remove_uids=remove_uids,
    default_iallocator=opts.default_iallocator,
    default_iallocator_params=opts.default_iallocator_params,
    prealloc_wipe_disks=opts.prealloc_wipe_disks,
    mac_prefix=opts.mac_prefix,
    master_netdev=opts.master_netdev,
    master_netmask=opts.master_netmask,
    reserved_lvs=opts.reserved_lvs,
    use_external_mip_script=ext_ip_script,
    hv_state=hv_state,
    disk_state=disk_state,
    enabled_disk_templates=enabled_disk_templates,
    force=opts.force,
    file_storage_dir=opts.file_storage_dir,
<<<<<<< HEAD
    instance_communication_network=opts.instance_communication_network,
    zeroing_image=opts.zeroing_image
=======
    shared_file_storage_dir=opts.shared_file_storage_dir,
>>>>>>> 5d863fad
    )
  return base.GetResult(None, opts, SubmitOrSend(op, opts))


def QueueOps(opts, args):
  """Queue operations.

  @param opts: the command line options selected by the user
  @type args: list
  @param args: should contain only one element, the subcommand
  @rtype: int
  @return: the desired exit code

  """
  command = args[0]
  client = GetClient()
  if command in ("drain", "undrain"):
    drain_flag = command == "drain"
    client.SetQueueDrainFlag(drain_flag)
  elif command == "info":
    result = client.QueryConfigValues(["drain_flag"])
    if result[0]:
      val = "set"
    else:
      val = "unset"
    ToStdout("The drain flag is %s" % val)
  else:
    raise errors.OpPrereqError("Command '%s' is not valid." % command,
                               errors.ECODE_INVAL)

  return 0


def _ShowWatcherPause(until):
  if until is None or until < time.time():
    ToStdout("The watcher is not paused.")
  else:
    ToStdout("The watcher is paused until %s.", time.ctime(until))


def WatcherOps(opts, args):
  """Watcher operations.

  @param opts: the command line options selected by the user
  @type args: list
  @param args: should contain only one element, the subcommand
  @rtype: int
  @return: the desired exit code

  """
  command = args[0]
  client = GetClient()

  if command == "continue":
    client.SetWatcherPause(None)
    ToStdout("The watcher is no longer paused.")

  elif command == "pause":
    if len(args) < 2:
      raise errors.OpPrereqError("Missing pause duration", errors.ECODE_INVAL)

    result = client.SetWatcherPause(time.time() + ParseTimespec(args[1]))
    _ShowWatcherPause(result)

  elif command == "info":
    result = client.QueryConfigValues(["watcher_pause"])
    _ShowWatcherPause(result[0])

  else:
    raise errors.OpPrereqError("Command '%s' is not valid." % command,
                               errors.ECODE_INVAL)

  return 0


def _OobPower(opts, node_list, power):
  """Puts the node in the list to desired power state.

  @param opts: The command line options selected by the user
  @param node_list: The list of nodes to operate on
  @param power: True if they should be powered on, False otherwise
  @return: The success of the operation (none failed)

  """
  if power:
    command = constants.OOB_POWER_ON
  else:
    command = constants.OOB_POWER_OFF

  op = opcodes.OpOobCommand(node_names=node_list,
                            command=command,
                            ignore_status=True,
                            timeout=opts.oob_timeout,
                            power_delay=opts.power_delay)
  result = SubmitOpCode(op, opts=opts)
  errs = 0
  for node_result in result:
    (node_tuple, data_tuple) = node_result
    (_, node_name) = node_tuple
    (data_status, _) = data_tuple
    if data_status != constants.RS_NORMAL:
      assert data_status != constants.RS_UNAVAIL
      errs += 1
      ToStderr("There was a problem changing power for %s, please investigate",
               node_name)

  if errs > 0:
    return False

  return True


def _InstanceStart(opts, inst_list, start, no_remember=False):
  """Puts the instances in the list to desired state.

  @param opts: The command line options selected by the user
  @param inst_list: The list of instances to operate on
  @param start: True if they should be started, False for shutdown
  @param no_remember: If the instance state should be remembered
  @return: The success of the operation (none failed)

  """
  if start:
    opcls = opcodes.OpInstanceStartup
    text_submit, text_success, text_failed = ("startup", "started", "starting")
  else:
    opcls = compat.partial(opcodes.OpInstanceShutdown,
                           timeout=opts.shutdown_timeout,
                           no_remember=no_remember)
    text_submit, text_success, text_failed = ("shutdown", "stopped", "stopping")

  jex = JobExecutor(opts=opts)

  for inst in inst_list:
    ToStdout("Submit %s of instance %s", text_submit, inst)
    op = opcls(instance_name=inst)
    jex.QueueJob(inst, op)

  results = jex.GetResults()
  bad_cnt = len([1 for (success, _) in results if not success])

  if bad_cnt == 0:
    ToStdout("All instances have been %s successfully", text_success)
  else:
    ToStderr("There were errors while %s instances:\n"
             "%d error(s) out of %d instance(s)", text_failed, bad_cnt,
             len(results))
    return False

  return True


class _RunWhenNodesReachableHelper:
  """Helper class to make shared internal state sharing easier.

  @ivar success: Indicates if all action_cb calls were successful

  """
  def __init__(self, node_list, action_cb, node2ip, port, feedback_fn,
               _ping_fn=netutils.TcpPing, _sleep_fn=time.sleep):
    """Init the object.

    @param node_list: The list of nodes to be reachable
    @param action_cb: Callback called when a new host is reachable
    @type node2ip: dict
    @param node2ip: Node to ip mapping
    @param port: The port to use for the TCP ping
    @param feedback_fn: The function used for feedback
    @param _ping_fn: Function to check reachabilty (for unittest use only)
    @param _sleep_fn: Function to sleep (for unittest use only)

    """
    self.down = set(node_list)
    self.up = set()
    self.node2ip = node2ip
    self.success = True
    self.action_cb = action_cb
    self.port = port
    self.feedback_fn = feedback_fn
    self._ping_fn = _ping_fn
    self._sleep_fn = _sleep_fn

  def __call__(self):
    """When called we run action_cb.

    @raises utils.RetryAgain: When there are still down nodes

    """
    if not self.action_cb(self.up):
      self.success = False

    if self.down:
      raise utils.RetryAgain()
    else:
      return self.success

  def Wait(self, secs):
    """Checks if a host is up or waits remaining seconds.

    @param secs: The secs remaining

    """
    start = time.time()
    for node in self.down:
      if self._ping_fn(self.node2ip[node], self.port, timeout=_EPO_PING_TIMEOUT,
                       live_port_needed=True):
        self.feedback_fn("Node %s became available" % node)
        self.up.add(node)
        self.down -= self.up
        # If we have a node available there is the possibility to run the
        # action callback successfully, therefore we don't wait and return
        return

    self._sleep_fn(max(0.0, start + secs - time.time()))


def _RunWhenNodesReachable(node_list, action_cb, interval):
  """Run action_cb when nodes become reachable.

  @param node_list: The list of nodes to be reachable
  @param action_cb: Callback called when a new host is reachable
  @param interval: The earliest time to retry

  """
  client = GetClient()
  cluster_info = client.QueryClusterInfo()
  if cluster_info["primary_ip_version"] == constants.IP4_VERSION:
    family = netutils.IPAddress.family
  else:
    family = netutils.IP6Address.family

  node2ip = dict((node, netutils.GetHostname(node, family=family).ip)
                 for node in node_list)

  port = netutils.GetDaemonPort(constants.NODED)
  helper = _RunWhenNodesReachableHelper(node_list, action_cb, node2ip, port,
                                        ToStdout)

  try:
    return utils.Retry(helper, interval, _EPO_REACHABLE_TIMEOUT,
                       wait_fn=helper.Wait)
  except utils.RetryTimeout:
    ToStderr("Time exceeded while waiting for nodes to become reachable"
             " again:\n  - %s", "  - ".join(helper.down))
    return False


def _MaybeInstanceStartup(opts, inst_map, nodes_online,
                          _instance_start_fn=_InstanceStart):
  """Start the instances conditional based on node_states.

  @param opts: The command line options selected by the user
  @param inst_map: A dict of inst -> nodes mapping
  @param nodes_online: A list of nodes online
  @param _instance_start_fn: Callback to start instances (unittest use only)
  @return: Success of the operation on all instances

  """
  start_inst_list = []
  for (inst, nodes) in inst_map.items():
    if not (nodes - nodes_online):
      # All nodes the instance lives on are back online
      start_inst_list.append(inst)

  for inst in start_inst_list:
    del inst_map[inst]

  if start_inst_list:
    return _instance_start_fn(opts, start_inst_list, True)

  return True


def _EpoOn(opts, full_node_list, node_list, inst_map):
  """Does the actual power on.

  @param opts: The command line options selected by the user
  @param full_node_list: All nodes to operate on (includes nodes not supporting
                         OOB)
  @param node_list: The list of nodes to operate on (all need to support OOB)
  @param inst_map: A dict of inst -> nodes mapping
  @return: The desired exit status

  """
  if node_list and not _OobPower(opts, node_list, False):
    ToStderr("Not all nodes seem to get back up, investigate and start"
             " manually if needed")

  # Wait for the nodes to be back up
  action_cb = compat.partial(_MaybeInstanceStartup, opts, dict(inst_map))

  ToStdout("Waiting until all nodes are available again")
  if not _RunWhenNodesReachable(full_node_list, action_cb, _EPO_PING_INTERVAL):
    ToStderr("Please investigate and start stopped instances manually")
    return constants.EXIT_FAILURE

  return constants.EXIT_SUCCESS


def _EpoOff(opts, node_list, inst_map):
  """Does the actual power off.

  @param opts: The command line options selected by the user
  @param node_list: The list of nodes to operate on (all need to support OOB)
  @param inst_map: A dict of inst -> nodes mapping
  @return: The desired exit status

  """
  if not _InstanceStart(opts, inst_map.keys(), False, no_remember=True):
    ToStderr("Please investigate and stop instances manually before continuing")
    return constants.EXIT_FAILURE

  if not node_list:
    return constants.EXIT_SUCCESS

  if _OobPower(opts, node_list, False):
    return constants.EXIT_SUCCESS
  else:
    return constants.EXIT_FAILURE


def Epo(opts, args, qcl=None, _on_fn=_EpoOn, _off_fn=_EpoOff,
        _confirm_fn=ConfirmOperation,
        _stdout_fn=ToStdout, _stderr_fn=ToStderr):
  """EPO operations.

  @param opts: the command line options selected by the user
  @type args: list
  @param args: should contain only one element, the subcommand
  @rtype: int
  @return: the desired exit code

  """
  if opts.groups and opts.show_all:
    _stderr_fn("Only one of --groups or --all are allowed")
    return constants.EXIT_FAILURE
  elif args and opts.show_all:
    _stderr_fn("Arguments in combination with --all are not allowed")
    return constants.EXIT_FAILURE

  if qcl is None:
    # Query client
    qcl = GetClient()

  if opts.groups:
    node_query_list = \
      itertools.chain(*qcl.QueryGroups(args, ["node_list"], False))
  else:
    node_query_list = args

  result = qcl.QueryNodes(node_query_list, ["name", "master", "pinst_list",
                                            "sinst_list", "powered", "offline"],
                          False)

  all_nodes = map(compat.fst, result)
  node_list = []
  inst_map = {}
  for (node, master, pinsts, sinsts, powered, offline) in result:
    if not offline:
      for inst in (pinsts + sinsts):
        if inst in inst_map:
          if not master:
            inst_map[inst].add(node)
        elif master:
          inst_map[inst] = set()
        else:
          inst_map[inst] = set([node])

    if master and opts.on:
      # We ignore the master for turning on the machines, in fact we are
      # already operating on the master at this point :)
      continue
    elif master and not opts.show_all:
      _stderr_fn("%s is the master node, please do a master-failover to another"
                 " node not affected by the EPO or use --all if you intend to"
                 " shutdown the whole cluster", node)
      return constants.EXIT_FAILURE
    elif powered is None:
      _stdout_fn("Node %s does not support out-of-band handling, it can not be"
                 " handled in a fully automated manner", node)
    elif powered == opts.on:
      _stdout_fn("Node %s is already in desired power state, skipping", node)
    elif not offline or (offline and powered):
      node_list.append(node)

  if not (opts.force or _confirm_fn(all_nodes, "nodes", "epo")):
    return constants.EXIT_FAILURE

  if opts.on:
    return _on_fn(opts, all_nodes, node_list, inst_map)
  else:
    return _off_fn(opts, node_list, inst_map)


def _GetCreateCommand(info):
  buf = StringIO()
  buf.write("gnt-cluster init")
  PrintIPolicyCommand(buf, info["ipolicy"], False)
  buf.write(" ")
  buf.write(info["name"])
  return buf.getvalue()


def ShowCreateCommand(opts, args):
  """Shows the command that can be used to re-create the cluster.

  Currently it works only for ipolicy specs.

  """
  cl = GetClient()
  result = cl.QueryClusterInfo()
  ToStdout(_GetCreateCommand(result))


def _RunCommandAndReport(cmd):
  """Run a command and report its output, iff it failed.

  @param cmd: the command to execute
  @type cmd: list
  @rtype: bool
  @return: False, if the execution failed.

  """
  result = utils.RunCmd(cmd)
  if result.failed:
    ToStderr("Command %s failed: %s; Output %s" %
             (cmd, result.fail_reason, result.output))
    return False
  return True


def _VerifyCommand(cmd):
  """Verify that a given command succeeds on all online nodes.

  As this function is intended to run during upgrades, it
  is implemented in such a way that it still works, if all Ganeti
  daemons are down.

  @param cmd: the command to execute
  @type cmd: list
  @rtype: list
  @return: the list of node names that are online where
      the command failed.

  """
  command = utils.text.ShellQuoteArgs([str(val) for val in cmd])

  nodes = ssconf.SimpleStore().GetOnlineNodeList()
  master_node = ssconf.SimpleStore().GetMasterNode()
  cluster_name = ssconf.SimpleStore().GetClusterName()

  # If master node is in 'nodes', make sure master node is at list end
  if master_node in nodes:
    nodes.remove(master_node)
    nodes.append(master_node)

  failed = []

  srun = ssh.SshRunner(cluster_name=cluster_name)
  for name in nodes:
    result = srun.Run(name, constants.SSH_LOGIN_USER, command)
    if result.exit_code != 0:
      failed.append(name)

  return failed


def _VerifyVersionInstalled(versionstring):
  """Verify that the given version of ganeti is installed on all online nodes.

  Do nothing, if this is the case, otherwise print an appropriate
  message to stderr.

  @param versionstring: the version to check for
  @type versionstring: string
  @rtype: bool
  @return: True, if the version is installed on all online nodes

  """
  badnodes = _VerifyCommand(["test", "-d",
                             os.path.join(pathutils.PKGLIBDIR, versionstring)])
  if badnodes:
    ToStderr("Ganeti version %s not installed on nodes %s"
             % (versionstring, ", ".join(badnodes)))
    return False

  return True


def _GetRunning():
  """Determine the list of running jobs.

  @rtype: list
  @return: the number of jobs still running

  """
  cl = GetClient()
  qfilter = qlang.MakeSimpleFilter("status",
                                   frozenset([constants.JOB_STATUS_RUNNING]))
  return len(cl.Query(constants.QR_JOB, [], qfilter).data)


def _SetGanetiVersion(versionstring):
  """Set the active version of ganeti to the given versionstring

  @type versionstring: string
  @rtype: list
  @return: the list of nodes where the version change failed

  """
  failed = []
  if constants.HAS_GNU_LN:
    failed.extend(_VerifyCommand(
        ["ln", "-s", "-f", "-T",
         os.path.join(pathutils.PKGLIBDIR, versionstring),
         os.path.join(pathutils.SYSCONFDIR, "ganeti/lib")]))
    failed.extend(_VerifyCommand(
        ["ln", "-s", "-f", "-T",
         os.path.join(pathutils.SHAREDIR, versionstring),
         os.path.join(pathutils.SYSCONFDIR, "ganeti/share")]))
  else:
    failed.extend(_VerifyCommand(
        ["rm", "-f", os.path.join(pathutils.SYSCONFDIR, "ganeti/lib")]))
    failed.extend(_VerifyCommand(
        ["ln", "-s", "-f", os.path.join(pathutils.PKGLIBDIR, versionstring),
         os.path.join(pathutils.SYSCONFDIR, "ganeti/lib")]))
    failed.extend(_VerifyCommand(
        ["rm", "-f", os.path.join(pathutils.SYSCONFDIR, "ganeti/share")]))
    failed.extend(_VerifyCommand(
        ["ln", "-s", "-f", os.path.join(pathutils.SHAREDIR, versionstring),
         os.path.join(pathutils.SYSCONFDIR, "ganeti/share")]))
  return list(set(failed))


def _ExecuteCommands(fns):
  """Execute a list of functions, in reverse order.

  @type fns: list of functions.
  @param fns: the functions to be executed.

  """
  for fn in reversed(fns):
    fn()


def _GetConfigVersion():
  """Determine the version the configuration file currently has.

  @rtype: tuple or None
  @return: (major, minor, revision) if the version can be determined,
      None otherwise

  """
  config_data = serializer.LoadJson(utils.ReadFile(pathutils.CLUSTER_CONF_FILE))
  try:
    config_version = config_data["version"]
  except KeyError:
    return None
  return utils.SplitVersion(config_version)


def _ReadIntentToUpgrade():
  """Read the file documenting the intent to upgrade the cluster.

  @rtype: (string, string) or (None, None)
  @return: (old version, version to upgrade to), if the file exists,
      and (None, None) otherwise.

  """
  if not os.path.isfile(pathutils.INTENT_TO_UPGRADE):
    return (None, None)

  contentstring = utils.ReadFile(pathutils.INTENT_TO_UPGRADE)
  contents = utils.UnescapeAndSplit(contentstring)
  if len(contents) != 3:
    # file syntactically mal-formed
    return (None, None)
  return (contents[0], contents[1])


def _WriteIntentToUpgrade(version):
  """Write file documenting the intent to upgrade the cluster.

  @type version: string
  @param version: the version we intent to upgrade to

  """
  utils.WriteFile(pathutils.INTENT_TO_UPGRADE,
                  data=utils.EscapeAndJoin([constants.RELEASE_VERSION, version,
                                            "%d" % os.getpid()]))


def _UpgradeBeforeConfigurationChange(versionstring):
  """
  Carry out all the tasks necessary for an upgrade that happen before
  the configuration file, or Ganeti version, changes.

  @type versionstring: string
  @param versionstring: the version to upgrade to
  @rtype: (bool, list)
  @return: tuple of a bool indicating success and a list of rollback tasks

  """
  rollback = []

  if not _VerifyVersionInstalled(versionstring):
    return (False, rollback)

  _WriteIntentToUpgrade(versionstring)
  rollback.append(
    lambda: utils.RunCmd(["rm", "-f", pathutils.INTENT_TO_UPGRADE]))

  ToStdout("Draining queue")
  client = GetClient()
  client.SetQueueDrainFlag(True)

  rollback.append(lambda: GetClient().SetQueueDrainFlag(False))

  if utils.SimpleRetry(0, _GetRunning,
                       constants.UPGRADE_QUEUE_POLL_INTERVAL,
                       constants.UPGRADE_QUEUE_DRAIN_TIMEOUT):
    ToStderr("Failed to completely empty the queue.")
    return (False, rollback)

  ToStdout("Stopping daemons on master node.")
  if not _RunCommandAndReport([pathutils.DAEMON_UTIL, "stop-all"]):
    return (False, rollback)

  if not _VerifyVersionInstalled(versionstring):
    utils.RunCmd([pathutils.DAEMON_UTIL, "start-all"])
    return (False, rollback)

  ToStdout("Stopping daemons everywhere.")
  rollback.append(lambda: _VerifyCommand([pathutils.DAEMON_UTIL, "start-all"]))
  badnodes = _VerifyCommand([pathutils.DAEMON_UTIL, "stop-all"])
  if badnodes:
    ToStderr("Failed to stop daemons on %s." % (", ".join(badnodes),))
    return (False, rollback)

  backuptar = os.path.join(pathutils.LOCALSTATEDIR,
                           "lib/ganeti%d.tar" % time.time())
  ToStdout("Backing up configuration as %s" % backuptar)
  if not _RunCommandAndReport(["tar", "cf", backuptar,
                               pathutils.DATA_DIR]):
    return (False, rollback)

  return (True, rollback)


def _VersionSpecificDowngrade():
  """
  Perform any additional downrade tasks that are version specific
  and need to be done just after the configuration downgrade. This
  function needs to be idempotent, so that it can be redone if the
  downgrade procedure gets interrupted after changing the
  configuration.

  Note that this function has to be reset with every version bump.

  @return: True upon success
  """
  ToStdout("Performing version-specific downgrade tasks.")
  return True


def _SwitchVersionAndConfig(versionstring, downgrade):
  """
  Switch to the new Ganeti version and change the configuration,
  in correct order.

  @type versionstring: string
  @param versionstring: the version to change to
  @type downgrade: bool
  @param downgrade: True, if the configuration should be downgraded
  @rtype: (bool, list)
  @return: tupe of a bool indicating success, and a list of
      additional rollback tasks

  """
  rollback = []
  if downgrade:
    ToStdout("Downgrading configuration")
    if not _RunCommandAndReport([pathutils.CFGUPGRADE, "--downgrade", "-f"]):
      return (False, rollback)
    # Note: version specific downgrades need to be done before switching
    # binaries, so that we still have the knowledgeable binary if the downgrade
    # process gets interrupted at this point.
    if not _VersionSpecificDowngrade():
      return (False, rollback)

  # Configuration change is the point of no return. From then onwards, it is
  # safer to push through the up/dowgrade than to try to roll it back.

  ToStdout("Switching to version %s on all nodes" % versionstring)
  rollback.append(lambda: _SetGanetiVersion(constants.DIR_VERSION))
  badnodes = _SetGanetiVersion(versionstring)
  if badnodes:
    ToStderr("Failed to switch to Ganeti version %s on nodes %s"
             % (versionstring, ", ".join(badnodes)))
    if not downgrade:
      return (False, rollback)

  # Now that we have changed to the new version of Ganeti we should
  # not communicate over luxi any more, as luxi might have changed in
  # incompatible ways. Therefore, manually call the corresponding ganeti
  # commands using their canonical (version independent) path.

  if not downgrade:
    ToStdout("Upgrading configuration")
    if not _RunCommandAndReport([pathutils.CFGUPGRADE, "-f"]):
      return (False, rollback)

  return (True, rollback)


def _UpgradeAfterConfigurationChange(oldversion):
  """
  Carry out the upgrade actions necessary after switching to the new
  Ganeti version and updating the configuration.

  As this part is run at a time where the new version of Ganeti is already
  running, no communication should happen via luxi, as this is not a stable
  interface. Also, as the configuration change is the point of no return,
  all actions are pushed trough, even if some of them fail.

  @param oldversion: the version the upgrade started from
  @type oldversion: string
  @rtype: int
  @return: the intended return value

  """
  returnvalue = 0

  ToStdout("Ensuring directories everywhere.")
  badnodes = _VerifyCommand([pathutils.ENSURE_DIRS])
  if badnodes:
    ToStderr("Warning: failed to ensure directories on %s." %
             (", ".join(badnodes)))
    returnvalue = 1

  ToStdout("Starting daemons everywhere.")
  badnodes = _VerifyCommand([pathutils.DAEMON_UTIL, "start-all"])
  if badnodes:
    ToStderr("Warning: failed to start daemons on %s." % (", ".join(badnodes),))
    returnvalue = 1

  ToStdout("Redistributing the configuration.")
  if not _RunCommandAndReport(["gnt-cluster", "redist-conf", "--yes-do-it"]):
    returnvalue = 1

  ToStdout("Restarting daemons everywhere.")
  badnodes = _VerifyCommand([pathutils.DAEMON_UTIL, "stop-all"])
  badnodes.extend(_VerifyCommand([pathutils.DAEMON_UTIL, "start-all"]))
  if badnodes:
    ToStderr("Warning: failed to start daemons on %s." %
             (", ".join(list(set(badnodes))),))
    returnvalue = 1

  ToStdout("Undraining the queue.")
  if not _RunCommandAndReport(["gnt-cluster", "queue", "undrain"]):
    returnvalue = 1

  _RunCommandAndReport(["rm", "-f", pathutils.INTENT_TO_UPGRADE])

  ToStdout("Running post-upgrade hooks")
  if not _RunCommandAndReport([pathutils.POST_UPGRADE, oldversion]):
    returnvalue = 1

  ToStdout("Verifying cluster.")
  if not _RunCommandAndReport(["gnt-cluster", "verify"]):
    returnvalue = 1

  return returnvalue


def UpgradeGanetiCommand(opts, args):
  """Upgrade a cluster to a new ganeti version.

  @param opts: the command line options selected by the user
  @type args: list
  @param args: should be an empty list
  @rtype: int
  @return: the desired exit code

  """
  if ((not opts.resume and opts.to is None)
      or (opts.resume and opts.to is not None)):
    ToStderr("Precisely one of the options --to and --resume"
             " has to be given")
    return 1

  oldversion = constants.RELEASE_VERSION

  if opts.resume:
    ssconf.CheckMaster(False)
    oldversion, versionstring = _ReadIntentToUpgrade()
    if versionstring is None:
      return 0
    version = utils.version.ParseVersion(versionstring)
    if version is None:
      return 1
    configversion = _GetConfigVersion()
    if configversion is None:
      return 1
    # If the upgrade we resume was an upgrade between compatible
    # versions (like 2.10.0 to 2.10.1), the correct configversion
    # does not guarantee that the config has been updated.
    # However, in the case of a compatible update with the configuration
    # not touched, we are running a different dirversion with the same
    # config version.
    config_already_modified = \
      (utils.IsCorrectConfigVersion(version, configversion) and
       not (versionstring != constants.DIR_VERSION and
            configversion == (constants.CONFIG_MAJOR, constants.CONFIG_MINOR,
                              constants.CONFIG_REVISION)))
    if not config_already_modified:
      # We have to start from the beginning; however, some daemons might have
      # already been stopped, so the only way to get into a well-defined state
      # is by starting all daemons again.
      _VerifyCommand([pathutils.DAEMON_UTIL, "start-all"])
  else:
    versionstring = opts.to
    config_already_modified = False
    version = utils.version.ParseVersion(versionstring)
    if version is None:
      ToStderr("Could not parse version string %s" % versionstring)
      return 1

  msg = utils.version.UpgradeRange(version)
  if msg is not None:
    ToStderr("Cannot upgrade to %s: %s" % (versionstring, msg))
    return 1

  if not config_already_modified:
    success, rollback = _UpgradeBeforeConfigurationChange(versionstring)
    if not success:
      _ExecuteCommands(rollback)
      return 1
  else:
    rollback = []

  downgrade = utils.version.ShouldCfgdowngrade(version)

  success, additionalrollback =  \
      _SwitchVersionAndConfig(versionstring, downgrade)
  if not success:
    rollback.extend(additionalrollback)
    _ExecuteCommands(rollback)
    return 1

  return _UpgradeAfterConfigurationChange(oldversion)


commands = {
  "init": (
    InitCluster, [ArgHost(min=1, max=1)],
    [BACKEND_OPT, CP_SIZE_OPT, ENABLED_HV_OPT, GLOBAL_FILEDIR_OPT,
     HVLIST_OPT, MAC_PREFIX_OPT, MASTER_NETDEV_OPT, MASTER_NETMASK_OPT,
     NIC_PARAMS_OPT, NOMODIFY_ETCHOSTS_OPT, NOMODIFY_SSH_SETUP_OPT,
     SECONDARY_IP_OPT, VG_NAME_OPT, MAINTAIN_NODE_HEALTH_OPT, UIDPOOL_OPT,
     DRBD_HELPER_OPT, DEFAULT_IALLOCATOR_OPT, DEFAULT_IALLOCATOR_PARAMS_OPT,
     PRIMARY_IP_VERSION_OPT, PREALLOC_WIPE_DISKS_OPT, NODE_PARAMS_OPT,
     GLOBAL_SHARED_FILEDIR_OPT, USE_EXTERNAL_MIP_SCRIPT, DISK_PARAMS_OPT,
     HV_STATE_OPT, DISK_STATE_OPT, ENABLED_DISK_TEMPLATES_OPT,
     IPOLICY_STD_SPECS_OPT, GLOBAL_GLUSTER_FILEDIR_OPT, ZEROING_IMAGE_OPT]
     + INSTANCE_POLICY_OPTS + SPLIT_ISPECS_OPTS,
    "[opts...] <cluster_name>", "Initialises a new cluster configuration"),
  "destroy": (
    DestroyCluster, ARGS_NONE, [YES_DOIT_OPT],
    "", "Destroy cluster"),
  "rename": (
    RenameCluster, [ArgHost(min=1, max=1)],
    [FORCE_OPT, DRY_RUN_OPT],
    "<new_name>",
    "Renames the cluster"),
  "redist-conf": (
    RedistributeConfig, ARGS_NONE, SUBMIT_OPTS +
    [DRY_RUN_OPT, PRIORITY_OPT, FORCE_DISTRIBUTION],
    "", "Forces a push of the configuration file and ssconf files"
    " to the nodes in the cluster"),
  "verify": (
    VerifyCluster, ARGS_NONE,
    [VERBOSE_OPT, DEBUG_SIMERR_OPT, ERROR_CODES_OPT, NONPLUS1_OPT,
     DRY_RUN_OPT, PRIORITY_OPT, NODEGROUP_OPT, IGNORE_ERRORS_OPT],
    "", "Does a check on the cluster configuration"),
  "verify-disks": (
    VerifyDisks, ARGS_NONE, [PRIORITY_OPT],
    "", "Does a check on the cluster disk status"),
  "repair-disk-sizes": (
    RepairDiskSizes, ARGS_MANY_INSTANCES, [DRY_RUN_OPT, PRIORITY_OPT],
    "[instance...]", "Updates mismatches in recorded disk sizes"),
  "master-failover": (
    MasterFailover, ARGS_NONE, [NOVOTING_OPT, FORCE_FAILOVER],
    "", "Makes the current node the master"),
  "master-ping": (
    MasterPing, ARGS_NONE, [],
    "", "Checks if the master is alive"),
  "version": (
    ShowClusterVersion, ARGS_NONE, [],
    "", "Shows the cluster version"),
  "getmaster": (
    ShowClusterMaster, ARGS_NONE, [],
    "", "Shows the cluster master"),
  "copyfile": (
    ClusterCopyFile, [ArgFile(min=1, max=1)],
    [NODE_LIST_OPT, USE_REPL_NET_OPT, NODEGROUP_OPT],
    "[-n node...] <filename>", "Copies a file to all (or only some) nodes"),
  "command": (
    RunClusterCommand, [ArgCommand(min=1)],
    [NODE_LIST_OPT, NODEGROUP_OPT, SHOW_MACHINE_OPT, FAILURE_ONLY_OPT],
    "[-n node...] <command>", "Runs a command on all (or only some) nodes"),
  "info": (
    ShowClusterConfig, ARGS_NONE, [ROMAN_OPT],
    "[--roman]", "Show cluster configuration"),
  "list-tags": (
    ListTags, ARGS_NONE, [], "", "List the tags of the cluster"),
  "add-tags": (
    AddTags, [ArgUnknown()], [TAG_SRC_OPT, PRIORITY_OPT] + SUBMIT_OPTS,
    "tag...", "Add tags to the cluster"),
  "remove-tags": (
    RemoveTags, [ArgUnknown()], [TAG_SRC_OPT, PRIORITY_OPT] + SUBMIT_OPTS,
    "tag...", "Remove tags from the cluster"),
  "search-tags": (
    SearchTags, [ArgUnknown(min=1, max=1)], [PRIORITY_OPT], "",
    "Searches the tags on all objects on"
    " the cluster for a given pattern (regex)"),
  "queue": (
    QueueOps,
    [ArgChoice(min=1, max=1, choices=["drain", "undrain", "info"])],
    [], "drain|undrain|info", "Change queue properties"),
  "watcher": (
    WatcherOps,
    [ArgChoice(min=1, max=1, choices=["pause", "continue", "info"]),
     ArgSuggest(min=0, max=1, choices=["30m", "1h", "4h"])],
    [],
    "{pause <timespec>|continue|info}", "Change watcher properties"),
  "modify": (
    SetClusterParams, ARGS_NONE,
    [FORCE_OPT,
     BACKEND_OPT, CP_SIZE_OPT, RQL_OPT, INSTANCE_COMMUNICATION_NETWORK_OPT,
     ENABLED_HV_OPT, HVLIST_OPT, MAC_PREFIX_OPT, MASTER_NETDEV_OPT,
     MASTER_NETMASK_OPT, NIC_PARAMS_OPT, VG_NAME_OPT, MAINTAIN_NODE_HEALTH_OPT,
     UIDPOOL_OPT, ADD_UIDS_OPT, REMOVE_UIDS_OPT, DRBD_HELPER_OPT,
     DEFAULT_IALLOCATOR_OPT, DEFAULT_IALLOCATOR_PARAMS_OPT, RESERVED_LVS_OPT,
     DRY_RUN_OPT, PRIORITY_OPT, PREALLOC_WIPE_DISKS_OPT, NODE_PARAMS_OPT,
     USE_EXTERNAL_MIP_SCRIPT, DISK_PARAMS_OPT, HV_STATE_OPT, DISK_STATE_OPT] +
     SUBMIT_OPTS +
     [ENABLED_DISK_TEMPLATES_OPT, IPOLICY_STD_SPECS_OPT, MODIFY_ETCHOSTS_OPT] +
<<<<<<< HEAD
     INSTANCE_POLICY_OPTS + [GLOBAL_FILEDIR_OPT, ZEROING_IMAGE_OPT],
=======
     INSTANCE_POLICY_OPTS + [GLOBAL_FILEDIR_OPT, GLOBAL_SHARED_FILEDIR_OPT],
>>>>>>> 5d863fad
    "[opts...]",
    "Alters the parameters of the cluster"),
  "renew-crypto": (
    RenewCrypto, ARGS_NONE,
    [NEW_CLUSTER_CERT_OPT, NEW_RAPI_CERT_OPT, RAPI_CERT_OPT,
     NEW_CONFD_HMAC_KEY_OPT, FORCE_OPT,
     NEW_CLUSTER_DOMAIN_SECRET_OPT, CLUSTER_DOMAIN_SECRET_OPT,
     NEW_SPICE_CERT_OPT, SPICE_CERT_OPT, SPICE_CACERT_OPT,
     NEW_NODE_CERT_OPT],
    "[opts...]",
    "Renews cluster certificates, keys and secrets"),
  "epo": (
    Epo, [ArgUnknown()],
    [FORCE_OPT, ON_OPT, GROUPS_OPT, ALL_OPT, OOB_TIMEOUT_OPT,
     SHUTDOWN_TIMEOUT_OPT, POWER_DELAY_OPT],
    "[opts...] [args]",
    "Performs an emergency power-off on given args"),
  "activate-master-ip": (
    ActivateMasterIp, ARGS_NONE, [], "", "Activates the master IP"),
  "deactivate-master-ip": (
    DeactivateMasterIp, ARGS_NONE, [CONFIRM_OPT], "",
    "Deactivates the master IP"),
  "show-ispecs-cmd": (
    ShowCreateCommand, ARGS_NONE, [], "",
    "Show the command line to re-create the cluster"),
  "upgrade": (
    UpgradeGanetiCommand, ARGS_NONE, [TO_OPT, RESUME_OPT], "",
    "Upgrade (or downgrade) to a new Ganeti version"),
  }


#: dictionary with aliases for commands
aliases = {
  "masterfailover": "master-failover",
  "show": "info",
}


def Main():
  return GenericMain(commands, override={"tag_type": constants.TAG_CLUSTER},
                     aliases=aliases)<|MERGE_RESOLUTION|>--- conflicted
+++ resolved
@@ -1131,12 +1131,9 @@
           opts.ipolicy_spindle_ratio is not None or
           opts.modify_etc_hosts is not None or
           opts.file_storage_dir is not None or
-<<<<<<< HEAD
           opts.instance_communication_network is not None or
-          opts.zeroing_image is not None):
-=======
+          opts.zeroing_image is not None or
           opts.shared_file_storage_dir is not None):
->>>>>>> 5d863fad
     ToStderr("Please give at least one of the parameters.")
     return 1
 
@@ -1248,12 +1245,9 @@
     enabled_disk_templates=enabled_disk_templates,
     force=opts.force,
     file_storage_dir=opts.file_storage_dir,
-<<<<<<< HEAD
     instance_communication_network=opts.instance_communication_network,
     zeroing_image=opts.zeroing_image
-=======
     shared_file_storage_dir=opts.shared_file_storage_dir,
->>>>>>> 5d863fad
     )
   return base.GetResult(None, opts, SubmitOrSend(op, opts))
 
@@ -2202,11 +2196,8 @@
      USE_EXTERNAL_MIP_SCRIPT, DISK_PARAMS_OPT, HV_STATE_OPT, DISK_STATE_OPT] +
      SUBMIT_OPTS +
      [ENABLED_DISK_TEMPLATES_OPT, IPOLICY_STD_SPECS_OPT, MODIFY_ETCHOSTS_OPT] +
-<<<<<<< HEAD
-     INSTANCE_POLICY_OPTS + [GLOBAL_FILEDIR_OPT, ZEROING_IMAGE_OPT],
-=======
-     INSTANCE_POLICY_OPTS + [GLOBAL_FILEDIR_OPT, GLOBAL_SHARED_FILEDIR_OPT],
->>>>>>> 5d863fad
+     INSTANCE_POLICY_OPTS +
+     [GLOBAL_FILEDIR_OPT, GLOBAL_SHARED_FILEDIR_OPT, ZEROING_IMAGE_OPT],
     "[opts...]",
     "Alters the parameters of the cluster"),
   "renew-crypto": (
