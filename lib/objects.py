#
#

# Copyright (C) 2006, 2007, 2008, 2009, 2010, 2011, 2012, 2013, 2014 Google Inc.
#
# This program is free software; you can redistribute it and/or modify
# it under the terms of the GNU General Public License as published by
# the Free Software Foundation; either version 2 of the License, or
# (at your option) any later version.
#
# This program is distributed in the hope that it will be useful, but
# WITHOUT ANY WARRANTY; without even the implied warranty of
# MERCHANTABILITY or FITNESS FOR A PARTICULAR PURPOSE.  See the GNU
# General Public License for more details.
#
# You should have received a copy of the GNU General Public License
# along with this program; if not, write to the Free Software
# Foundation, Inc., 51 Franklin Street, Fifth Floor, Boston, MA
# 02110-1301, USA.


"""Transportable objects for Ganeti.

This module provides small, mostly data-only objects which are safe to
pass to and from external parties.

"""

# pylint: disable=E0203,W0201,R0902

# E0203: Access to member %r before its definition, since we use
# objects.py which doesn't explicitly initialise its members

# W0201: Attribute '%s' defined outside __init__

# R0902: Allow instances of these objects to have more than 20 attributes

import ConfigParser
import re
import copy
import logging
import time
from cStringIO import StringIO

from ganeti import errors
from ganeti import constants
from ganeti import netutils
from ganeti import outils
from ganeti import utils
from ganeti import serializer

from socket import AF_INET


__all__ = ["ConfigObject", "ConfigData", "NIC", "Disk", "Instance",
           "OS", "Node", "NodeGroup", "Cluster", "FillDict", "Network"]

_TIMESTAMPS = ["ctime", "mtime"]
_UUID = ["uuid"]


def FillDict(defaults_dict, custom_dict, skip_keys=None):
  """Basic function to apply settings on top a default dict.

  @type defaults_dict: dict
  @param defaults_dict: dictionary holding the default values
  @type custom_dict: dict
  @param custom_dict: dictionary holding customized value
  @type skip_keys: list
  @param skip_keys: which keys not to fill
  @rtype: dict
  @return: dict with the 'full' values

  """
  ret_dict = copy.deepcopy(defaults_dict)
  ret_dict.update(custom_dict)
  if skip_keys:
    for k in skip_keys:
      if k in ret_dict:
        del ret_dict[k]
  return ret_dict


def FillIPolicy(default_ipolicy, custom_ipolicy):
  """Fills an instance policy with defaults.

  """
  assert frozenset(default_ipolicy.keys()) == constants.IPOLICY_ALL_KEYS
  ret_dict = copy.deepcopy(custom_ipolicy)
  for key in default_ipolicy:
    if key not in ret_dict:
      ret_dict[key] = copy.deepcopy(default_ipolicy[key])
    elif key == constants.ISPECS_STD:
      ret_dict[key] = FillDict(default_ipolicy[key], ret_dict[key])
  return ret_dict


def FillDiskParams(default_dparams, custom_dparams, skip_keys=None):
  """Fills the disk parameter defaults.

  @see: L{FillDict} for parameters and return value

  """
  assert frozenset(default_dparams.keys()) == constants.DISK_TEMPLATES

  return dict((dt, FillDict(default_dparams[dt], custom_dparams.get(dt, {}),
                             skip_keys=skip_keys))
              for dt in constants.DISK_TEMPLATES)


def UpgradeGroupedParams(target, defaults):
  """Update all groups for the target parameter.

  @type target: dict of dicts
  @param target: {group: {parameter: value}}
  @type defaults: dict
  @param defaults: default parameter values

  """
  if target is None:
    target = {constants.PP_DEFAULT: defaults}
  else:
    for group in target:
      target[group] = FillDict(defaults, target[group])
  return target


def UpgradeBeParams(target):
  """Update the be parameters dict to the new format.

  @type target: dict
  @param target: "be" parameters dict

  """
  if constants.BE_MEMORY in target:
    memory = target[constants.BE_MEMORY]
    target[constants.BE_MAXMEM] = memory
    target[constants.BE_MINMEM] = memory
    del target[constants.BE_MEMORY]


def UpgradeDiskParams(diskparams):
  """Upgrade the disk parameters.

  @type diskparams: dict
  @param diskparams: disk parameters to upgrade
  @rtype: dict
  @return: the upgraded disk parameters dict

  """
  if not diskparams:
    result = {}
  else:
    result = FillDiskParams(constants.DISK_DT_DEFAULTS, diskparams)

  return result


def UpgradeNDParams(ndparams):
  """Upgrade ndparams structure.

  @type ndparams: dict
  @param ndparams: disk parameters to upgrade
  @rtype: dict
  @return: the upgraded node parameters dict

  """
  if ndparams is None:
    ndparams = {}

  if (constants.ND_OOB_PROGRAM in ndparams and
      ndparams[constants.ND_OOB_PROGRAM] is None):
    # will be reset by the line below
    del ndparams[constants.ND_OOB_PROGRAM]
  return FillDict(constants.NDC_DEFAULTS, ndparams)


def MakeEmptyIPolicy():
  """Create empty IPolicy dictionary.

  """
  return {}


class ConfigObject(outils.ValidatedSlots):
  """A generic config object.

  It has the following properties:

    - provides somewhat safe recursive unpickling and pickling for its classes
    - unset attributes which are defined in slots are always returned
      as None instead of raising an error

  Classes derived from this must always declare __slots__ (we use many
  config objects and the memory reduction is useful)

  """
  __slots__ = []

  def __getattr__(self, name):
    if name not in self.GetAllSlots():
      raise AttributeError("Invalid object attribute %s.%s" %
                           (type(self).__name__, name))
    return None

  def __setstate__(self, state):
    slots = self.GetAllSlots()
    for name in state:
      if name in slots:
        setattr(self, name, state[name])

  def Validate(self):
    """Validates the slots.

    This method returns L{None} if the validation succeeds, or raises
    an exception otherwise.

    This method must be implemented by the child classes.

    @rtype: NoneType
    @return: L{None}, if the validation succeeds

    @raise Exception: validation fails

    """

  def ToDict(self, _with_private=False):
    """Convert to a dict holding only standard python types.

    The generic routine just dumps all of this object's attributes in
    a dict. It does not work if the class has children who are
    ConfigObjects themselves (e.g. the nics list in an Instance), in
    which case the object should subclass the function in order to
    make sure all objects returned are only standard python types.

    Private fields can be included or not with the _with_private switch.
    The actual implementation of this switch is left for those subclassses
    with private fields to implement.

    @type _with_private: bool
    @param _with_private: if True, the object will leak its private fields in
                          the dictionary representation. If False, the values
                          will be replaced with None.

    """
    result = {}
    for name in self.GetAllSlots():
      value = getattr(self, name, None)
      if value is not None:
        result[name] = value
    return result

  __getstate__ = ToDict

  @classmethod
  def FromDict(cls, val):
    """Create an object from a dictionary.

    This generic routine takes a dict, instantiates a new instance of
    the given class, and sets attributes based on the dict content.

    As for `ToDict`, this does not work if the class has children
    who are ConfigObjects themselves (e.g. the nics list in an
    Instance), in which case the object should subclass the function
    and alter the objects.

    """
    if not isinstance(val, dict):
      raise errors.ConfigurationError("Invalid object passed to FromDict:"
                                      " expected dict, got %s" % type(val))
    val_str = dict([(str(k), v) for k, v in val.iteritems()])
    obj = cls(**val_str) # pylint: disable=W0142
    return obj

  def Copy(self):
    """Makes a deep copy of the current object and its children.

    """
    dict_form = self.ToDict()
    clone_obj = self.__class__.FromDict(dict_form)
    return clone_obj

  def __repr__(self):
    """Implement __repr__ for ConfigObjects."""
    return repr(self.ToDict())

  def __eq__(self, other):
    """Implement __eq__ for ConfigObjects."""
    return isinstance(other, self.__class__) and self.ToDict() == other.ToDict()

  def UpgradeConfig(self):
    """Fill defaults for missing configuration values.

    This method will be called at configuration load time, and its
    implementation will be object dependent.

    """
    pass


class TaggableObject(ConfigObject):
  """An generic class supporting tags.

  """
  __slots__ = ["tags"]
  VALID_TAG_RE = re.compile(r"^[\w.+*/:@-]+$")

  @classmethod
  def ValidateTag(cls, tag):
    """Check if a tag is valid.

    If the tag is invalid, an errors.TagError will be raised. The
    function has no return value.

    """
    if not isinstance(tag, basestring):
      raise errors.TagError("Invalid tag type (not a string)")
    if len(tag) > constants.MAX_TAG_LEN:
      raise errors.TagError("Tag too long (>%d characters)" %
                            constants.MAX_TAG_LEN)
    if not tag:
      raise errors.TagError("Tags cannot be empty")
    if not cls.VALID_TAG_RE.match(tag):
      raise errors.TagError("Tag contains invalid characters")

  def GetTags(self):
    """Return the tags list.

    """
    tags = getattr(self, "tags", None)
    if tags is None:
      tags = self.tags = set()
    return tags

  def AddTag(self, tag):
    """Add a new tag.

    """
    self.ValidateTag(tag)
    tags = self.GetTags()
    if len(tags) >= constants.MAX_TAGS_PER_OBJ:
      raise errors.TagError("Too many tags")
    self.GetTags().add(tag)

  def RemoveTag(self, tag):
    """Remove a tag.

    """
    self.ValidateTag(tag)
    tags = self.GetTags()
    try:
      tags.remove(tag)
    except KeyError:
      raise errors.TagError("Tag not found")

  def ToDict(self, _with_private=False):
    """Taggable-object-specific conversion to standard python types.

    This replaces the tags set with a list.

    """
    bo = super(TaggableObject, self).ToDict(_with_private=_with_private)

    tags = bo.get("tags", None)
    if isinstance(tags, set):
      bo["tags"] = list(tags)
    return bo

  @classmethod
  def FromDict(cls, val):
    """Custom function for instances.

    """
    obj = super(TaggableObject, cls).FromDict(val)
    if hasattr(obj, "tags") and isinstance(obj.tags, list):
      obj.tags = set(obj.tags)
    return obj


class MasterNetworkParameters(ConfigObject):
  """Network configuration parameters for the master

  @ivar uuid: master nodes UUID
  @ivar ip: master IP
  @ivar netmask: master netmask
  @ivar netdev: master network device
  @ivar ip_family: master IP family

  """
  __slots__ = [
    "uuid",
    "ip",
    "netmask",
    "netdev",
    "ip_family",
    ]


class ConfigData(ConfigObject):
  """Top-level config object."""
  __slots__ = [
    "version",
    "cluster",
    "nodes",
    "nodegroups",
    "instances",
    "networks",
    "disks",
    "serial_no",
    ] + _TIMESTAMPS

  def ToDict(self, _with_private=False):
    """Custom function for top-level config data.

    This just replaces the list of nodes, instances, nodegroups,
    networks, disks and the cluster with standard python types.

    """
    mydict = super(ConfigData, self).ToDict(_with_private=_with_private)
    mydict["cluster"] = mydict["cluster"].ToDict()
    for key in "nodes", "instances", "nodegroups", "networks", "disks":
      mydict[key] = outils.ContainerToDicts(mydict[key])

    return mydict

  @classmethod
  def FromDict(cls, val):
    """Custom function for top-level config data

    """
    obj = super(ConfigData, cls).FromDict(val)
    obj.cluster = Cluster.FromDict(obj.cluster)
    obj.nodes = outils.ContainerFromDicts(obj.nodes, dict, Node)
    obj.instances = \
      outils.ContainerFromDicts(obj.instances, dict, Instance)
    obj.nodegroups = \
      outils.ContainerFromDicts(obj.nodegroups, dict, NodeGroup)
    obj.networks = outils.ContainerFromDicts(obj.networks, dict, Network)
    obj.disks = outils.ContainerFromDicts(obj.disks, dict, Disk)
    return obj

  def HasAnyDiskOfType(self, dev_type):
    """Check if in there is at disk of the given type in the configuration.

    @type dev_type: L{constants.DTS_BLOCK}
    @param dev_type: the type to look for
    @rtype: boolean
    @return: boolean indicating if a disk of the given type was found or not

    """
    for disk in self.disks.values():
      if disk.IsBasedOnDiskType(dev_type):
        return True
    return False

  def UpgradeConfig(self):
    """Fill defaults for missing configuration values.

    """
    self.cluster.UpgradeConfig()
    for node in self.nodes.values():
      node.UpgradeConfig()
    for instance in self.instances.values():
      instance.UpgradeConfig()
    self._UpgradeEnabledDiskTemplates()
    if self.nodegroups is None:
      self.nodegroups = {}
    for nodegroup in self.nodegroups.values():
      nodegroup.UpgradeConfig()
      InstancePolicy.UpgradeDiskTemplates(
        nodegroup.ipolicy, self.cluster.enabled_disk_templates)
    if self.cluster.drbd_usermode_helper is None:
      if self.cluster.IsDiskTemplateEnabled(constants.DT_DRBD8):
        self.cluster.drbd_usermode_helper = constants.DEFAULT_DRBD_HELPER
    if self.networks is None:
      self.networks = {}
    for network in self.networks.values():
      network.UpgradeConfig()
    for disk in self.disks.values():
      disk.UpgradeConfig()

  def _UpgradeEnabledDiskTemplates(self):
    """Upgrade the cluster's enabled disk templates by inspecting the currently
       enabled and/or used disk templates.

    """
    if not self.cluster.enabled_disk_templates:
      template_set = \
        set([inst.disk_template for inst in self.instances.values()])
      # Add drbd and plain, if lvm is enabled (by specifying a volume group)
      if self.cluster.volume_group_name:
        template_set.add(constants.DT_DRBD8)
        template_set.add(constants.DT_PLAIN)
      # Set enabled_disk_templates to the inferred disk templates. Order them
      # according to a preference list that is based on Ganeti's history of
      # supported disk templates.
      self.cluster.enabled_disk_templates = []
      for preferred_template in constants.DISK_TEMPLATE_PREFERENCE:
        if preferred_template in template_set:
          self.cluster.enabled_disk_templates.append(preferred_template)
          template_set.remove(preferred_template)
      self.cluster.enabled_disk_templates.extend(list(template_set))
    InstancePolicy.UpgradeDiskTemplates(
      self.cluster.ipolicy, self.cluster.enabled_disk_templates)


class NIC(ConfigObject):
  """Config object representing a network card."""
  __slots__ = ["name", "mac", "ip", "network",
               "nicparams", "netinfo", "pci"] + _UUID

  @classmethod
  def CheckParameterSyntax(cls, nicparams):
    """Check the given parameters for validity.

    @type nicparams:  dict
    @param nicparams: dictionary with parameter names/value
    @raise errors.ConfigurationError: when a parameter is not valid

    """
    mode = nicparams[constants.NIC_MODE]
    if (mode not in constants.NIC_VALID_MODES and
        mode != constants.VALUE_AUTO):
      raise errors.ConfigurationError("Invalid NIC mode '%s'" % mode)

    if (mode == constants.NIC_MODE_BRIDGED and
        not nicparams[constants.NIC_LINK]):
      raise errors.ConfigurationError("Missing bridged NIC link")


class Disk(ConfigObject):
  """Config object representing a block device."""
  __slots__ = [
    "name",
    "dev_type",
    "logical_id",
    "children",
    "iv_name",
    "size",
    "mode",
    "params",
    "spindles",
    "pci",
    "serial_no",
    # dynamic_params is special. It depends on the node this instance
    # is sent to, and should not be persisted.
    "dynamic_params"
    ] + _UUID + _TIMESTAMPS

  def _ComputeAllNodes(self):
    """Compute the list of all nodes covered by a device and its children."""
    def _Helper(nodes, device):
      """Recursively compute nodes given a top device."""
      if device.dev_type in constants.DTS_DRBD:
        nodes.extend(device.logical_id[:2])
      if device.children:
        for child in device.children:
          _Helper(nodes, child)

    all_nodes = list()
    _Helper(all_nodes, self)
    return tuple(set(all_nodes))

  all_nodes = property(_ComputeAllNodes, None, None,
                       "List of names of all the nodes of a disk")

  def CreateOnSecondary(self):
    """Test if this device needs to be created on a secondary node."""
    return self.dev_type in (constants.DT_DRBD8, constants.DT_PLAIN)

  def AssembleOnSecondary(self):
    """Test if this device needs to be assembled on a secondary node."""
    return self.dev_type in (constants.DT_DRBD8, constants.DT_PLAIN)

  def OpenOnSecondary(self):
    """Test if this device needs to be opened on a secondary node."""
    return self.dev_type in (constants.DT_PLAIN,)

  def StaticDevPath(self):
    """Return the device path if this device type has a static one.

    Some devices (LVM for example) live always at the same /dev/ path,
    irrespective of their status. For such devices, we return this
    path, for others we return None.

    @warning: The path returned is not a normalized pathname; callers
        should check that it is a valid path.

    """
    if self.dev_type == constants.DT_PLAIN:
      return "/dev/%s/%s" % (self.logical_id[0], self.logical_id[1])
    elif self.dev_type == constants.DT_BLOCK:
      return self.logical_id[1]
    elif self.dev_type == constants.DT_RBD:
      return "/dev/%s/%s" % (self.logical_id[0], self.logical_id[1])
    return None

  def ChildrenNeeded(self):
    """Compute the needed number of children for activation.

    This method will return either -1 (all children) or a positive
    number denoting the minimum number of children needed for
    activation (only mirrored devices will usually return >=0).

    Currently, only DRBD8 supports diskless activation (therefore we
    return 0), for all other we keep the previous semantics and return
    -1.

    """
    if self.dev_type == constants.DT_DRBD8:
      return 0
    return -1

  def IsBasedOnDiskType(self, dev_type):
    """Check if the disk or its children are based on the given type.

    @type dev_type: L{constants.DTS_BLOCK}
    @param dev_type: the type to look for
    @rtype: boolean
    @return: boolean indicating if a device of the given type was found or not

    """
    if self.children:
      for child in self.children:
        if child.IsBasedOnDiskType(dev_type):
          return True
    return self.dev_type == dev_type

  def GetNodes(self, node_uuid):
    """This function returns the nodes this device lives on.

    Given the node on which the parent of the device lives on (or, in
    case of a top-level device, the primary node of the devices'
    instance), this function will return a list of nodes on which this
    devices needs to (or can) be assembled.

    """
    if self.dev_type in [constants.DT_PLAIN, constants.DT_FILE,
                         constants.DT_BLOCK, constants.DT_RBD,
                         constants.DT_EXT, constants.DT_SHARED_FILE,
                         constants.DT_GLUSTER]:
      result = [node_uuid]
    elif self.dev_type in constants.DTS_DRBD:
      result = [self.logical_id[0], self.logical_id[1]]
      if node_uuid not in result:
        raise errors.ConfigurationError("DRBD device passed unknown node")
    else:
      raise errors.ProgrammerError("Unhandled device type %s" % self.dev_type)
    return result

  def ComputeNodeTree(self, parent_node_uuid):
    """Compute the node/disk tree for this disk and its children.

    This method, given the node on which the parent disk lives, will
    return the list of all (node UUID, disk) pairs which describe the disk
    tree in the most compact way. For example, a drbd/lvm stack
    will be returned as (primary_node, drbd) and (secondary_node, drbd)
    which represents all the top-level devices on the nodes.

    """
    my_nodes = self.GetNodes(parent_node_uuid)
    result = [(node, self) for node in my_nodes]
    if not self.children:
      # leaf device
      return result
    for node in my_nodes:
      for child in self.children:
        child_result = child.ComputeNodeTree(node)
        if len(child_result) == 1:
          # child (and all its descendants) is simple, doesn't split
          # over multiple hosts, so we don't need to describe it, our
          # own entry for this node describes it completely
          continue
        else:
          # check if child nodes differ from my nodes; note that
          # subdisk can differ from the child itself, and be instead
          # one of its descendants
          for subnode, subdisk in child_result:
            if subnode not in my_nodes:
              result.append((subnode, subdisk))
            # otherwise child is under our own node, so we ignore this
            # entry (but probably the other results in the list will
            # be different)
    return result

  def ComputeGrowth(self, amount):
    """Compute the per-VG growth requirements.

    This only works for VG-based disks.

    @type amount: integer
    @param amount: the desired increase in (user-visible) disk space
    @rtype: dict
    @return: a dictionary of volume-groups and the required size

    """
    if self.dev_type == constants.DT_PLAIN:
      return {self.logical_id[0]: amount}
    elif self.dev_type == constants.DT_DRBD8:
      if self.children:
        return self.children[0].ComputeGrowth(amount)
      else:
        return {}
    else:
      # Other disk types do not require VG space
      return {}

  def RecordGrow(self, amount):
    """Update the size of this disk after growth.

    This method recurses over the disks's children and updates their
    size correspondigly. The method needs to be kept in sync with the
    actual algorithms from bdev.

    """
    if self.dev_type in (constants.DT_PLAIN, constants.DT_FILE,
                         constants.DT_RBD, constants.DT_EXT,
                         constants.DT_SHARED_FILE, constants.DT_GLUSTER):
      self.size += amount
    elif self.dev_type == constants.DT_DRBD8:
      if self.children:
        self.children[0].RecordGrow(amount)
      self.size += amount
    else:
      raise errors.ProgrammerError("Disk.RecordGrow called for unsupported"
                                   " disk type %s" % self.dev_type)

  def Update(self, size=None, mode=None, spindles=None):
    """Apply changes to size, spindles and mode.

    """
    if self.dev_type == constants.DT_DRBD8:
      if self.children:
        self.children[0].Update(size=size, mode=mode)
    else:
      assert not self.children

    if size is not None:
      self.size = size
    if mode is not None:
      self.mode = mode
    if spindles is not None:
      self.spindles = spindles

  def UnsetSize(self):
    """Sets recursively the size to zero for the disk and its children.

    """
    if self.children:
      for child in self.children:
        child.UnsetSize()
    self.size = 0

  def UpdateDynamicDiskParams(self, target_node_uuid, nodes_ip):
    """Updates the dynamic disk params for the given node.

    This is mainly used for drbd, which needs ip/port configuration.

    Arguments:
      - target_node_uuid: the node UUID we wish to configure for
      - nodes_ip: a mapping of node name to ip

    The target_node must exist in nodes_ip, and should be one of the
    nodes in the logical ID if this device is a DRBD device.

    """
    if self.children:
      for child in self.children:
        child.UpdateDynamicDiskParams(target_node_uuid, nodes_ip)

    dyn_disk_params = {}
    if self.logical_id is not None and self.dev_type in constants.DTS_DRBD:
      pnode_uuid, snode_uuid, _, pminor, sminor, _ = self.logical_id
      if target_node_uuid not in (pnode_uuid, snode_uuid):
        # disk object is being sent to neither the primary nor the secondary
        # node. reset the dynamic parameters, the target node is not
        # supposed to use them.
        self.dynamic_params = dyn_disk_params
        return

      pnode_ip = nodes_ip.get(pnode_uuid, None)
      snode_ip = nodes_ip.get(snode_uuid, None)
      if pnode_ip is None or snode_ip is None:
        raise errors.ConfigurationError("Can't find primary or secondary node"
                                        " for %s" % str(self))
      if pnode_uuid == target_node_uuid:
        dyn_disk_params[constants.DDP_LOCAL_IP] = pnode_ip
        dyn_disk_params[constants.DDP_REMOTE_IP] = snode_ip
        dyn_disk_params[constants.DDP_LOCAL_MINOR] = pminor
        dyn_disk_params[constants.DDP_REMOTE_MINOR] = sminor
      else: # it must be secondary, we tested above
        dyn_disk_params[constants.DDP_LOCAL_IP] = snode_ip
        dyn_disk_params[constants.DDP_REMOTE_IP] = pnode_ip
        dyn_disk_params[constants.DDP_LOCAL_MINOR] = sminor
        dyn_disk_params[constants.DDP_REMOTE_MINOR] = pminor

    self.dynamic_params = dyn_disk_params

  # pylint: disable=W0221
  def ToDict(self, include_dynamic_params=False,
             _with_private=False):
    """Disk-specific conversion to standard python types.

    This replaces the children lists of objects with lists of
    standard python types.

    """
    bo = super(Disk, self).ToDict()
    if not include_dynamic_params and "dynamic_params" in bo:
      del bo["dynamic_params"]

    for attr in ("children",):
      alist = bo.get(attr, None)
      if alist:
        bo[attr] = outils.ContainerToDicts(alist)
    return bo

  @classmethod
  def FromDict(cls, val):
    """Custom function for Disks

    """
    obj = super(Disk, cls).FromDict(val)
    if obj.children:
      obj.children = outils.ContainerFromDicts(obj.children, list, Disk)
    if obj.logical_id and isinstance(obj.logical_id, list):
      obj.logical_id = tuple(obj.logical_id)
    if obj.dev_type in constants.DTS_DRBD:
      # we need a tuple of length six here
      if len(obj.logical_id) < 6:
        obj.logical_id += (None,) * (6 - len(obj.logical_id))
    return obj

  def __str__(self):
    """Custom str() formatter for disks.

    """
    if self.dev_type == constants.DT_PLAIN:
      val = "<LogicalVolume(/dev/%s/%s" % self.logical_id
    elif self.dev_type in constants.DTS_DRBD:
      node_a, node_b, port, minor_a, minor_b = self.logical_id[:5]
      val = "<DRBD8("

      val += ("hosts=%s/%d-%s/%d, port=%s, " %
              (node_a, minor_a, node_b, minor_b, port))
      if self.children and self.children.count(None) == 0:
        val += "backend=%s, metadev=%s" % (self.children[0], self.children[1])
      else:
        val += "no local storage"
    else:
      val = ("<Disk(type=%s, logical_id=%s, children=%s" %
             (self.dev_type, self.logical_id, self.children))
    if self.iv_name is None:
      val += ", not visible"
    else:
      val += ", visible as /dev/%s" % self.iv_name
    if self.spindles is not None:
      val += ", spindles=%s" % self.spindles
    if isinstance(self.size, int):
      val += ", size=%dm)>" % self.size
    else:
      val += ", size='%s')>" % (self.size,)
    return val

  def Verify(self):
    """Checks that this disk is correctly configured.

    """
    all_errors = []
    if self.mode not in constants.DISK_ACCESS_SET:
      all_errors.append("Disk access mode '%s' is invalid" % (self.mode, ))
    return all_errors

  def UpgradeConfig(self):
    """Fill defaults for missing configuration values.

    """
    if self.children:
      for child in self.children:
        child.UpgradeConfig()

    # FIXME: Make this configurable in Ganeti 2.7
    # Params should be an empty dict that gets filled any time needed
    # In case of ext template we allow arbitrary params that should not
    # be overrided during a config reload/upgrade.
    if not self.params or not isinstance(self.params, dict):
      self.params = {}

    # add here config upgrade for this disk
    if self.serial_no is None:
      self.serial_no = 1
    if self.mtime is None:
      self.mtime = time.time()
    if self.ctime is None:
      self.ctime = time.time()

    # map of legacy device types (mapping differing LD constants to new
    # DT constants)
    LEG_DEV_TYPE_MAP = {"lvm": constants.DT_PLAIN, "drbd8": constants.DT_DRBD8}
    if self.dev_type in LEG_DEV_TYPE_MAP:
      self.dev_type = LEG_DEV_TYPE_MAP[self.dev_type]

  @staticmethod
  def ComputeLDParams(disk_template, disk_params):
    """Computes Logical Disk parameters from Disk Template parameters.

    @type disk_template: string
    @param disk_template: disk template, one of L{constants.DISK_TEMPLATES}
    @type disk_params: dict
    @param disk_params: disk template parameters;
                        dict(template_name -> parameters
    @rtype: list(dict)
    @return: a list of dicts, one for each node of the disk hierarchy. Each dict
      contains the LD parameters of the node. The tree is flattened in-order.

    """
    if disk_template not in constants.DISK_TEMPLATES:
      raise errors.ProgrammerError("Unknown disk template %s" % disk_template)

    assert disk_template in disk_params

    result = list()
    dt_params = disk_params[disk_template]

    if disk_template == constants.DT_DRBD8:
      result.append(FillDict(constants.DISK_LD_DEFAULTS[constants.DT_DRBD8], {
        constants.LDP_RESYNC_RATE: dt_params[constants.DRBD_RESYNC_RATE],
        constants.LDP_BARRIERS: dt_params[constants.DRBD_DISK_BARRIERS],
        constants.LDP_NO_META_FLUSH: dt_params[constants.DRBD_META_BARRIERS],
        constants.LDP_DEFAULT_METAVG: dt_params[constants.DRBD_DEFAULT_METAVG],
        constants.LDP_DISK_CUSTOM: dt_params[constants.DRBD_DISK_CUSTOM],
        constants.LDP_NET_CUSTOM: dt_params[constants.DRBD_NET_CUSTOM],
        constants.LDP_PROTOCOL: dt_params[constants.DRBD_PROTOCOL],
        constants.LDP_DYNAMIC_RESYNC: dt_params[constants.DRBD_DYNAMIC_RESYNC],
        constants.LDP_PLAN_AHEAD: dt_params[constants.DRBD_PLAN_AHEAD],
        constants.LDP_FILL_TARGET: dt_params[constants.DRBD_FILL_TARGET],
        constants.LDP_DELAY_TARGET: dt_params[constants.DRBD_DELAY_TARGET],
        constants.LDP_MAX_RATE: dt_params[constants.DRBD_MAX_RATE],
        constants.LDP_MIN_RATE: dt_params[constants.DRBD_MIN_RATE],
        }))

      # data LV
      result.append(FillDict(constants.DISK_LD_DEFAULTS[constants.DT_PLAIN], {
        constants.LDP_STRIPES: dt_params[constants.DRBD_DATA_STRIPES],
        }))

      # metadata LV
      result.append(FillDict(constants.DISK_LD_DEFAULTS[constants.DT_PLAIN], {
        constants.LDP_STRIPES: dt_params[constants.DRBD_META_STRIPES],
        }))

    else:
      defaults = constants.DISK_LD_DEFAULTS[disk_template]
      values = {}
      for field in defaults:
        values[field] = dt_params[field]
      result.append(FillDict(defaults, values))

    return result


class InstancePolicy(ConfigObject):
  """Config object representing instance policy limits dictionary.

  Note that this object is not actually used in the config, it's just
  used as a placeholder for a few functions.

  """
  @classmethod
  def UpgradeDiskTemplates(cls, ipolicy, enabled_disk_templates):
    """Upgrades the ipolicy configuration."""
    if constants.IPOLICY_DTS in ipolicy:
      if not set(ipolicy[constants.IPOLICY_DTS]).issubset(
        set(enabled_disk_templates)):
        ipolicy[constants.IPOLICY_DTS] = list(
          set(ipolicy[constants.IPOLICY_DTS]) & set(enabled_disk_templates))

  @classmethod
  def CheckParameterSyntax(cls, ipolicy, check_std):
    """ Check the instance policy for validity.

    @type ipolicy: dict
    @param ipolicy: dictionary with min/max/std specs and policies
    @type check_std: bool
    @param check_std: Whether to check std value or just assume compliance
    @raise errors.ConfigurationError: when the policy is not legal

    """
    InstancePolicy.CheckISpecSyntax(ipolicy, check_std)
    if constants.IPOLICY_DTS in ipolicy:
      InstancePolicy.CheckDiskTemplates(ipolicy[constants.IPOLICY_DTS])
    for key in constants.IPOLICY_PARAMETERS:
      if key in ipolicy:
        InstancePolicy.CheckParameter(key, ipolicy[key])
    wrong_keys = frozenset(ipolicy.keys()) - constants.IPOLICY_ALL_KEYS
    if wrong_keys:
      raise errors.ConfigurationError("Invalid keys in ipolicy: %s" %
                                      utils.CommaJoin(wrong_keys))

  @classmethod
  def _CheckIncompleteSpec(cls, spec, keyname):
    missing_params = constants.ISPECS_PARAMETERS - frozenset(spec.keys())
    if missing_params:
      msg = ("Missing instance specs parameters for %s: %s" %
             (keyname, utils.CommaJoin(missing_params)))
      raise errors.ConfigurationError(msg)

  @classmethod
  def CheckISpecSyntax(cls, ipolicy, check_std):
    """Check the instance policy specs for validity.

    @type ipolicy: dict
    @param ipolicy: dictionary with min/max/std specs
    @type check_std: bool
    @param check_std: Whether to check std value or just assume compliance
    @raise errors.ConfigurationError: when specs are not valid

    """
    if constants.ISPECS_MINMAX not in ipolicy:
      # Nothing to check
      return

    if check_std and constants.ISPECS_STD not in ipolicy:
      msg = "Missing key in ipolicy: %s" % constants.ISPECS_STD
      raise errors.ConfigurationError(msg)
    stdspec = ipolicy.get(constants.ISPECS_STD)
    if check_std:
      InstancePolicy._CheckIncompleteSpec(stdspec, constants.ISPECS_STD)

    if not ipolicy[constants.ISPECS_MINMAX]:
      raise errors.ConfigurationError("Empty minmax specifications")
    std_is_good = False
    for minmaxspecs in ipolicy[constants.ISPECS_MINMAX]:
      missing = constants.ISPECS_MINMAX_KEYS - frozenset(minmaxspecs.keys())
      if missing:
        msg = "Missing instance specification: %s" % utils.CommaJoin(missing)
        raise errors.ConfigurationError(msg)
      for (key, spec) in minmaxspecs.items():
        InstancePolicy._CheckIncompleteSpec(spec, key)

      spec_std_ok = True
      for param in constants.ISPECS_PARAMETERS:
        par_std_ok = InstancePolicy._CheckISpecParamSyntax(minmaxspecs, stdspec,
                                                           param, check_std)
        spec_std_ok = spec_std_ok and par_std_ok
      std_is_good = std_is_good or spec_std_ok
    if not std_is_good:
      raise errors.ConfigurationError("Invalid std specifications")

  @classmethod
  def _CheckISpecParamSyntax(cls, minmaxspecs, stdspec, name, check_std):
    """Check the instance policy specs for validity on a given key.

    We check if the instance specs makes sense for a given key, that is
    if minmaxspecs[min][name] <= stdspec[name] <= minmaxspec[max][name].

    @type minmaxspecs: dict
    @param minmaxspecs: dictionary with min and max instance spec
    @type stdspec: dict
    @param stdspec: dictionary with standard instance spec
    @type name: string
    @param name: what are the limits for
    @type check_std: bool
    @param check_std: Whether to check std value or just assume compliance
    @rtype: bool
    @return: C{True} when specs are valid, C{False} when standard spec for the
        given name is not valid
    @raise errors.ConfigurationError: when min/max specs for the given name
        are not valid

    """
    minspec = minmaxspecs[constants.ISPECS_MIN]
    maxspec = minmaxspecs[constants.ISPECS_MAX]
    min_v = minspec[name]
    max_v = maxspec[name]

    if min_v > max_v:
      err = ("Invalid specification of min/max values for %s: %s/%s" %
             (name, min_v, max_v))
      raise errors.ConfigurationError(err)
    elif check_std:
      std_v = stdspec.get(name, min_v)
      return std_v >= min_v and std_v <= max_v
    else:
      return True

  @classmethod
  def CheckDiskTemplates(cls, disk_templates):
    """Checks the disk templates for validity.

    """
    if not disk_templates:
      raise errors.ConfigurationError("Instance policy must contain" +
                                      " at least one disk template")
    wrong = frozenset(disk_templates).difference(constants.DISK_TEMPLATES)
    if wrong:
      raise errors.ConfigurationError("Invalid disk template(s) %s" %
                                      utils.CommaJoin(wrong))

  @classmethod
  def CheckParameter(cls, key, value):
    """Checks a parameter.

    Currently we expect all parameters to be float values.

    """
    try:
      float(value)
    except (TypeError, ValueError), err:
      raise errors.ConfigurationError("Invalid value for key" " '%s':"
                                      " '%s', error: %s" % (key, value, err))


def GetOSImage(osparams):
  """Gets the OS image value from the OS parameters.

  @type osparams: L{dict} or NoneType
  @param osparams: OS parameters or None

  @rtype: string or NoneType
  @return:
    value of OS image contained in OS parameters, or None if the OS
    parameters are None or the OS parameters do not contain an OS
    image

  """
  if osparams is None:
    return None
  else:
    return osparams.get("os-image", None)


def PutOSImage(osparams, os_image):
  """Update OS image value in the OS parameters

  @type osparams: L{dict}
  @param osparams: OS parameters

  @type os_image: string
  @param os_image: OS image

  @rtype: NoneType
  @return: None

  """
  osparams["os-image"] = os_image


class Instance(TaggableObject):
  """Config object representing an instance."""
  __slots__ = [
    "name",
    "primary_node",
    "secondary_nodes",
    "os",
    "hypervisor",
    "hvparams",
    "beparams",
    "osparams",
    "osparams_private",
    "admin_state",
    "admin_state_source",
    "nics",
    "disks",
    "disks_info",
    "disk_template",
    "disks_active",
    "network_port",
    "serial_no",
    ] + _TIMESTAMPS + _UUID

  def FindDisk(self, idx):
    """Find a disk given having a specified index.

    This is just a wrapper that does validation of the index.

    @type idx: int
    @param idx: the disk index
    @rtype: string
    @return: the corresponding disk's uuid
    @raise errors.OpPrereqError: when the given index is not valid

    """
    try:
      idx = int(idx)
      return self.disks[idx]
    except (TypeError, ValueError), err:
      raise errors.OpPrereqError("Invalid disk index: '%s'" % str(err),
                                 errors.ECODE_INVAL)
    except IndexError:
      raise errors.OpPrereqError("Invalid disk index: %d (instace has disks"
                                 " 0 to %d" % (idx, len(self.disks) - 1),
                                 errors.ECODE_INVAL)

  def ToDict(self, _with_private=False):
    """Instance-specific conversion to standard python types.

    This replaces the children lists of objects with lists of standard
    python types.

    """
    bo = super(Instance, self).ToDict(_with_private=_with_private)

    if _with_private:
      bo["osparams_private"] = self.osparams_private.Unprivate()

    for attr in "nics", "disks_info":
      alist = bo.get(attr, None)
      if alist:
        nlist = outils.ContainerToDicts(alist)
      else:
        nlist = []
      bo[attr] = nlist
    return bo

  @classmethod
  def FromDict(cls, val):
    """Custom function for instances.

    """
    if "admin_state" not in val:
      if val.get("admin_up", False):
        val["admin_state"] = constants.ADMINST_UP
      else:
        val["admin_state"] = constants.ADMINST_DOWN
    if "admin_up" in val:
      del val["admin_up"]
    obj = super(Instance, cls).FromDict(val)
    obj.nics = outils.ContainerFromDicts(obj.nics, list, NIC)
    obj.disks_info = outils.ContainerFromDicts(obj.disks_info, list, Disk)
    return obj

  def UpgradeConfig(self):
    """Fill defaults for missing configuration values.

    """
    if self.admin_state_source is None:
      self.admin_state_source = constants.ADMIN_SOURCE
    for nic in self.nics:
      nic.UpgradeConfig()
    if self.disks is None:
      self.disks = []
    if self.hvparams:
      for key in constants.HVC_GLOBALS:
        try:
          del self.hvparams[key]
        except KeyError:
          pass
    if self.osparams is None:
      self.osparams = {}
    if self.osparams_private is None:
      self.osparams_private = serializer.PrivateDict()
    UpgradeBeParams(self.beparams)
    if self.disks_active is None:
      self.disks_active = self.admin_state == constants.ADMINST_UP


class OS(ConfigObject):
  """Config object representing an operating system.

  @type supported_parameters: list
  @ivar supported_parameters: a list of tuples, name and description,
      containing the supported parameters by this OS

  @type VARIANT_DELIM: string
  @cvar VARIANT_DELIM: the variant delimiter

  """
  __slots__ = [
    "name",
    "path",
    "api_versions",
    "create_script",
    "create_script_untrusted",
    "export_script",
    "import_script",
    "rename_script",
    "verify_script",
    "supported_variants",
    "supported_parameters",
    ]

  VARIANT_DELIM = "+"

  @classmethod
  def SplitNameVariant(cls, name):
    """Splits the name into the proper name and variant.

    @param name: the OS (unprocessed) name
    @rtype: list
    @return: a list of two elements; if the original name didn't
        contain a variant, it's returned as an empty string

    """
    nv = name.split(cls.VARIANT_DELIM, 1)
    if len(nv) == 1:
      nv.append("")
    return nv

  @classmethod
  def GetName(cls, name):
    """Returns the proper name of the os (without the variant).

    @param name: the OS (unprocessed) name

    """
    return cls.SplitNameVariant(name)[0]

  @classmethod
  def GetVariant(cls, name):
    """Returns the variant the os (without the base name).

    @param name: the OS (unprocessed) name

    """
    return cls.SplitNameVariant(name)[1]

  def IsTrusted(self):
    """Returns whether this OS is trusted.

    @rtype: bool
    @return: L{True} if this OS is trusted, L{False} otherwise

    """
    return not self.create_script_untrusted


class ExtStorage(ConfigObject):
  """Config object representing an External Storage Provider.

  """
  __slots__ = [
    "name",
    "path",
    "create_script",
    "remove_script",
    "grow_script",
    "attach_script",
    "detach_script",
    "setinfo_script",
    "verify_script",
    "supported_parameters",
    ]


class NodeHvState(ConfigObject):
  """Hypvervisor state on a node.

  @ivar mem_total: Total amount of memory
  @ivar mem_node: Memory used by, or reserved for, the node itself (not always
    available)
  @ivar mem_hv: Memory used by hypervisor or lost due to instance allocation
    rounding
  @ivar mem_inst: Memory used by instances living on node
  @ivar cpu_total: Total node CPU core count
  @ivar cpu_node: Number of CPU cores reserved for the node itself

  """
  __slots__ = [
    "mem_total",
    "mem_node",
    "mem_hv",
    "mem_inst",
    "cpu_total",
    "cpu_node",
    ] + _TIMESTAMPS


class NodeDiskState(ConfigObject):
  """Disk state on a node.

  """
  __slots__ = [
    "total",
    "reserved",
    "overhead",
    ] + _TIMESTAMPS


class Node(TaggableObject):
  """Config object representing a node.

  @ivar hv_state: Hypervisor state (e.g. number of CPUs)
  @ivar hv_state_static: Hypervisor state overriden by user
  @ivar disk_state: Disk state (e.g. free space)
  @ivar disk_state_static: Disk state overriden by user

  """
  __slots__ = [
    "name",
    "primary_ip",
    "secondary_ip",
    "serial_no",
    "master_candidate",
    "offline",
    "drained",
    "group",
    "master_capable",
    "vm_capable",
    "ndparams",
    "powered",
    "hv_state",
    "hv_state_static",
    "disk_state",
    "disk_state_static",
    ] + _TIMESTAMPS + _UUID

  def UpgradeConfig(self):
    """Fill defaults for missing configuration values.

    """
    # pylint: disable=E0203
    # because these are "defined" via slots, not manually
    if self.master_capable is None:
      self.master_capable = True

    if self.vm_capable is None:
      self.vm_capable = True

    if self.ndparams is None:
      self.ndparams = {}
    # And remove any global parameter
    for key in constants.NDC_GLOBALS:
      if key in self.ndparams:
        logging.warning("Ignoring %s node parameter for node %s",
                        key, self.name)
        del self.ndparams[key]

    if self.powered is None:
      self.powered = True

  def ToDict(self, _with_private=False):
    """Custom function for serializing.

    """
    data = super(Node, self).ToDict(_with_private=_with_private)

    hv_state = data.get("hv_state", None)
    if hv_state is not None:
      data["hv_state"] = outils.ContainerToDicts(hv_state)

    disk_state = data.get("disk_state", None)
    if disk_state is not None:
      data["disk_state"] = \
        dict((key, outils.ContainerToDicts(value))
             for (key, value) in disk_state.items())

    return data

  @classmethod
  def FromDict(cls, val):
    """Custom function for deserializing.

    """
    obj = super(Node, cls).FromDict(val)

    if obj.hv_state is not None:
      obj.hv_state = \
        outils.ContainerFromDicts(obj.hv_state, dict, NodeHvState)

    if obj.disk_state is not None:
      obj.disk_state = \
        dict((key, outils.ContainerFromDicts(value, dict, NodeDiskState))
             for (key, value) in obj.disk_state.items())

    return obj


class NodeGroup(TaggableObject):
  """Config object representing a node group."""
  __slots__ = [
    "name",
    "members",
    "ndparams",
    "diskparams",
    "ipolicy",
    "serial_no",
    "hv_state_static",
    "disk_state_static",
    "alloc_policy",
    "networks",
    ] + _TIMESTAMPS + _UUID

  def ToDict(self, _with_private=False):
    """Custom function for nodegroup.

    This discards the members object, which gets recalculated and is only kept
    in memory.

    """
    mydict = super(NodeGroup, self).ToDict(_with_private=_with_private)
    del mydict["members"]
    return mydict

  @classmethod
  def FromDict(cls, val):
    """Custom function for nodegroup.

    The members slot is initialized to an empty list, upon deserialization.

    """
    obj = super(NodeGroup, cls).FromDict(val)
    obj.members = []
    return obj

  def UpgradeConfig(self):
    """Fill defaults for missing configuration values.

    """
    if self.ndparams is None:
      self.ndparams = {}

    if self.serial_no is None:
      self.serial_no = 1

    if self.alloc_policy is None:
      self.alloc_policy = constants.ALLOC_POLICY_PREFERRED

    # We only update mtime, and not ctime, since we would not be able
    # to provide a correct value for creation time.
    if self.mtime is None:
      self.mtime = time.time()

    if self.diskparams is None:
      self.diskparams = {}
    if self.ipolicy is None:
      self.ipolicy = MakeEmptyIPolicy()

    if self.networks is None:
      self.networks = {}

  def FillND(self, node):
    """Return filled out ndparams for L{objects.Node}

    @type node: L{objects.Node}
    @param node: A Node object to fill
    @return a copy of the node's ndparams with defaults filled

    """
    return self.SimpleFillND(node.ndparams)

  def SimpleFillND(self, ndparams):
    """Fill a given ndparams dict with defaults.

    @type ndparams: dict
    @param ndparams: the dict to fill
    @rtype: dict
    @return: a copy of the passed in ndparams with missing keys filled
        from the node group defaults

    """
    return FillDict(self.ndparams, ndparams)


class Cluster(TaggableObject):
  """Config object representing the cluster."""
  __slots__ = [
    "serial_no",
    "rsahostkeypub",
    "dsahostkeypub",
    "highest_used_port",
    "tcpudp_port_pool",
    "mac_prefix",
    "volume_group_name",
    "reserved_lvs",
    "drbd_usermode_helper",
    "default_bridge",
    "default_hypervisor",
    "master_node",
    "master_ip",
    "master_netdev",
    "master_netmask",
    "use_external_mip_script",
    "cluster_name",
    "file_storage_dir",
    "shared_file_storage_dir",
    "gluster_storage_dir",
    "enabled_hypervisors",
    "hvparams",
    "ipolicy",
    "os_hvp",
    "beparams",
    "osparams",
    "osparams_private_cluster",
    "nicparams",
    "ndparams",
    "diskparams",
    "candidate_pool_size",
    "modify_etc_hosts",
    "modify_ssh_setup",
    "maintain_node_health",
    "uid_pool",
    "default_iallocator",
    "default_iallocator_params",
    "hidden_os",
    "blacklisted_os",
    "primary_ip_family",
    "prealloc_wipe_disks",
    "hv_state_static",
    "disk_state_static",
    "enabled_disk_templates",
    "candidate_certs",
    "max_running_jobs",
<<<<<<< HEAD
    "install_image",
    "instance_communication_network",
    "zeroing_image",
    "compression_tools",
=======
    "enabled_user_shutdown",
>>>>>>> f2609511
    ] + _TIMESTAMPS + _UUID

  def UpgradeConfig(self):
    """Fill defaults for missing configuration values.

    """
    # pylint: disable=E0203
    # because these are "defined" via slots, not manually
    if self.hvparams is None:
      self.hvparams = constants.HVC_DEFAULTS
    else:
      for hypervisor in constants.HYPER_TYPES:
        try:
          existing_params = self.hvparams[hypervisor]
        except KeyError:
          existing_params = {}
        self.hvparams[hypervisor] = FillDict(
            constants.HVC_DEFAULTS[hypervisor], existing_params)

    if self.os_hvp is None:
      self.os_hvp = {}

    if self.osparams is None:
      self.osparams = {}
    # osparams_private_cluster added in 2.12
    if self.osparams_private_cluster is None:
      self.osparams_private_cluster = {}

    self.ndparams = UpgradeNDParams(self.ndparams)

    self.beparams = UpgradeGroupedParams(self.beparams,
                                         constants.BEC_DEFAULTS)
    for beparams_group in self.beparams:
      UpgradeBeParams(self.beparams[beparams_group])

    migrate_default_bridge = not self.nicparams
    self.nicparams = UpgradeGroupedParams(self.nicparams,
                                          constants.NICC_DEFAULTS)
    if migrate_default_bridge:
      self.nicparams[constants.PP_DEFAULT][constants.NIC_LINK] = \
        self.default_bridge

    if self.modify_etc_hosts is None:
      self.modify_etc_hosts = True

    if self.modify_ssh_setup is None:
      self.modify_ssh_setup = True

    # default_bridge is no longer used in 2.1. The slot is left there to
    # support auto-upgrading. It can be removed once we decide to deprecate
    # upgrading straight from 2.0.
    if self.default_bridge is not None:
      self.default_bridge = None

    # default_hypervisor is just the first enabled one in 2.1. This slot and
    # code can be removed once upgrading straight from 2.0 is deprecated.
    if self.default_hypervisor is not None:
      self.enabled_hypervisors = ([self.default_hypervisor] +
                                  [hvname for hvname in self.enabled_hypervisors
                                   if hvname != self.default_hypervisor])
      self.default_hypervisor = None

    # maintain_node_health added after 2.1.1
    if self.maintain_node_health is None:
      self.maintain_node_health = False

    if self.uid_pool is None:
      self.uid_pool = []

    if self.default_iallocator is None:
      self.default_iallocator = ""

    if self.default_iallocator_params is None:
      self.default_iallocator_params = {}

    # reserved_lvs added before 2.2
    if self.reserved_lvs is None:
      self.reserved_lvs = []

    # hidden and blacklisted operating systems added before 2.2.1
    if self.hidden_os is None:
      self.hidden_os = []

    if self.blacklisted_os is None:
      self.blacklisted_os = []

    # primary_ip_family added before 2.3
    if self.primary_ip_family is None:
      self.primary_ip_family = AF_INET

    if self.master_netmask is None:
      ipcls = netutils.IPAddress.GetClassFromIpFamily(self.primary_ip_family)
      self.master_netmask = ipcls.iplen

    if self.prealloc_wipe_disks is None:
      self.prealloc_wipe_disks = False

    # shared_file_storage_dir added before 2.5
    if self.shared_file_storage_dir is None:
      self.shared_file_storage_dir = ""

    # gluster_storage_dir added in 2.11
    if self.gluster_storage_dir is None:
      self.gluster_storage_dir = ""

    if self.use_external_mip_script is None:
      self.use_external_mip_script = False

    if self.diskparams:
      self.diskparams = UpgradeDiskParams(self.diskparams)
    else:
      self.diskparams = constants.DISK_DT_DEFAULTS.copy()

    # instance policy added before 2.6
    if self.ipolicy is None:
      self.ipolicy = FillIPolicy(constants.IPOLICY_DEFAULTS, {})
    else:
      # we can either make sure to upgrade the ipolicy always, or only
      # do it in some corner cases (e.g. missing keys); note that this
      # will break any removal of keys from the ipolicy dict
      wrongkeys = frozenset(self.ipolicy.keys()) - constants.IPOLICY_ALL_KEYS
      if wrongkeys:
        # These keys would be silently removed by FillIPolicy()
        msg = ("Cluster instance policy contains spurious keys: %s" %
               utils.CommaJoin(wrongkeys))
        raise errors.ConfigurationError(msg)
      self.ipolicy = FillIPolicy(constants.IPOLICY_DEFAULTS, self.ipolicy)

    if self.candidate_certs is None:
      self.candidate_certs = {}

    if self.max_running_jobs is None:
      self.max_running_jobs = constants.LUXID_MAXIMAL_RUNNING_JOBS_DEFAULT

<<<<<<< HEAD
    if self.instance_communication_network is None:
      self.instance_communication_network = ""

    if self.install_image is None:
      self.install_image = ""

    if self.compression_tools is None:
      self.compression_tools = constants.IEC_DEFAULT_TOOLS
=======
    if self.enabled_user_shutdown is None:
      self.enabled_user_shutdown = False
>>>>>>> f2609511

  @property
  def primary_hypervisor(self):
    """The first hypervisor is the primary.

    Useful, for example, for L{Node}'s hv/disk state.

    """
    return self.enabled_hypervisors[0]

  def ToDict(self, _with_private=False):
    """Custom function for cluster.

    """
    mydict = super(Cluster, self).ToDict(_with_private=_with_private)

    # Explicitly save private parameters.
    if _with_private:
      for os in mydict["osparams_private_cluster"]:
        mydict["osparams_private_cluster"][os] = \
          self.osparams_private_cluster[os].Unprivate()

    if self.tcpudp_port_pool is None:
      tcpudp_port_pool = []
    else:
      tcpudp_port_pool = list(self.tcpudp_port_pool)

    mydict["tcpudp_port_pool"] = tcpudp_port_pool

    return mydict

  @classmethod
  def FromDict(cls, val):
    """Custom function for cluster.

    """
    obj = super(Cluster, cls).FromDict(val)

    if obj.tcpudp_port_pool is None:
      obj.tcpudp_port_pool = set()
    elif not isinstance(obj.tcpudp_port_pool, set):
      obj.tcpudp_port_pool = set(obj.tcpudp_port_pool)

    return obj

  def SimpleFillDP(self, diskparams):
    """Fill a given diskparams dict with cluster defaults.

    @param diskparams: The diskparams
    @return: The defaults dict

    """
    return FillDiskParams(self.diskparams, diskparams)

  def GetHVDefaults(self, hypervisor, os_name=None, skip_keys=None):
    """Get the default hypervisor parameters for the cluster.

    @param hypervisor: the hypervisor name
    @param os_name: if specified, we'll also update the defaults for this OS
    @param skip_keys: if passed, list of keys not to use
    @return: the defaults dict

    """
    if skip_keys is None:
      skip_keys = []

    fill_stack = [self.hvparams.get(hypervisor, {})]
    if os_name is not None:
      os_hvp = self.os_hvp.get(os_name, {}).get(hypervisor, {})
      fill_stack.append(os_hvp)

    ret_dict = {}
    for o_dict in fill_stack:
      ret_dict = FillDict(ret_dict, o_dict, skip_keys=skip_keys)

    return ret_dict

  def SimpleFillHV(self, hv_name, os_name, hvparams, skip_globals=False):
    """Fill a given hvparams dict with cluster defaults.

    @type hv_name: string
    @param hv_name: the hypervisor to use
    @type os_name: string
    @param os_name: the OS to use for overriding the hypervisor defaults
    @type skip_globals: boolean
    @param skip_globals: if True, the global hypervisor parameters will
        not be filled
    @rtype: dict
    @return: a copy of the given hvparams with missing keys filled from
        the cluster defaults

    """
    if skip_globals:
      skip_keys = constants.HVC_GLOBALS
    else:
      skip_keys = []

    def_dict = self.GetHVDefaults(hv_name, os_name, skip_keys=skip_keys)
    return FillDict(def_dict, hvparams, skip_keys=skip_keys)

  def FillHV(self, instance, skip_globals=False):
    """Fill an instance's hvparams dict with cluster defaults.

    @type instance: L{objects.Instance}
    @param instance: the instance parameter to fill
    @type skip_globals: boolean
    @param skip_globals: if True, the global hypervisor parameters will
        not be filled
    @rtype: dict
    @return: a copy of the instance's hvparams with missing keys filled from
        the cluster defaults

    """
    return self.SimpleFillHV(instance.hypervisor, instance.os,
                             instance.hvparams, skip_globals)

  def SimpleFillBE(self, beparams):
    """Fill a given beparams dict with cluster defaults.

    @type beparams: dict
    @param beparams: the dict to fill
    @rtype: dict
    @return: a copy of the passed in beparams with missing keys filled
        from the cluster defaults

    """
    return FillDict(self.beparams.get(constants.PP_DEFAULT, {}), beparams)

  def FillBE(self, instance):
    """Fill an instance's beparams dict with cluster defaults.

    @type instance: L{objects.Instance}
    @param instance: the instance parameter to fill
    @rtype: dict
    @return: a copy of the instance's beparams with missing keys filled from
        the cluster defaults

    """
    return self.SimpleFillBE(instance.beparams)

  def SimpleFillNIC(self, nicparams):
    """Fill a given nicparams dict with cluster defaults.

    @type nicparams: dict
    @param nicparams: the dict to fill
    @rtype: dict
    @return: a copy of the passed in nicparams with missing keys filled
        from the cluster defaults

    """
    return FillDict(self.nicparams.get(constants.PP_DEFAULT, {}), nicparams)

  def SimpleFillOS(self, os_name,
                    os_params_public,
                    os_params_private=None,
                    os_params_secret=None):
    """Fill an instance's osparams dict with cluster defaults.

    @type os_name: string
    @param os_name: the OS name to use
    @type os_params_public: dict
    @param os_params_public: the dict to fill with default values
    @type os_params_private: dict
    @param os_params_private: the dict with private fields to fill
                              with default values. Not passing this field
                              results in no private fields being added to the
                              return value. Private fields will be wrapped in
                              L{Private} objects.
    @type os_params_secret: dict
    @param os_params_secret: the dict with secret fields to fill
                             with default values. Not passing this field
                             results in no secret fields being added to the
                             return value. Private fields will be wrapped in
                             L{Private} objects.
    @rtype: dict
    @return: a copy of the instance's osparams with missing keys filled from
        the cluster defaults. Private and secret parameters are not included
        unless the respective optional parameters are supplied.

    """
    if os_name is None:
      name_only = None
    else:
      name_only = OS.GetName(os_name)

    defaults_base_public = self.osparams.get(name_only, {})
    defaults_public = FillDict(defaults_base_public,
                               self.osparams.get(os_name, {}))
    params_public = FillDict(defaults_public, os_params_public)

    if os_params_private is not None:
      defaults_base_private = self.osparams_private_cluster.get(name_only, {})
      defaults_private = FillDict(defaults_base_private,
                                  self.osparams_private_cluster.get(os_name,
                                                                    {}))
      params_private = FillDict(defaults_private, os_params_private)
    else:
      params_private = {}

    if os_params_secret is not None:
      # There can't be default secret settings, so there's nothing to be done.
      params_secret = os_params_secret
    else:
      params_secret = {}

    # Enforce that the set of keys be distinct:
    duplicate_keys = utils.GetRepeatedKeys(params_public,
                                           params_private,
                                           params_secret)
    if not duplicate_keys:

      # Actually update them:
      params_public.update(params_private)
      params_public.update(params_secret)

      return params_public

    else:

      def formatter(keys):
        return utils.CommaJoin(sorted(map(repr, keys))) if keys else "(none)"

      #Lose the values.
      params_public = set(params_public)
      params_private = set(params_private)
      params_secret = set(params_secret)

      msg = """Cannot assign multiple values to OS parameters.

      Conflicting OS parameters that would have been set by this operation:
      - at public visibility:  {public}
      - at private visibility: {private}
      - at secret visibility:  {secret}
      """.format(dupes=formatter(duplicate_keys),
                 public=formatter(params_public & duplicate_keys),
                 private=formatter(params_private & duplicate_keys),
                 secret=formatter(params_secret & duplicate_keys))
      raise errors.OpPrereqError(msg)

  @staticmethod
  def SimpleFillHvState(hv_state):
    """Fill an hv_state sub dict with cluster defaults.

    """
    return FillDict(constants.HVST_DEFAULTS, hv_state)

  @staticmethod
  def SimpleFillDiskState(disk_state):
    """Fill an disk_state sub dict with cluster defaults.

    """
    return FillDict(constants.DS_DEFAULTS, disk_state)

  def FillND(self, node, nodegroup):
    """Return filled out ndparams for L{objects.NodeGroup} and L{objects.Node}

    @type node: L{objects.Node}
    @param node: A Node object to fill
    @type nodegroup: L{objects.NodeGroup}
    @param nodegroup: A Node object to fill
    @return a copy of the node's ndparams with defaults filled

    """
    return self.SimpleFillND(nodegroup.FillND(node))

  def FillNDGroup(self, nodegroup):
    """Return filled out ndparams for just L{objects.NodeGroup}

    @type nodegroup: L{objects.NodeGroup}
    @param nodegroup: A Node object to fill
    @return a copy of the node group's ndparams with defaults filled

    """
    return self.SimpleFillND(nodegroup.SimpleFillND({}))

  def SimpleFillND(self, ndparams):
    """Fill a given ndparams dict with defaults.

    @type ndparams: dict
    @param ndparams: the dict to fill
    @rtype: dict
    @return: a copy of the passed in ndparams with missing keys filled
        from the cluster defaults

    """
    return FillDict(self.ndparams, ndparams)

  def SimpleFillIPolicy(self, ipolicy):
    """ Fill instance policy dict with defaults.

    @type ipolicy: dict
    @param ipolicy: the dict to fill
    @rtype: dict
    @return: a copy of passed ipolicy with missing keys filled from
      the cluster defaults

    """
    return FillIPolicy(self.ipolicy, ipolicy)

  def IsDiskTemplateEnabled(self, disk_template):
    """Checks if a particular disk template is enabled.

    """
    return utils.storage.IsDiskTemplateEnabled(
        disk_template, self.enabled_disk_templates)

  def IsFileStorageEnabled(self):
    """Checks if file storage is enabled.

    """
    return utils.storage.IsFileStorageEnabled(self.enabled_disk_templates)

  def IsSharedFileStorageEnabled(self):
    """Checks if shared file storage is enabled.

    """
    return utils.storage.IsSharedFileStorageEnabled(
        self.enabled_disk_templates)


class BlockDevStatus(ConfigObject):
  """Config object representing the status of a block device."""
  __slots__ = [
    "dev_path",
    "major",
    "minor",
    "sync_percent",
    "estimated_time",
    "is_degraded",
    "ldisk_status",
    ]


class ImportExportStatus(ConfigObject):
  """Config object representing the status of an import or export."""
  __slots__ = [
    "recent_output",
    "listen_port",
    "connected",
    "progress_mbytes",
    "progress_throughput",
    "progress_eta",
    "progress_percent",
    "exit_status",
    "error_message",
    ] + _TIMESTAMPS


class ImportExportOptions(ConfigObject):
  """Options for import/export daemon

  @ivar key_name: X509 key name (None for cluster certificate)
  @ivar ca_pem: Remote peer CA in PEM format (None for cluster certificate)
  @ivar compress: Compression tool to use
  @ivar magic: Used to ensure the connection goes to the right disk
  @ivar ipv6: Whether to use IPv6
  @ivar connect_timeout: Number of seconds for establishing connection

  """
  __slots__ = [
    "key_name",
    "ca_pem",
    "compress",
    "magic",
    "ipv6",
    "connect_timeout",
    ]


class ConfdRequest(ConfigObject):
  """Object holding a confd request.

  @ivar protocol: confd protocol version
  @ivar type: confd query type
  @ivar query: query request
  @ivar rsalt: requested reply salt

  """
  __slots__ = [
    "protocol",
    "type",
    "query",
    "rsalt",
    ]


class ConfdReply(ConfigObject):
  """Object holding a confd reply.

  @ivar protocol: confd protocol version
  @ivar status: reply status code (ok, error)
  @ivar answer: confd query reply
  @ivar serial: configuration serial number

  """
  __slots__ = [
    "protocol",
    "status",
    "answer",
    "serial",
    ]


class QueryFieldDefinition(ConfigObject):
  """Object holding a query field definition.

  @ivar name: Field name
  @ivar title: Human-readable title
  @ivar kind: Field type
  @ivar doc: Human-readable description

  """
  __slots__ = [
    "name",
    "title",
    "kind",
    "doc",
    ]


class _QueryResponseBase(ConfigObject):
  __slots__ = [
    "fields",
    ]

  def ToDict(self, _with_private=False):
    """Custom function for serializing.

    """
    mydict = super(_QueryResponseBase, self).ToDict()
    mydict["fields"] = outils.ContainerToDicts(mydict["fields"])
    return mydict

  @classmethod
  def FromDict(cls, val):
    """Custom function for de-serializing.

    """
    obj = super(_QueryResponseBase, cls).FromDict(val)
    obj.fields = \
      outils.ContainerFromDicts(obj.fields, list, QueryFieldDefinition)
    return obj


class QueryResponse(_QueryResponseBase):
  """Object holding the response to a query.

  @ivar fields: List of L{QueryFieldDefinition} objects
  @ivar data: Requested data

  """
  __slots__ = [
    "data",
    ]


class QueryFieldsRequest(ConfigObject):
  """Object holding a request for querying available fields.

  """
  __slots__ = [
    "what",
    "fields",
    ]


class QueryFieldsResponse(_QueryResponseBase):
  """Object holding the response to a query for fields.

  @ivar fields: List of L{QueryFieldDefinition} objects

  """
  __slots__ = []


class MigrationStatus(ConfigObject):
  """Object holding the status of a migration.

  """
  __slots__ = [
    "status",
    "transferred_ram",
    "total_ram",
    ]


class InstanceConsole(ConfigObject):
  """Object describing how to access the console of an instance.

  """
  __slots__ = [
    "instance",
    "kind",
    "message",
    "host",
    "port",
    "user",
    "command",
    "display",
    ]

  def Validate(self):
    """Validates contents of this object.

    """
    assert self.kind in constants.CONS_ALL, "Unknown console type"
    assert self.instance, "Missing instance name"
    assert self.message or self.kind in [constants.CONS_SSH,
                                         constants.CONS_SPICE,
                                         constants.CONS_VNC]
    assert self.host or self.kind == constants.CONS_MESSAGE
    assert self.port or self.kind in [constants.CONS_MESSAGE,
                                      constants.CONS_SSH]
    assert self.user or self.kind in [constants.CONS_MESSAGE,
                                      constants.CONS_SPICE,
                                      constants.CONS_VNC]
    assert self.command or self.kind in [constants.CONS_MESSAGE,
                                         constants.CONS_SPICE,
                                         constants.CONS_VNC]
    assert self.display or self.kind in [constants.CONS_MESSAGE,
                                         constants.CONS_SPICE,
                                         constants.CONS_SSH]


class Network(TaggableObject):
  """Object representing a network definition for ganeti.

  """
  __slots__ = [
    "name",
    "serial_no",
    "mac_prefix",
    "network",
    "network6",
    "gateway",
    "gateway6",
    "reservations",
    "ext_reservations",
    ] + _TIMESTAMPS + _UUID

  def HooksDict(self, prefix=""):
    """Export a dictionary used by hooks with a network's information.

    @type prefix: String
    @param prefix: Prefix to prepend to the dict entries

    """
    result = {
      "%sNETWORK_NAME" % prefix: self.name,
      "%sNETWORK_UUID" % prefix: self.uuid,
      "%sNETWORK_TAGS" % prefix: " ".join(self.GetTags()),
    }
    if self.network:
      result["%sNETWORK_SUBNET" % prefix] = self.network
    if self.gateway:
      result["%sNETWORK_GATEWAY" % prefix] = self.gateway
    if self.network6:
      result["%sNETWORK_SUBNET6" % prefix] = self.network6
    if self.gateway6:
      result["%sNETWORK_GATEWAY6" % prefix] = self.gateway6
    if self.mac_prefix:
      result["%sNETWORK_MAC_PREFIX" % prefix] = self.mac_prefix

    return result

  @classmethod
  def FromDict(cls, val):
    """Custom function for networks.

    Remove deprecated network_type and family.

    """
    if "network_type" in val:
      del val["network_type"]
    if "family" in val:
      del val["family"]
    obj = super(Network, cls).FromDict(val)
    return obj


# need to inherit object in order to use super()
class SerializableConfigParser(ConfigParser.SafeConfigParser, object):
  """Simple wrapper over ConfigParse that allows serialization.

  This class is basically ConfigParser.SafeConfigParser with two
  additional methods that allow it to serialize/unserialize to/from a
  buffer.

  """
  def Dumps(self):
    """Dump this instance and return the string representation."""
    buf = StringIO()
    self.write(buf)
    return buf.getvalue()

  @classmethod
  def Loads(cls, data):
    """Load data from a string."""
    buf = StringIO(data)
    cfp = cls()
    cfp.readfp(buf)
    return cfp

  def get(self, section, option, **kwargs):
    value = None
    try:
      value = super(SerializableConfigParser, self).get(section, option,
                                                        **kwargs)
      if value.lower() == constants.VALUE_NONE:
        value = None
    except ConfigParser.NoOptionError:
      r = re.compile(r"(disk|nic)\d+_name|nic\d+_(network|vlan)")
      match = r.match(option)
      if match:
        pass
      else:
        raise

    return value


class LvmPvInfo(ConfigObject):
  """Information about an LVM physical volume (PV).

  @type name: string
  @ivar name: name of the PV
  @type vg_name: string
  @ivar vg_name: name of the volume group containing the PV
  @type size: float
  @ivar size: size of the PV in MiB
  @type free: float
  @ivar free: free space in the PV, in MiB
  @type attributes: string
  @ivar attributes: PV attributes
  @type lv_list: list of strings
  @ivar lv_list: names of the LVs hosted on the PV
  """
  __slots__ = [
    "name",
    "vg_name",
    "size",
    "free",
    "attributes",
    "lv_list"
    ]

  def IsEmpty(self):
    """Is this PV empty?

    """
    return self.size <= (self.free + 1)

  def IsAllocatable(self):
    """Is this PV allocatable?

    """
    return ("a" in self.attributes)<|MERGE_RESOLUTION|>--- conflicted
+++ resolved
@@ -1601,14 +1601,11 @@
     "enabled_disk_templates",
     "candidate_certs",
     "max_running_jobs",
-<<<<<<< HEAD
     "install_image",
     "instance_communication_network",
     "zeroing_image",
     "compression_tools",
-=======
     "enabled_user_shutdown",
->>>>>>> f2609511
     ] + _TIMESTAMPS + _UUID
 
   def UpgradeConfig(self):
@@ -1743,7 +1740,6 @@
     if self.max_running_jobs is None:
       self.max_running_jobs = constants.LUXID_MAXIMAL_RUNNING_JOBS_DEFAULT
 
-<<<<<<< HEAD
     if self.instance_communication_network is None:
       self.instance_communication_network = ""
 
@@ -1752,10 +1748,9 @@
 
     if self.compression_tools is None:
       self.compression_tools = constants.IEC_DEFAULT_TOOLS
-=======
+
     if self.enabled_user_shutdown is None:
       self.enabled_user_shutdown = False
->>>>>>> f2609511
 
   @property
   def primary_hypervisor(self):
