#
#

# Copyright (C) 2006, 2007, 2008, 2009, 2010, 2011, 2012, 2013 Google Inc.
#
# This program is free software; you can redistribute it and/or modify
# it under the terms of the GNU General Public License as published by
# the Free Software Foundation; either version 2 of the License, or
# (at your option) any later version.
#
# This program is distributed in the hope that it will be useful, but
# WITHOUT ANY WARRANTY; without even the implied warranty of
# MERCHANTABILITY or FITNESS FOR A PARTICULAR PURPOSE.  See the GNU
# General Public License for more details.
#
# You should have received a copy of the GNU General Public License
# along with this program; if not, write to the Free Software
# Foundation, Inc., 51 Franklin Street, Fifth Floor, Boston, MA
# 02110-1301, USA.


"""Transportable objects for Ganeti.

This module provides small, mostly data-only objects which are safe to
pass to and from external parties.

"""

# pylint: disable=E0203,W0201,R0902

# E0203: Access to member %r before its definition, since we use
# objects.py which doesn't explicitly initialise its members

# W0201: Attribute '%s' defined outside __init__

# R0902: Allow instances of these objects to have more than 20 attributes

import ConfigParser
import re
import copy
import logging
import time
from cStringIO import StringIO

from ganeti import errors
from ganeti import constants
from ganeti import netutils
from ganeti import outils
from ganeti import utils

from socket import AF_INET


__all__ = ["ConfigObject", "ConfigData", "NIC", "Disk", "Instance",
           "OS", "Node", "NodeGroup", "Cluster", "FillDict", "Network"]

_TIMESTAMPS = ["ctime", "mtime"]
_UUID = ["uuid"]


def FillDict(defaults_dict, custom_dict, skip_keys=None):
  """Basic function to apply settings on top a default dict.

  @type defaults_dict: dict
  @param defaults_dict: dictionary holding the default values
  @type custom_dict: dict
  @param custom_dict: dictionary holding customized value
  @type skip_keys: list
  @param skip_keys: which keys not to fill
  @rtype: dict
  @return: dict with the 'full' values

  """
  ret_dict = copy.deepcopy(defaults_dict)
  ret_dict.update(custom_dict)
  if skip_keys:
    for k in skip_keys:
      try:
        del ret_dict[k]
      except KeyError:
        pass
  return ret_dict


def FillIPolicy(default_ipolicy, custom_ipolicy):
  """Fills an instance policy with defaults.

  """
  assert frozenset(default_ipolicy.keys()) == constants.IPOLICY_ALL_KEYS
  ret_dict = copy.deepcopy(custom_ipolicy)
  for key in default_ipolicy:
    if key not in ret_dict:
      ret_dict[key] = copy.deepcopy(default_ipolicy[key])
    elif key == constants.ISPECS_STD:
      ret_dict[key] = FillDict(default_ipolicy[key], ret_dict[key])
  return ret_dict


def FillDiskParams(default_dparams, custom_dparams, skip_keys=None):
  """Fills the disk parameter defaults.

  @see: L{FillDict} for parameters and return value

  """
  assert frozenset(default_dparams.keys()) == constants.DISK_TEMPLATES

  return dict((dt, FillDict(default_dparams[dt], custom_dparams.get(dt, {}),
                             skip_keys=skip_keys))
              for dt in constants.DISK_TEMPLATES)


def UpgradeGroupedParams(target, defaults):
  """Update all groups for the target parameter.

  @type target: dict of dicts
  @param target: {group: {parameter: value}}
  @type defaults: dict
  @param defaults: default parameter values

  """
  if target is None:
    target = {constants.PP_DEFAULT: defaults}
  else:
    for group in target:
      target[group] = FillDict(defaults, target[group])
  return target


def UpgradeBeParams(target):
  """Update the be parameters dict to the new format.

  @type target: dict
  @param target: "be" parameters dict

  """
  if constants.BE_MEMORY in target:
    memory = target[constants.BE_MEMORY]
    target[constants.BE_MAXMEM] = memory
    target[constants.BE_MINMEM] = memory
    del target[constants.BE_MEMORY]


def UpgradeDiskParams(diskparams):
  """Upgrade the disk parameters.

  @type diskparams: dict
  @param diskparams: disk parameters to upgrade
  @rtype: dict
  @return: the upgraded disk parameters dict

  """
  if not diskparams:
    result = {}
  else:
    result = FillDiskParams(constants.DISK_DT_DEFAULTS, diskparams)

  return result


def UpgradeNDParams(ndparams):
  """Upgrade ndparams structure.

  @type ndparams: dict
  @param ndparams: disk parameters to upgrade
  @rtype: dict
  @return: the upgraded node parameters dict

  """
  if ndparams is None:
    ndparams = {}

  if (constants.ND_OOB_PROGRAM in ndparams and
      ndparams[constants.ND_OOB_PROGRAM] is None):
    # will be reset by the line below
    del ndparams[constants.ND_OOB_PROGRAM]
  return FillDict(constants.NDC_DEFAULTS, ndparams)


def MakeEmptyIPolicy():
  """Create empty IPolicy dictionary.

  """
  return {}


class ConfigObject(outils.ValidatedSlots):
  """A generic config object.

  It has the following properties:

    - provides somewhat safe recursive unpickling and pickling for its classes
    - unset attributes which are defined in slots are always returned
      as None instead of raising an error

  Classes derived from this must always declare __slots__ (we use many
  config objects and the memory reduction is useful)

  """
  __slots__ = []

  def __getattr__(self, name):
    if name not in self.GetAllSlots():
      raise AttributeError("Invalid object attribute %s.%s" %
                           (type(self).__name__, name))
    return None

  def __setstate__(self, state):
    slots = self.GetAllSlots()
    for name in state:
      if name in slots:
        setattr(self, name, state[name])

  def Validate(self):
    """Validates the slots.

    """

  def ToDict(self):
    """Convert to a dict holding only standard python types.

    The generic routine just dumps all of this object's attributes in
    a dict. It does not work if the class has children who are
    ConfigObjects themselves (e.g. the nics list in an Instance), in
    which case the object should subclass the function in order to
    make sure all objects returned are only standard python types.

    """
    result = {}
    for name in self.GetAllSlots():
      value = getattr(self, name, None)
      if value is not None:
        result[name] = value
    return result

  __getstate__ = ToDict

  @classmethod
  def FromDict(cls, val):
    """Create an object from a dictionary.

    This generic routine takes a dict, instantiates a new instance of
    the given class, and sets attributes based on the dict content.

    As for `ToDict`, this does not work if the class has children
    who are ConfigObjects themselves (e.g. the nics list in an
    Instance), in which case the object should subclass the function
    and alter the objects.

    """
    if not isinstance(val, dict):
      raise errors.ConfigurationError("Invalid object passed to FromDict:"
                                      " expected dict, got %s" % type(val))
    val_str = dict([(str(k), v) for k, v in val.iteritems()])
    obj = cls(**val_str) # pylint: disable=W0142
    return obj

  def Copy(self):
    """Makes a deep copy of the current object and its children.

    """
    dict_form = self.ToDict()
    clone_obj = self.__class__.FromDict(dict_form)
    return clone_obj

  def __repr__(self):
    """Implement __repr__ for ConfigObjects."""
    return repr(self.ToDict())

  def __eq__(self, other):
    """Implement __eq__ for ConfigObjects."""
    return isinstance(other, self.__class__) and self.ToDict() == other.ToDict()

  def UpgradeConfig(self):
    """Fill defaults for missing configuration values.

    This method will be called at configuration load time, and its
    implementation will be object dependent.

    """
    pass


class TaggableObject(ConfigObject):
  """An generic class supporting tags.

  """
  __slots__ = ["tags"]
  VALID_TAG_RE = re.compile(r"^[\w.+*/:@-]+$")

  @classmethod
  def ValidateTag(cls, tag):
    """Check if a tag is valid.

    If the tag is invalid, an errors.TagError will be raised. The
    function has no return value.

    """
    if not isinstance(tag, basestring):
      raise errors.TagError("Invalid tag type (not a string)")
    if len(tag) > constants.MAX_TAG_LEN:
      raise errors.TagError("Tag too long (>%d characters)" %
                            constants.MAX_TAG_LEN)
    if not tag:
      raise errors.TagError("Tags cannot be empty")
    if not cls.VALID_TAG_RE.match(tag):
      raise errors.TagError("Tag contains invalid characters")

  def GetTags(self):
    """Return the tags list.

    """
    tags = getattr(self, "tags", None)
    if tags is None:
      tags = self.tags = set()
    return tags

  def AddTag(self, tag):
    """Add a new tag.

    """
    self.ValidateTag(tag)
    tags = self.GetTags()
    if len(tags) >= constants.MAX_TAGS_PER_OBJ:
      raise errors.TagError("Too many tags")
    self.GetTags().add(tag)

  def RemoveTag(self, tag):
    """Remove a tag.

    """
    self.ValidateTag(tag)
    tags = self.GetTags()
    try:
      tags.remove(tag)
    except KeyError:
      raise errors.TagError("Tag not found")

  def ToDict(self):
    """Taggable-object-specific conversion to standard python types.

    This replaces the tags set with a list.

    """
    bo = super(TaggableObject, self).ToDict()

    tags = bo.get("tags", None)
    if isinstance(tags, set):
      bo["tags"] = list(tags)
    return bo

  @classmethod
  def FromDict(cls, val):
    """Custom function for instances.

    """
    obj = super(TaggableObject, cls).FromDict(val)
    if hasattr(obj, "tags") and isinstance(obj.tags, list):
      obj.tags = set(obj.tags)
    return obj


class MasterNetworkParameters(ConfigObject):
  """Network configuration parameters for the master

  @ivar uuid: master nodes UUID
  @ivar ip: master IP
  @ivar netmask: master netmask
  @ivar netdev: master network device
  @ivar ip_family: master IP family

  """
  __slots__ = [
    "uuid",
    "ip",
    "netmask",
    "netdev",
    "ip_family",
    ]


class ConfigData(ConfigObject):
  """Top-level config object."""
  __slots__ = [
    "version",
    "cluster",
    "nodes",
    "nodegroups",
    "instances",
    "networks",
    "serial_no",
    ] + _TIMESTAMPS

  def ToDict(self):
    """Custom function for top-level config data.

    This just replaces the list of instances, nodes and the cluster
    with standard python types.

    """
    mydict = super(ConfigData, self).ToDict()
    mydict["cluster"] = mydict["cluster"].ToDict()
    for key in "nodes", "instances", "nodegroups", "networks":
      mydict[key] = outils.ContainerToDicts(mydict[key])

    return mydict

  @classmethod
  def FromDict(cls, val):
    """Custom function for top-level config data

    """
    obj = super(ConfigData, cls).FromDict(val)
    obj.cluster = Cluster.FromDict(obj.cluster)
    obj.nodes = outils.ContainerFromDicts(obj.nodes, dict, Node)
    obj.instances = \
      outils.ContainerFromDicts(obj.instances, dict, Instance)
    obj.nodegroups = \
      outils.ContainerFromDicts(obj.nodegroups, dict, NodeGroup)
    obj.networks = outils.ContainerFromDicts(obj.networks, dict, Network)
    return obj

  def HasAnyDiskOfType(self, dev_type):
    """Check if in there is at disk of the given type in the configuration.

    @type dev_type: L{constants.DTS_BLOCK}
    @param dev_type: the type to look for
    @rtype: boolean
    @return: boolean indicating if a disk of the given type was found or not

    """
    for instance in self.instances.values():
      for disk in instance.disks:
        if disk.IsBasedOnDiskType(dev_type):
          return True
    return False

  def UpgradeConfig(self):
    """Fill defaults for missing configuration values.

    """
    self.cluster.UpgradeConfig()
    for node in self.nodes.values():
      node.UpgradeConfig()
    for instance in self.instances.values():
      instance.UpgradeConfig()
    if self.nodegroups is None:
      self.nodegroups = {}
    for nodegroup in self.nodegroups.values():
      nodegroup.UpgradeConfig()
    if self.cluster.drbd_usermode_helper is None:
<<<<<<< HEAD
      if self.cluster.IsDiskTemplateEnabled(constants.DT_DRBD8):
=======
      # To decide if we set an helper let's check if at least one instance has
      # a DRBD disk. This does not cover all the possible scenarios but it
      # gives a good approximation.
      if self.HasAnyDiskOfType(constants.DT_DRBD8):
>>>>>>> b2e7599d
        self.cluster.drbd_usermode_helper = constants.DEFAULT_DRBD_HELPER
    if self.networks is None:
      self.networks = {}
    for network in self.networks.values():
      network.UpgradeConfig()
    self._UpgradeEnabledDiskTemplates()

  def _UpgradeEnabledDiskTemplates(self):
    """Upgrade the cluster's enabled disk templates by inspecting the currently
       enabled and/or used disk templates.

    """
    # enabled_disk_templates in the cluster config were introduced in 2.8.
    # Remove this code once upgrading from earlier versions is deprecated.
    if not self.cluster.enabled_disk_templates:
      template_set = \
        set([inst.disk_template for inst in self.instances.values()])
      # Add drbd and plain, if lvm is enabled (by specifying a volume group)
      if self.cluster.volume_group_name:
        template_set.add(constants.DT_DRBD8)
        template_set.add(constants.DT_PLAIN)
      # Set enabled_disk_templates to the inferred disk templates. Order them
      # according to a preference list that is based on Ganeti's history of
      # supported disk templates.
      self.cluster.enabled_disk_templates = []
      for preferred_template in constants.DISK_TEMPLATE_PREFERENCE:
        if preferred_template in template_set:
          self.cluster.enabled_disk_templates.append(preferred_template)
          template_set.remove(preferred_template)
      self.cluster.enabled_disk_templates.extend(list(template_set))


class NIC(ConfigObject):
  """Config object representing a network card."""
  __slots__ = ["name", "mac", "ip", "network", "nicparams", "netinfo"] + _UUID

  @classmethod
  def CheckParameterSyntax(cls, nicparams):
    """Check the given parameters for validity.

    @type nicparams:  dict
    @param nicparams: dictionary with parameter names/value
    @raise errors.ConfigurationError: when a parameter is not valid

    """
    mode = nicparams[constants.NIC_MODE]
    if (mode not in constants.NIC_VALID_MODES and
        mode != constants.VALUE_AUTO):
      raise errors.ConfigurationError("Invalid NIC mode '%s'" % mode)

    if (mode == constants.NIC_MODE_BRIDGED and
        not nicparams[constants.NIC_LINK]):
      raise errors.ConfigurationError("Missing bridged NIC link")


class Disk(ConfigObject):
  """Config object representing a block device."""
  __slots__ = (["name", "dev_type", "logical_id", "physical_id",
                "children", "iv_name", "size", "mode", "params", "spindles"] +
               _UUID)

  def CreateOnSecondary(self):
    """Test if this device needs to be created on a secondary node."""
    return self.dev_type in (constants.DT_DRBD8, constants.DT_PLAIN)

  def AssembleOnSecondary(self):
    """Test if this device needs to be assembled on a secondary node."""
    return self.dev_type in (constants.DT_DRBD8, constants.DT_PLAIN)

  def OpenOnSecondary(self):
    """Test if this device needs to be opened on a secondary node."""
    return self.dev_type in (constants.DT_PLAIN,)

  def StaticDevPath(self):
    """Return the device path if this device type has a static one.

    Some devices (LVM for example) live always at the same /dev/ path,
    irrespective of their status. For such devices, we return this
    path, for others we return None.

    @warning: The path returned is not a normalized pathname; callers
        should check that it is a valid path.

    """
    if self.dev_type == constants.DT_PLAIN:
      return "/dev/%s/%s" % (self.logical_id[0], self.logical_id[1])
    elif self.dev_type == constants.DT_BLOCK:
      return self.logical_id[1]
    elif self.dev_type == constants.DT_RBD:
      return "/dev/%s/%s" % (self.logical_id[0], self.logical_id[1])
    return None

  def ChildrenNeeded(self):
    """Compute the needed number of children for activation.

    This method will return either -1 (all children) or a positive
    number denoting the minimum number of children needed for
    activation (only mirrored devices will usually return >=0).

    Currently, only DRBD8 supports diskless activation (therefore we
    return 0), for all other we keep the previous semantics and return
    -1.

    """
    if self.dev_type == constants.DT_DRBD8:
      return 0
    return -1

  def IsBasedOnDiskType(self, dev_type):
    """Check if the disk or its children are based on the given type.

    @type dev_type: L{constants.DTS_BLOCK}
    @param dev_type: the type to look for
    @rtype: boolean
    @return: boolean indicating if a device of the given type was found or not

    """
    if self.children:
      for child in self.children:
        if child.IsBasedOnDiskType(dev_type):
          return True
    return self.dev_type == dev_type

  def GetNodes(self, node_uuid):
    """This function returns the nodes this device lives on.

    Given the node on which the parent of the device lives on (or, in
    case of a top-level device, the primary node of the devices'
    instance), this function will return a list of nodes on which this
    devices needs to (or can) be assembled.

    """
    if self.dev_type in [constants.DT_PLAIN, constants.DT_FILE,
                         constants.DT_BLOCK, constants.DT_RBD,
                         constants.DT_EXT, constants.DT_SHARED_FILE]:
      result = [node_uuid]
    elif self.dev_type in constants.LDS_DRBD:
      result = [self.logical_id[0], self.logical_id[1]]
      if node_uuid not in result:
        raise errors.ConfigurationError("DRBD device passed unknown node")
    else:
      raise errors.ProgrammerError("Unhandled device type %s" % self.dev_type)
    return result

  def ComputeNodeTree(self, parent_node_uuid):
    """Compute the node/disk tree for this disk and its children.

    This method, given the node on which the parent disk lives, will
    return the list of all (node UUID, disk) pairs which describe the disk
    tree in the most compact way. For example, a drbd/lvm stack
    will be returned as (primary_node, drbd) and (secondary_node, drbd)
    which represents all the top-level devices on the nodes.

    """
    my_nodes = self.GetNodes(parent_node_uuid)
    result = [(node, self) for node in my_nodes]
    if not self.children:
      # leaf device
      return result
    for node in my_nodes:
      for child in self.children:
        child_result = child.ComputeNodeTree(node)
        if len(child_result) == 1:
          # child (and all its descendants) is simple, doesn't split
          # over multiple hosts, so we don't need to describe it, our
          # own entry for this node describes it completely
          continue
        else:
          # check if child nodes differ from my nodes; note that
          # subdisk can differ from the child itself, and be instead
          # one of its descendants
          for subnode, subdisk in child_result:
            if subnode not in my_nodes:
              result.append((subnode, subdisk))
            # otherwise child is under our own node, so we ignore this
            # entry (but probably the other results in the list will
            # be different)
    return result

  def ComputeGrowth(self, amount):
    """Compute the per-VG growth requirements.

    This only works for VG-based disks.

    @type amount: integer
    @param amount: the desired increase in (user-visible) disk space
    @rtype: dict
    @return: a dictionary of volume-groups and the required size

    """
    if self.dev_type == constants.DT_PLAIN:
      return {self.logical_id[0]: amount}
    elif self.dev_type == constants.DT_DRBD8:
      if self.children:
        return self.children[0].ComputeGrowth(amount)
      else:
        return {}
    else:
      # Other disk types do not require VG space
      return {}

  def RecordGrow(self, amount):
    """Update the size of this disk after growth.

    This method recurses over the disks's children and updates their
    size correspondigly. The method needs to be kept in sync with the
    actual algorithms from bdev.

    """
    if self.dev_type in (constants.DT_PLAIN, constants.DT_FILE,
                         constants.DT_RBD, constants.DT_EXT,
                         constants.DT_SHARED_FILE):
      self.size += amount
    elif self.dev_type == constants.DT_DRBD8:
      if self.children:
        self.children[0].RecordGrow(amount)
      self.size += amount
    else:
      raise errors.ProgrammerError("Disk.RecordGrow called for unsupported"
                                   " disk type %s" % self.dev_type)

  def Update(self, size=None, mode=None, spindles=None):
    """Apply changes to size, spindles and mode.

    """
    if self.dev_type == constants.DT_DRBD8:
      if self.children:
        self.children[0].Update(size=size, mode=mode)
    else:
      assert not self.children

    if size is not None:
      self.size = size
    if mode is not None:
      self.mode = mode
    if spindles is not None:
      self.spindles = spindles

  def UnsetSize(self):
    """Sets recursively the size to zero for the disk and its children.

    """
    if self.children:
      for child in self.children:
        child.UnsetSize()
    self.size = 0

  def SetPhysicalID(self, target_node_uuid, nodes_ip):
    """Convert the logical ID to the physical ID.

    This is used only for drbd, which needs ip/port configuration.

    The routine descends down and updates its children also, because
    this helps when the only the top device is passed to the remote
    node.

    Arguments:
      - target_node_uuid: the node UUID we wish to configure for
      - nodes_ip: a mapping of node name to ip

    The target_node must exist in in nodes_ip, and must be one of the
    nodes in the logical ID for each of the DRBD devices encountered
    in the disk tree.

    """
    if self.children:
      for child in self.children:
        child.SetPhysicalID(target_node_uuid, nodes_ip)

    if self.logical_id is None and self.physical_id is not None:
      return
    if self.dev_type in constants.LDS_DRBD:
      pnode_uuid, snode_uuid, port, pminor, sminor, secret = self.logical_id
      if target_node_uuid not in (pnode_uuid, snode_uuid):
        raise errors.ConfigurationError("DRBD device not knowing node %s" %
                                        target_node_uuid)
      pnode_ip = nodes_ip.get(pnode_uuid, None)
      snode_ip = nodes_ip.get(snode_uuid, None)
      if pnode_ip is None or snode_ip is None:
        raise errors.ConfigurationError("Can't find primary or secondary node"
                                        " for %s" % str(self))
      p_data = (pnode_ip, port)
      s_data = (snode_ip, port)
      if pnode_uuid == target_node_uuid:
        self.physical_id = p_data + s_data + (pminor, secret)
      else: # it must be secondary, we tested above
        self.physical_id = s_data + p_data + (sminor, secret)
    else:
      self.physical_id = self.logical_id
    return

  def ToDict(self):
    """Disk-specific conversion to standard python types.

    This replaces the children lists of objects with lists of
    standard python types.

    """
    bo = super(Disk, self).ToDict()

    for attr in ("children",):
      alist = bo.get(attr, None)
      if alist:
        bo[attr] = outils.ContainerToDicts(alist)
    return bo

  @classmethod
  def FromDict(cls, val):
    """Custom function for Disks

    """
    obj = super(Disk, cls).FromDict(val)
    if obj.children:
      obj.children = outils.ContainerFromDicts(obj.children, list, Disk)
    if obj.logical_id and isinstance(obj.logical_id, list):
      obj.logical_id = tuple(obj.logical_id)
    if obj.physical_id and isinstance(obj.physical_id, list):
      obj.physical_id = tuple(obj.physical_id)
    if obj.dev_type in constants.LDS_DRBD:
      # we need a tuple of length six here
      if len(obj.logical_id) < 6:
        obj.logical_id += (None,) * (6 - len(obj.logical_id))
    return obj

  def __str__(self):
    """Custom str() formatter for disks.

    """
    if self.dev_type == constants.DT_PLAIN:
      val = "<LogicalVolume(/dev/%s/%s" % self.logical_id
    elif self.dev_type in constants.LDS_DRBD:
      node_a, node_b, port, minor_a, minor_b = self.logical_id[:5]
      val = "<DRBD8("
      if self.physical_id is None:
        phy = "unconfigured"
      else:
        phy = ("configured as %s:%s %s:%s" %
               (self.physical_id[0], self.physical_id[1],
                self.physical_id[2], self.physical_id[3]))

      val += ("hosts=%s/%d-%s/%d, port=%s, %s, " %
              (node_a, minor_a, node_b, minor_b, port, phy))
      if self.children and self.children.count(None) == 0:
        val += "backend=%s, metadev=%s" % (self.children[0], self.children[1])
      else:
        val += "no local storage"
    else:
      val = ("<Disk(type=%s, logical_id=%s, physical_id=%s, children=%s" %
             (self.dev_type, self.logical_id, self.physical_id, self.children))
    if self.iv_name is None:
      val += ", not visible"
    else:
      val += ", visible as /dev/%s" % self.iv_name
    if self.spindles is not None:
      val += ", spindles=%s" % self.spindles
    if isinstance(self.size, int):
      val += ", size=%dm)>" % self.size
    else:
      val += ", size='%s')>" % (self.size,)
    return val

  def Verify(self):
    """Checks that this disk is correctly configured.

    """
    all_errors = []
    if self.mode not in constants.DISK_ACCESS_SET:
      all_errors.append("Disk access mode '%s' is invalid" % (self.mode, ))
    return all_errors

  def UpgradeConfig(self):
    """Fill defaults for missing configuration values.

    """
    if self.children:
      for child in self.children:
        child.UpgradeConfig()

    # FIXME: Make this configurable in Ganeti 2.7
    self.params = {}
    # add here config upgrade for this disk

    # map of legacy device types (mapping differing LD constants to new
    # DT constants)
    LEG_DEV_TYPE_MAP = {"lvm": constants.DT_PLAIN, "drbd8": constants.DT_DRBD8}
    if self.dev_type in LEG_DEV_TYPE_MAP:
      self.dev_type = LEG_DEV_TYPE_MAP[self.dev_type]

  @staticmethod
  def ComputeLDParams(disk_template, disk_params):
    """Computes Logical Disk parameters from Disk Template parameters.

    @type disk_template: string
    @param disk_template: disk template, one of L{constants.DISK_TEMPLATES}
    @type disk_params: dict
    @param disk_params: disk template parameters;
                        dict(template_name -> parameters
    @rtype: list(dict)
    @return: a list of dicts, one for each node of the disk hierarchy. Each dict
      contains the LD parameters of the node. The tree is flattened in-order.

    """
    if disk_template not in constants.DISK_TEMPLATES:
      raise errors.ProgrammerError("Unknown disk template %s" % disk_template)

    assert disk_template in disk_params

    result = list()
    dt_params = disk_params[disk_template]
    if disk_template == constants.DT_DRBD8:
      result.append(FillDict(constants.DISK_LD_DEFAULTS[constants.DT_DRBD8], {
        constants.LDP_RESYNC_RATE: dt_params[constants.DRBD_RESYNC_RATE],
        constants.LDP_BARRIERS: dt_params[constants.DRBD_DISK_BARRIERS],
        constants.LDP_NO_META_FLUSH: dt_params[constants.DRBD_META_BARRIERS],
        constants.LDP_DEFAULT_METAVG: dt_params[constants.DRBD_DEFAULT_METAVG],
        constants.LDP_DISK_CUSTOM: dt_params[constants.DRBD_DISK_CUSTOM],
        constants.LDP_NET_CUSTOM: dt_params[constants.DRBD_NET_CUSTOM],
        constants.LDP_PROTOCOL: dt_params[constants.DRBD_PROTOCOL],
        constants.LDP_DYNAMIC_RESYNC: dt_params[constants.DRBD_DYNAMIC_RESYNC],
        constants.LDP_PLAN_AHEAD: dt_params[constants.DRBD_PLAN_AHEAD],
        constants.LDP_FILL_TARGET: dt_params[constants.DRBD_FILL_TARGET],
        constants.LDP_DELAY_TARGET: dt_params[constants.DRBD_DELAY_TARGET],
        constants.LDP_MAX_RATE: dt_params[constants.DRBD_MAX_RATE],
        constants.LDP_MIN_RATE: dt_params[constants.DRBD_MIN_RATE],
        }))

      # data LV
      result.append(FillDict(constants.DISK_LD_DEFAULTS[constants.DT_PLAIN], {
        constants.LDP_STRIPES: dt_params[constants.DRBD_DATA_STRIPES],
        }))

      # metadata LV
      result.append(FillDict(constants.DISK_LD_DEFAULTS[constants.DT_PLAIN], {
        constants.LDP_STRIPES: dt_params[constants.DRBD_META_STRIPES],
        }))

    elif disk_template in (constants.DT_FILE, constants.DT_SHARED_FILE):
      result.append(constants.DISK_LD_DEFAULTS[disk_template])

    elif disk_template == constants.DT_PLAIN:
      result.append(FillDict(constants.DISK_LD_DEFAULTS[constants.DT_PLAIN], {
        constants.LDP_STRIPES: dt_params[constants.LV_STRIPES],
        }))

    elif disk_template == constants.DT_BLOCK:
      result.append(constants.DISK_LD_DEFAULTS[constants.DT_BLOCK])

    elif disk_template == constants.DT_RBD:
      result.append(FillDict(constants.DISK_LD_DEFAULTS[constants.DT_RBD], {
        constants.LDP_POOL: dt_params[constants.RBD_POOL],
        }))

    elif disk_template == constants.DT_EXT:
      result.append(constants.DISK_LD_DEFAULTS[constants.DT_EXT])

    return result


class InstancePolicy(ConfigObject):
  """Config object representing instance policy limits dictionary.

  Note that this object is not actually used in the config, it's just
  used as a placeholder for a few functions.

  """
  @classmethod
  def CheckParameterSyntax(cls, ipolicy, check_std):
    """ Check the instance policy for validity.

    @type ipolicy: dict
    @param ipolicy: dictionary with min/max/std specs and policies
    @type check_std: bool
    @param check_std: Whether to check std value or just assume compliance
    @raise errors.ConfigurationError: when the policy is not legal

    """
    InstancePolicy.CheckISpecSyntax(ipolicy, check_std)
    if constants.IPOLICY_DTS in ipolicy:
      InstancePolicy.CheckDiskTemplates(ipolicy[constants.IPOLICY_DTS])
    for key in constants.IPOLICY_PARAMETERS:
      if key in ipolicy:
        InstancePolicy.CheckParameter(key, ipolicy[key])
    wrong_keys = frozenset(ipolicy.keys()) - constants.IPOLICY_ALL_KEYS
    if wrong_keys:
      raise errors.ConfigurationError("Invalid keys in ipolicy: %s" %
                                      utils.CommaJoin(wrong_keys))

  @classmethod
  def _CheckIncompleteSpec(cls, spec, keyname):
    missing_params = constants.ISPECS_PARAMETERS - frozenset(spec.keys())
    if missing_params:
      msg = ("Missing instance specs parameters for %s: %s" %
             (keyname, utils.CommaJoin(missing_params)))
      raise errors.ConfigurationError(msg)

  @classmethod
  def CheckISpecSyntax(cls, ipolicy, check_std):
    """Check the instance policy specs for validity.

    @type ipolicy: dict
    @param ipolicy: dictionary with min/max/std specs
    @type check_std: bool
    @param check_std: Whether to check std value or just assume compliance
    @raise errors.ConfigurationError: when specs are not valid

    """
    if constants.ISPECS_MINMAX not in ipolicy:
      # Nothing to check
      return

    if check_std and constants.ISPECS_STD not in ipolicy:
      msg = "Missing key in ipolicy: %s" % constants.ISPECS_STD
      raise errors.ConfigurationError(msg)
    stdspec = ipolicy.get(constants.ISPECS_STD)
    if check_std:
      InstancePolicy._CheckIncompleteSpec(stdspec, constants.ISPECS_STD)

    if not ipolicy[constants.ISPECS_MINMAX]:
      raise errors.ConfigurationError("Empty minmax specifications")
    std_is_good = False
    for minmaxspecs in ipolicy[constants.ISPECS_MINMAX]:
      missing = constants.ISPECS_MINMAX_KEYS - frozenset(minmaxspecs.keys())
      if missing:
        msg = "Missing instance specification: %s" % utils.CommaJoin(missing)
        raise errors.ConfigurationError(msg)
      for (key, spec) in minmaxspecs.items():
        InstancePolicy._CheckIncompleteSpec(spec, key)

      spec_std_ok = True
      for param in constants.ISPECS_PARAMETERS:
        par_std_ok = InstancePolicy._CheckISpecParamSyntax(minmaxspecs, stdspec,
                                                           param, check_std)
        spec_std_ok = spec_std_ok and par_std_ok
      std_is_good = std_is_good or spec_std_ok
    if not std_is_good:
      raise errors.ConfigurationError("Invalid std specifications")

  @classmethod
  def _CheckISpecParamSyntax(cls, minmaxspecs, stdspec, name, check_std):
    """Check the instance policy specs for validity on a given key.

    We check if the instance specs makes sense for a given key, that is
    if minmaxspecs[min][name] <= stdspec[name] <= minmaxspec[max][name].

    @type minmaxspecs: dict
    @param minmaxspecs: dictionary with min and max instance spec
    @type stdspec: dict
    @param stdspec: dictionary with standard instance spec
    @type name: string
    @param name: what are the limits for
    @type check_std: bool
    @param check_std: Whether to check std value or just assume compliance
    @rtype: bool
    @return: C{True} when specs are valid, C{False} when standard spec for the
        given name is not valid
    @raise errors.ConfigurationError: when min/max specs for the given name
        are not valid

    """
    minspec = minmaxspecs[constants.ISPECS_MIN]
    maxspec = minmaxspecs[constants.ISPECS_MAX]
    min_v = minspec[name]
    max_v = maxspec[name]

    if min_v > max_v:
      err = ("Invalid specification of min/max values for %s: %s/%s" %
             (name, min_v, max_v))
      raise errors.ConfigurationError(err)
    elif check_std:
      std_v = stdspec.get(name, min_v)
      return std_v >= min_v and std_v <= max_v
    else:
      return True

  @classmethod
  def CheckDiskTemplates(cls, disk_templates):
    """Checks the disk templates for validity.

    """
    if not disk_templates:
      raise errors.ConfigurationError("Instance policy must contain" +
                                      " at least one disk template")
    wrong = frozenset(disk_templates).difference(constants.DISK_TEMPLATES)
    if wrong:
      raise errors.ConfigurationError("Invalid disk template(s) %s" %
                                      utils.CommaJoin(wrong))

  @classmethod
  def CheckParameter(cls, key, value):
    """Checks a parameter.

    Currently we expect all parameters to be float values.

    """
    try:
      float(value)
    except (TypeError, ValueError), err:
      raise errors.ConfigurationError("Invalid value for key" " '%s':"
                                      " '%s', error: %s" % (key, value, err))


class Instance(TaggableObject):
  """Config object representing an instance."""
  __slots__ = [
    "name",
    "primary_node",
    "os",
    "hypervisor",
    "hvparams",
    "beparams",
    "osparams",
    "admin_state",
    "nics",
    "disks",
    "disk_template",
    "disks_active",
    "network_port",
    "serial_no",
    ] + _TIMESTAMPS + _UUID

  def _ComputeSecondaryNodes(self):
    """Compute the list of secondary nodes.

    This is a simple wrapper over _ComputeAllNodes.

    """
    all_nodes = set(self._ComputeAllNodes())
    all_nodes.discard(self.primary_node)
    return tuple(all_nodes)

  secondary_nodes = property(_ComputeSecondaryNodes, None, None,
                             "List of names of secondary nodes")

  def _ComputeAllNodes(self):
    """Compute the list of all nodes.

    Since the data is already there (in the drbd disks), keeping it as
    a separate normal attribute is redundant and if not properly
    synchronised can cause problems. Thus it's better to compute it
    dynamically.

    """
    def _Helper(nodes, device):
      """Recursively computes nodes given a top device."""
      if device.dev_type in constants.LDS_DRBD:
        nodea, nodeb = device.logical_id[:2]
        nodes.add(nodea)
        nodes.add(nodeb)
      if device.children:
        for child in device.children:
          _Helper(nodes, child)

    all_nodes = set()
    all_nodes.add(self.primary_node)
    for device in self.disks:
      _Helper(all_nodes, device)
    return tuple(all_nodes)

  all_nodes = property(_ComputeAllNodes, None, None,
                       "List of names of all the nodes of the instance")

  def MapLVsByNode(self, lvmap=None, devs=None, node_uuid=None):
    """Provide a mapping of nodes to LVs this instance owns.

    This function figures out what logical volumes should belong on
    which nodes, recursing through a device tree.

    @type lvmap: dict
    @param lvmap: optional dictionary to receive the
        'node' : ['lv', ...] data.
    @type devs: list of L{Disk}
    @param devs: disks to get the LV name for. If None, all disk of this
        instance are used.
    @type node_uuid: string
    @param node_uuid: UUID of the node to get the LV names for. If None, the
        primary node of this instance is used.
    @return: None if lvmap arg is given, otherwise, a dictionary of
        the form { 'node_uuid' : ['volume1', 'volume2', ...], ... };
        volumeN is of the form "vg_name/lv_name", compatible with
        GetVolumeList()

    """
    if node_uuid is None:
      node_uuid = self.primary_node

    if lvmap is None:
      lvmap = {
        node_uuid: [],
        }
      ret = lvmap
    else:
      if not node_uuid in lvmap:
        lvmap[node_uuid] = []
      ret = None

    if not devs:
      devs = self.disks

    for dev in devs:
      if dev.dev_type == constants.DT_PLAIN:
        lvmap[node_uuid].append(dev.logical_id[0] + "/" + dev.logical_id[1])

      elif dev.dev_type in constants.LDS_DRBD:
        if dev.children:
          self.MapLVsByNode(lvmap, dev.children, dev.logical_id[0])
          self.MapLVsByNode(lvmap, dev.children, dev.logical_id[1])

      elif dev.children:
        self.MapLVsByNode(lvmap, dev.children, node_uuid)

    return ret

  def FindDisk(self, idx):
    """Find a disk given having a specified index.

    This is just a wrapper that does validation of the index.

    @type idx: int
    @param idx: the disk index
    @rtype: L{Disk}
    @return: the corresponding disk
    @raise errors.OpPrereqError: when the given index is not valid

    """
    try:
      idx = int(idx)
      return self.disks[idx]
    except (TypeError, ValueError), err:
      raise errors.OpPrereqError("Invalid disk index: '%s'" % str(err),
                                 errors.ECODE_INVAL)
    except IndexError:
      raise errors.OpPrereqError("Invalid disk index: %d (instace has disks"
                                 " 0 to %d" % (idx, len(self.disks) - 1),
                                 errors.ECODE_INVAL)

  def ToDict(self):
    """Instance-specific conversion to standard python types.

    This replaces the children lists of objects with lists of standard
    python types.

    """
    bo = super(Instance, self).ToDict()

    for attr in "nics", "disks":
      alist = bo.get(attr, None)
      if alist:
        nlist = outils.ContainerToDicts(alist)
      else:
        nlist = []
      bo[attr] = nlist
    return bo

  @classmethod
  def FromDict(cls, val):
    """Custom function for instances.

    """
    if "admin_state" not in val:
      if val.get("admin_up", False):
        val["admin_state"] = constants.ADMINST_UP
      else:
        val["admin_state"] = constants.ADMINST_DOWN
    if "admin_up" in val:
      del val["admin_up"]
    obj = super(Instance, cls).FromDict(val)
    obj.nics = outils.ContainerFromDicts(obj.nics, list, NIC)
    obj.disks = outils.ContainerFromDicts(obj.disks, list, Disk)
    return obj

  def UpgradeConfig(self):
    """Fill defaults for missing configuration values.

    """
    for nic in self.nics:
      nic.UpgradeConfig()
    for disk in self.disks:
      disk.UpgradeConfig()
    if self.hvparams:
      for key in constants.HVC_GLOBALS:
        try:
          del self.hvparams[key]
        except KeyError:
          pass
    if self.osparams is None:
      self.osparams = {}
    UpgradeBeParams(self.beparams)
    if self.disks_active is None:
      self.disks_active = self.admin_state == constants.ADMINST_UP


class OS(ConfigObject):
  """Config object representing an operating system.

  @type supported_parameters: list
  @ivar supported_parameters: a list of tuples, name and description,
      containing the supported parameters by this OS

  @type VARIANT_DELIM: string
  @cvar VARIANT_DELIM: the variant delimiter

  """
  __slots__ = [
    "name",
    "path",
    "api_versions",
    "create_script",
    "export_script",
    "import_script",
    "rename_script",
    "verify_script",
    "supported_variants",
    "supported_parameters",
    ]

  VARIANT_DELIM = "+"

  @classmethod
  def SplitNameVariant(cls, name):
    """Splits the name into the proper name and variant.

    @param name: the OS (unprocessed) name
    @rtype: list
    @return: a list of two elements; if the original name didn't
        contain a variant, it's returned as an empty string

    """
    nv = name.split(cls.VARIANT_DELIM, 1)
    if len(nv) == 1:
      nv.append("")
    return nv

  @classmethod
  def GetName(cls, name):
    """Returns the proper name of the os (without the variant).

    @param name: the OS (unprocessed) name

    """
    return cls.SplitNameVariant(name)[0]

  @classmethod
  def GetVariant(cls, name):
    """Returns the variant the os (without the base name).

    @param name: the OS (unprocessed) name

    """
    return cls.SplitNameVariant(name)[1]


class ExtStorage(ConfigObject):
  """Config object representing an External Storage Provider.

  """
  __slots__ = [
    "name",
    "path",
    "create_script",
    "remove_script",
    "grow_script",
    "attach_script",
    "detach_script",
    "setinfo_script",
    "verify_script",
    "supported_parameters",
    ]


class NodeHvState(ConfigObject):
  """Hypvervisor state on a node.

  @ivar mem_total: Total amount of memory
  @ivar mem_node: Memory used by, or reserved for, the node itself (not always
    available)
  @ivar mem_hv: Memory used by hypervisor or lost due to instance allocation
    rounding
  @ivar mem_inst: Memory used by instances living on node
  @ivar cpu_total: Total node CPU core count
  @ivar cpu_node: Number of CPU cores reserved for the node itself

  """
  __slots__ = [
    "mem_total",
    "mem_node",
    "mem_hv",
    "mem_inst",
    "cpu_total",
    "cpu_node",
    ] + _TIMESTAMPS


class NodeDiskState(ConfigObject):
  """Disk state on a node.

  """
  __slots__ = [
    "total",
    "reserved",
    "overhead",
    ] + _TIMESTAMPS


class Node(TaggableObject):
  """Config object representing a node.

  @ivar hv_state: Hypervisor state (e.g. number of CPUs)
  @ivar hv_state_static: Hypervisor state overriden by user
  @ivar disk_state: Disk state (e.g. free space)
  @ivar disk_state_static: Disk state overriden by user

  """
  __slots__ = [
    "name",
    "primary_ip",
    "secondary_ip",
    "serial_no",
    "master_candidate",
    "offline",
    "drained",
    "group",
    "master_capable",
    "vm_capable",
    "ndparams",
    "powered",
    "hv_state",
    "hv_state_static",
    "disk_state",
    "disk_state_static",
    ] + _TIMESTAMPS + _UUID

  def UpgradeConfig(self):
    """Fill defaults for missing configuration values.

    """
    # pylint: disable=E0203
    # because these are "defined" via slots, not manually
    if self.master_capable is None:
      self.master_capable = True

    if self.vm_capable is None:
      self.vm_capable = True

    if self.ndparams is None:
      self.ndparams = {}
    # And remove any global parameter
    for key in constants.NDC_GLOBALS:
      if key in self.ndparams:
        logging.warning("Ignoring %s node parameter for node %s",
                        key, self.name)
        del self.ndparams[key]

    if self.powered is None:
      self.powered = True

  def ToDict(self):
    """Custom function for serializing.

    """
    data = super(Node, self).ToDict()

    hv_state = data.get("hv_state", None)
    if hv_state is not None:
      data["hv_state"] = outils.ContainerToDicts(hv_state)

    disk_state = data.get("disk_state", None)
    if disk_state is not None:
      data["disk_state"] = \
        dict((key, outils.ContainerToDicts(value))
             for (key, value) in disk_state.items())

    return data

  @classmethod
  def FromDict(cls, val):
    """Custom function for deserializing.

    """
    obj = super(Node, cls).FromDict(val)

    if obj.hv_state is not None:
      obj.hv_state = \
        outils.ContainerFromDicts(obj.hv_state, dict, NodeHvState)

    if obj.disk_state is not None:
      obj.disk_state = \
        dict((key, outils.ContainerFromDicts(value, dict, NodeDiskState))
             for (key, value) in obj.disk_state.items())

    return obj


class NodeGroup(TaggableObject):
  """Config object representing a node group."""
  __slots__ = [
    "name",
    "members",
    "ndparams",
    "diskparams",
    "ipolicy",
    "serial_no",
    "hv_state_static",
    "disk_state_static",
    "alloc_policy",
    "networks",
    ] + _TIMESTAMPS + _UUID

  def ToDict(self):
    """Custom function for nodegroup.

    This discards the members object, which gets recalculated and is only kept
    in memory.

    """
    mydict = super(NodeGroup, self).ToDict()
    del mydict["members"]
    return mydict

  @classmethod
  def FromDict(cls, val):
    """Custom function for nodegroup.

    The members slot is initialized to an empty list, upon deserialization.

    """
    obj = super(NodeGroup, cls).FromDict(val)
    obj.members = []
    return obj

  def UpgradeConfig(self):
    """Fill defaults for missing configuration values.

    """
    if self.ndparams is None:
      self.ndparams = {}

    if self.serial_no is None:
      self.serial_no = 1

    if self.alloc_policy is None:
      self.alloc_policy = constants.ALLOC_POLICY_PREFERRED

    # We only update mtime, and not ctime, since we would not be able
    # to provide a correct value for creation time.
    if self.mtime is None:
      self.mtime = time.time()

    if self.diskparams is None:
      self.diskparams = {}
    if self.ipolicy is None:
      self.ipolicy = MakeEmptyIPolicy()

    if self.networks is None:
      self.networks = {}

  def FillND(self, node):
    """Return filled out ndparams for L{objects.Node}

    @type node: L{objects.Node}
    @param node: A Node object to fill
    @return a copy of the node's ndparams with defaults filled

    """
    return self.SimpleFillND(node.ndparams)

  def SimpleFillND(self, ndparams):
    """Fill a given ndparams dict with defaults.

    @type ndparams: dict
    @param ndparams: the dict to fill
    @rtype: dict
    @return: a copy of the passed in ndparams with missing keys filled
        from the node group defaults

    """
    return FillDict(self.ndparams, ndparams)


class Cluster(TaggableObject):
  """Config object representing the cluster."""
  __slots__ = [
    "serial_no",
    "rsahostkeypub",
    "dsahostkeypub",
    "highest_used_port",
    "tcpudp_port_pool",
    "mac_prefix",
    "volume_group_name",
    "reserved_lvs",
    "drbd_usermode_helper",
    "default_bridge",
    "default_hypervisor",
    "master_node",
    "master_ip",
    "master_netdev",
    "master_netmask",
    "use_external_mip_script",
    "cluster_name",
    "file_storage_dir",
    "shared_file_storage_dir",
    "enabled_hypervisors",
    "hvparams",
    "ipolicy",
    "os_hvp",
    "beparams",
    "osparams",
    "nicparams",
    "ndparams",
    "diskparams",
    "candidate_pool_size",
    "modify_etc_hosts",
    "modify_ssh_setup",
    "maintain_node_health",
    "uid_pool",
    "default_iallocator",
    "hidden_os",
    "blacklisted_os",
    "primary_ip_family",
    "prealloc_wipe_disks",
    "hv_state_static",
    "disk_state_static",
    "enabled_disk_templates",
    ] + _TIMESTAMPS + _UUID

  def UpgradeConfig(self):
    """Fill defaults for missing configuration values.

    """
    # pylint: disable=E0203
    # because these are "defined" via slots, not manually
    if self.hvparams is None:
      self.hvparams = constants.HVC_DEFAULTS
    else:
      for hypervisor in self.hvparams:
        self.hvparams[hypervisor] = FillDict(
            constants.HVC_DEFAULTS[hypervisor], self.hvparams[hypervisor])

    if self.os_hvp is None:
      self.os_hvp = {}

    # osparams added before 2.2
    if self.osparams is None:
      self.osparams = {}

    self.ndparams = UpgradeNDParams(self.ndparams)

    self.beparams = UpgradeGroupedParams(self.beparams,
                                         constants.BEC_DEFAULTS)
    for beparams_group in self.beparams:
      UpgradeBeParams(self.beparams[beparams_group])

    migrate_default_bridge = not self.nicparams
    self.nicparams = UpgradeGroupedParams(self.nicparams,
                                          constants.NICC_DEFAULTS)
    if migrate_default_bridge:
      self.nicparams[constants.PP_DEFAULT][constants.NIC_LINK] = \
        self.default_bridge

    if self.modify_etc_hosts is None:
      self.modify_etc_hosts = True

    if self.modify_ssh_setup is None:
      self.modify_ssh_setup = True

    # default_bridge is no longer used in 2.1. The slot is left there to
    # support auto-upgrading. It can be removed once we decide to deprecate
    # upgrading straight from 2.0.
    if self.default_bridge is not None:
      self.default_bridge = None

    # default_hypervisor is just the first enabled one in 2.1. This slot and
    # code can be removed once upgrading straight from 2.0 is deprecated.
    if self.default_hypervisor is not None:
      self.enabled_hypervisors = ([self.default_hypervisor] +
                                  [hvname for hvname in self.enabled_hypervisors
                                   if hvname != self.default_hypervisor])
      self.default_hypervisor = None

    # maintain_node_health added after 2.1.1
    if self.maintain_node_health is None:
      self.maintain_node_health = False

    if self.uid_pool is None:
      self.uid_pool = []

    if self.default_iallocator is None:
      self.default_iallocator = ""

    # reserved_lvs added before 2.2
    if self.reserved_lvs is None:
      self.reserved_lvs = []

    # hidden and blacklisted operating systems added before 2.2.1
    if self.hidden_os is None:
      self.hidden_os = []

    if self.blacklisted_os is None:
      self.blacklisted_os = []

    # primary_ip_family added before 2.3
    if self.primary_ip_family is None:
      self.primary_ip_family = AF_INET

    if self.master_netmask is None:
      ipcls = netutils.IPAddress.GetClassFromIpFamily(self.primary_ip_family)
      self.master_netmask = ipcls.iplen

    if self.prealloc_wipe_disks is None:
      self.prealloc_wipe_disks = False

    # shared_file_storage_dir added before 2.5
    if self.shared_file_storage_dir is None:
      self.shared_file_storage_dir = ""

    if self.use_external_mip_script is None:
      self.use_external_mip_script = False

    if self.diskparams:
      self.diskparams = UpgradeDiskParams(self.diskparams)
    else:
      self.diskparams = constants.DISK_DT_DEFAULTS.copy()

    # instance policy added before 2.6
    if self.ipolicy is None:
      self.ipolicy = FillIPolicy(constants.IPOLICY_DEFAULTS, {})
    else:
      # we can either make sure to upgrade the ipolicy always, or only
      # do it in some corner cases (e.g. missing keys); note that this
      # will break any removal of keys from the ipolicy dict
      wrongkeys = frozenset(self.ipolicy.keys()) - constants.IPOLICY_ALL_KEYS
      if wrongkeys:
        # These keys would be silently removed by FillIPolicy()
        msg = ("Cluster instance policy contains spurious keys: %s" %
               utils.CommaJoin(wrongkeys))
        raise errors.ConfigurationError(msg)
      self.ipolicy = FillIPolicy(constants.IPOLICY_DEFAULTS, self.ipolicy)

  @property
  def primary_hypervisor(self):
    """The first hypervisor is the primary.

    Useful, for example, for L{Node}'s hv/disk state.

    """
    return self.enabled_hypervisors[0]

  def ToDict(self):
    """Custom function for cluster.

    """
    mydict = super(Cluster, self).ToDict()

    if self.tcpudp_port_pool is None:
      tcpudp_port_pool = []
    else:
      tcpudp_port_pool = list(self.tcpudp_port_pool)

    mydict["tcpudp_port_pool"] = tcpudp_port_pool

    return mydict

  @classmethod
  def FromDict(cls, val):
    """Custom function for cluster.

    """
    obj = super(Cluster, cls).FromDict(val)

    if obj.tcpudp_port_pool is None:
      obj.tcpudp_port_pool = set()
    elif not isinstance(obj.tcpudp_port_pool, set):
      obj.tcpudp_port_pool = set(obj.tcpudp_port_pool)

    return obj

  def SimpleFillDP(self, diskparams):
    """Fill a given diskparams dict with cluster defaults.

    @param diskparams: The diskparams
    @return: The defaults dict

    """
    return FillDiskParams(self.diskparams, diskparams)

  def GetHVDefaults(self, hypervisor, os_name=None, skip_keys=None):
    """Get the default hypervisor parameters for the cluster.

    @param hypervisor: the hypervisor name
    @param os_name: if specified, we'll also update the defaults for this OS
    @param skip_keys: if passed, list of keys not to use
    @return: the defaults dict

    """
    if skip_keys is None:
      skip_keys = []

    fill_stack = [self.hvparams.get(hypervisor, {})]
    if os_name is not None:
      os_hvp = self.os_hvp.get(os_name, {}).get(hypervisor, {})
      fill_stack.append(os_hvp)

    ret_dict = {}
    for o_dict in fill_stack:
      ret_dict = FillDict(ret_dict, o_dict, skip_keys=skip_keys)

    return ret_dict

  def SimpleFillHV(self, hv_name, os_name, hvparams, skip_globals=False):
    """Fill a given hvparams dict with cluster defaults.

    @type hv_name: string
    @param hv_name: the hypervisor to use
    @type os_name: string
    @param os_name: the OS to use for overriding the hypervisor defaults
    @type skip_globals: boolean
    @param skip_globals: if True, the global hypervisor parameters will
        not be filled
    @rtype: dict
    @return: a copy of the given hvparams with missing keys filled from
        the cluster defaults

    """
    if skip_globals:
      skip_keys = constants.HVC_GLOBALS
    else:
      skip_keys = []

    def_dict = self.GetHVDefaults(hv_name, os_name, skip_keys=skip_keys)
    return FillDict(def_dict, hvparams, skip_keys=skip_keys)

  def FillHV(self, instance, skip_globals=False):
    """Fill an instance's hvparams dict with cluster defaults.

    @type instance: L{objects.Instance}
    @param instance: the instance parameter to fill
    @type skip_globals: boolean
    @param skip_globals: if True, the global hypervisor parameters will
        not be filled
    @rtype: dict
    @return: a copy of the instance's hvparams with missing keys filled from
        the cluster defaults

    """
    return self.SimpleFillHV(instance.hypervisor, instance.os,
                             instance.hvparams, skip_globals)

  def SimpleFillBE(self, beparams):
    """Fill a given beparams dict with cluster defaults.

    @type beparams: dict
    @param beparams: the dict to fill
    @rtype: dict
    @return: a copy of the passed in beparams with missing keys filled
        from the cluster defaults

    """
    return FillDict(self.beparams.get(constants.PP_DEFAULT, {}), beparams)

  def FillBE(self, instance):
    """Fill an instance's beparams dict with cluster defaults.

    @type instance: L{objects.Instance}
    @param instance: the instance parameter to fill
    @rtype: dict
    @return: a copy of the instance's beparams with missing keys filled from
        the cluster defaults

    """
    return self.SimpleFillBE(instance.beparams)

  def SimpleFillNIC(self, nicparams):
    """Fill a given nicparams dict with cluster defaults.

    @type nicparams: dict
    @param nicparams: the dict to fill
    @rtype: dict
    @return: a copy of the passed in nicparams with missing keys filled
        from the cluster defaults

    """
    return FillDict(self.nicparams.get(constants.PP_DEFAULT, {}), nicparams)

  def SimpleFillOS(self, os_name, os_params):
    """Fill an instance's osparams dict with cluster defaults.

    @type os_name: string
    @param os_name: the OS name to use
    @type os_params: dict
    @param os_params: the dict to fill with default values
    @rtype: dict
    @return: a copy of the instance's osparams with missing keys filled from
        the cluster defaults

    """
    name_only = os_name.split("+", 1)[0]
    # base OS
    result = self.osparams.get(name_only, {})
    # OS with variant
    result = FillDict(result, self.osparams.get(os_name, {}))
    # specified params
    return FillDict(result, os_params)

  @staticmethod
  def SimpleFillHvState(hv_state):
    """Fill an hv_state sub dict with cluster defaults.

    """
    return FillDict(constants.HVST_DEFAULTS, hv_state)

  @staticmethod
  def SimpleFillDiskState(disk_state):
    """Fill an disk_state sub dict with cluster defaults.

    """
    return FillDict(constants.DS_DEFAULTS, disk_state)

  def FillND(self, node, nodegroup):
    """Return filled out ndparams for L{objects.NodeGroup} and L{objects.Node}

    @type node: L{objects.Node}
    @param node: A Node object to fill
    @type nodegroup: L{objects.NodeGroup}
    @param nodegroup: A Node object to fill
    @return a copy of the node's ndparams with defaults filled

    """
    return self.SimpleFillND(nodegroup.FillND(node))

  def SimpleFillND(self, ndparams):
    """Fill a given ndparams dict with defaults.

    @type ndparams: dict
    @param ndparams: the dict to fill
    @rtype: dict
    @return: a copy of the passed in ndparams with missing keys filled
        from the cluster defaults

    """
    return FillDict(self.ndparams, ndparams)

  def SimpleFillIPolicy(self, ipolicy):
    """ Fill instance policy dict with defaults.

    @type ipolicy: dict
    @param ipolicy: the dict to fill
    @rtype: dict
    @return: a copy of passed ipolicy with missing keys filled from
      the cluster defaults

    """
    return FillIPolicy(self.ipolicy, ipolicy)

  def IsDiskTemplateEnabled(self, disk_template):
    """Checks if a particular disk template is enabled.

    """
    return utils.storage.IsDiskTemplateEnabled(
        disk_template, self.enabled_disk_templates)

  def IsFileStorageEnabled(self):
    """Checks if file storage is enabled.

    """
    return utils.storage.IsFileStorageEnabled(self.enabled_disk_templates)

  def IsSharedFileStorageEnabled(self):
    """Checks if shared file storage is enabled.

    """
    return utils.storage.IsSharedFileStorageEnabled(
        self.enabled_disk_templates)


class BlockDevStatus(ConfigObject):
  """Config object representing the status of a block device."""
  __slots__ = [
    "dev_path",
    "major",
    "minor",
    "sync_percent",
    "estimated_time",
    "is_degraded",
    "ldisk_status",
    ]


class ImportExportStatus(ConfigObject):
  """Config object representing the status of an import or export."""
  __slots__ = [
    "recent_output",
    "listen_port",
    "connected",
    "progress_mbytes",
    "progress_throughput",
    "progress_eta",
    "progress_percent",
    "exit_status",
    "error_message",
    ] + _TIMESTAMPS


class ImportExportOptions(ConfigObject):
  """Options for import/export daemon

  @ivar key_name: X509 key name (None for cluster certificate)
  @ivar ca_pem: Remote peer CA in PEM format (None for cluster certificate)
  @ivar compress: Compression method (one of L{constants.IEC_ALL})
  @ivar magic: Used to ensure the connection goes to the right disk
  @ivar ipv6: Whether to use IPv6
  @ivar connect_timeout: Number of seconds for establishing connection

  """
  __slots__ = [
    "key_name",
    "ca_pem",
    "compress",
    "magic",
    "ipv6",
    "connect_timeout",
    ]


class ConfdRequest(ConfigObject):
  """Object holding a confd request.

  @ivar protocol: confd protocol version
  @ivar type: confd query type
  @ivar query: query request
  @ivar rsalt: requested reply salt

  """
  __slots__ = [
    "protocol",
    "type",
    "query",
    "rsalt",
    ]


class ConfdReply(ConfigObject):
  """Object holding a confd reply.

  @ivar protocol: confd protocol version
  @ivar status: reply status code (ok, error)
  @ivar answer: confd query reply
  @ivar serial: configuration serial number

  """
  __slots__ = [
    "protocol",
    "status",
    "answer",
    "serial",
    ]


class QueryFieldDefinition(ConfigObject):
  """Object holding a query field definition.

  @ivar name: Field name
  @ivar title: Human-readable title
  @ivar kind: Field type
  @ivar doc: Human-readable description

  """
  __slots__ = [
    "name",
    "title",
    "kind",
    "doc",
    ]


class _QueryResponseBase(ConfigObject):
  __slots__ = [
    "fields",
    ]

  def ToDict(self):
    """Custom function for serializing.

    """
    mydict = super(_QueryResponseBase, self).ToDict()
    mydict["fields"] = outils.ContainerToDicts(mydict["fields"])
    return mydict

  @classmethod
  def FromDict(cls, val):
    """Custom function for de-serializing.

    """
    obj = super(_QueryResponseBase, cls).FromDict(val)
    obj.fields = \
      outils.ContainerFromDicts(obj.fields, list, QueryFieldDefinition)
    return obj


class QueryResponse(_QueryResponseBase):
  """Object holding the response to a query.

  @ivar fields: List of L{QueryFieldDefinition} objects
  @ivar data: Requested data

  """
  __slots__ = [
    "data",
    ]


class QueryFieldsRequest(ConfigObject):
  """Object holding a request for querying available fields.

  """
  __slots__ = [
    "what",
    "fields",
    ]


class QueryFieldsResponse(_QueryResponseBase):
  """Object holding the response to a query for fields.

  @ivar fields: List of L{QueryFieldDefinition} objects

  """
  __slots__ = []


class MigrationStatus(ConfigObject):
  """Object holding the status of a migration.

  """
  __slots__ = [
    "status",
    "transferred_ram",
    "total_ram",
    ]


class InstanceConsole(ConfigObject):
  """Object describing how to access the console of an instance.

  """
  __slots__ = [
    "instance",
    "kind",
    "message",
    "host",
    "port",
    "user",
    "command",
    "display",
    ]

  def Validate(self):
    """Validates contents of this object.

    """
    assert self.kind in constants.CONS_ALL, "Unknown console type"
    assert self.instance, "Missing instance name"
    assert self.message or self.kind in [constants.CONS_SSH,
                                         constants.CONS_SPICE,
                                         constants.CONS_VNC]
    assert self.host or self.kind == constants.CONS_MESSAGE
    assert self.port or self.kind in [constants.CONS_MESSAGE,
                                      constants.CONS_SSH]
    assert self.user or self.kind in [constants.CONS_MESSAGE,
                                      constants.CONS_SPICE,
                                      constants.CONS_VNC]
    assert self.command or self.kind in [constants.CONS_MESSAGE,
                                         constants.CONS_SPICE,
                                         constants.CONS_VNC]
    assert self.display or self.kind in [constants.CONS_MESSAGE,
                                         constants.CONS_SPICE,
                                         constants.CONS_SSH]
    return True


class Network(TaggableObject):
  """Object representing a network definition for ganeti.

  """
  __slots__ = [
    "name",
    "serial_no",
    "mac_prefix",
    "network",
    "network6",
    "gateway",
    "gateway6",
    "reservations",
    "ext_reservations",
    ] + _TIMESTAMPS + _UUID

  def HooksDict(self, prefix=""):
    """Export a dictionary used by hooks with a network's information.

    @type prefix: String
    @param prefix: Prefix to prepend to the dict entries

    """
    result = {
      "%sNETWORK_NAME" % prefix: self.name,
      "%sNETWORK_UUID" % prefix: self.uuid,
      "%sNETWORK_TAGS" % prefix: " ".join(self.GetTags()),
    }
    if self.network:
      result["%sNETWORK_SUBNET" % prefix] = self.network
    if self.gateway:
      result["%sNETWORK_GATEWAY" % prefix] = self.gateway
    if self.network6:
      result["%sNETWORK_SUBNET6" % prefix] = self.network6
    if self.gateway6:
      result["%sNETWORK_GATEWAY6" % prefix] = self.gateway6
    if self.mac_prefix:
      result["%sNETWORK_MAC_PREFIX" % prefix] = self.mac_prefix

    return result

  @classmethod
  def FromDict(cls, val):
    """Custom function for networks.

    Remove deprecated network_type and family.

    """
    if "network_type" in val:
      del val["network_type"]
    if "family" in val:
      del val["family"]
    obj = super(Network, cls).FromDict(val)
    return obj


class SerializableConfigParser(ConfigParser.SafeConfigParser):
  """Simple wrapper over ConfigParse that allows serialization.

  This class is basically ConfigParser.SafeConfigParser with two
  additional methods that allow it to serialize/unserialize to/from a
  buffer.

  """
  def Dumps(self):
    """Dump this instance and return the string representation."""
    buf = StringIO()
    self.write(buf)
    return buf.getvalue()

  @classmethod
  def Loads(cls, data):
    """Load data from a string."""
    buf = StringIO(data)
    cfp = cls()
    cfp.readfp(buf)
    return cfp


class LvmPvInfo(ConfigObject):
  """Information about an LVM physical volume (PV).

  @type name: string
  @ivar name: name of the PV
  @type vg_name: string
  @ivar vg_name: name of the volume group containing the PV
  @type size: float
  @ivar size: size of the PV in MiB
  @type free: float
  @ivar free: free space in the PV, in MiB
  @type attributes: string
  @ivar attributes: PV attributes
  @type lv_list: list of strings
  @ivar lv_list: names of the LVs hosted on the PV
  """
  __slots__ = [
    "name",
    "vg_name",
    "size",
    "free",
    "attributes",
    "lv_list"
    ]

  def IsEmpty(self):
    """Is this PV empty?

    """
    return self.size <= (self.free + 1)

  def IsAllocatable(self):
    """Is this PV allocatable?

    """
    return ("a" in self.attributes)<|MERGE_RESOLUTION|>--- conflicted
+++ resolved
@@ -448,14 +448,7 @@
     for nodegroup in self.nodegroups.values():
       nodegroup.UpgradeConfig()
     if self.cluster.drbd_usermode_helper is None:
-<<<<<<< HEAD
       if self.cluster.IsDiskTemplateEnabled(constants.DT_DRBD8):
-=======
-      # To decide if we set an helper let's check if at least one instance has
-      # a DRBD disk. This does not cover all the possible scenarios but it
-      # gives a good approximation.
-      if self.HasAnyDiskOfType(constants.DT_DRBD8):
->>>>>>> b2e7599d
         self.cluster.drbd_usermode_helper = constants.DEFAULT_DRBD_HELPER
     if self.networks is None:
       self.networks = {}
