#
#

# Copyright (C) 2006, 2007 Google Inc.
#
# This program is free software; you can redistribute it and/or modify
# it under the terms of the GNU General Public License as published by
# the Free Software Foundation; either version 2 of the License, or
# (at your option) any later version.
#
# This program is distributed in the hope that it will be useful, but
# WITHOUT ANY WARRANTY; without even the implied warranty of
# MERCHANTABILITY or FITNESS FOR A PARTICULAR PURPOSE.  See the GNU
# General Public License for more details.
#
# You should have received a copy of the GNU General Public License
# along with this program; if not, write to the Free Software
# Foundation, Inc., 51 Franklin Street, Fifth Floor, Boston, MA
# 02110-1301, USA.


"""Functions used by the node daemon

@var _ALLOWED_UPLOAD_FILES: denotes which files are accepted in
     the L{UploadFile} function

"""


import os
import os.path
import shutil
import time
import stat
import errno
import re
import subprocess
import random
import logging
import tempfile
import zlib
import base64

from ganeti import errors
from ganeti import utils
from ganeti import ssh
from ganeti import hypervisor
from ganeti import constants
from ganeti import bdev
from ganeti import objects
from ganeti import ssconf


class RPCFail(Exception):
  """Class denoting RPC failure.

  Its argument is the error message.

  """

def _Fail(msg, *args, **kwargs):
  """Log an error and the raise an RPCFail exception.

  This exception is then handled specially in the ganeti daemon and
  turned into a 'failed' return type. As such, this function is a
  useful shortcut for logging the error and returning it to the master
  daemon.

  @type msg: string
  @param msg: the text of the exception
  @raise RPCFail

  """
  if args:
    msg = msg % args
  if "log" not in kwargs or kwargs["log"]: # if we should log this error
    if "exc" in kwargs and kwargs["exc"]:
      logging.exception(msg)
    else:
      logging.error(msg)
  raise RPCFail(msg)


def _GetConfig():
  """Simple wrapper to return a SimpleStore.

  @rtype: L{ssconf.SimpleStore}
  @return: a SimpleStore instance

  """
  return ssconf.SimpleStore()


def _GetSshRunner(cluster_name):
  """Simple wrapper to return an SshRunner.

  @type cluster_name: str
  @param cluster_name: the cluster name, which is needed
      by the SshRunner constructor
  @rtype: L{ssh.SshRunner}
  @return: an SshRunner instance

  """
  return ssh.SshRunner(cluster_name)


def _Decompress(data):
  """Unpacks data compressed by the RPC client.

  @type data: list or tuple
  @param data: Data sent by RPC client
  @rtype: str
  @return: Decompressed data

  """
  assert isinstance(data, (list, tuple))
  assert len(data) == 2
  (encoding, content) = data
  if encoding == constants.RPC_ENCODING_NONE:
    return content
  elif encoding == constants.RPC_ENCODING_ZLIB_BASE64:
    return zlib.decompress(base64.b64decode(content))
  else:
    raise AssertionError("Unknown data encoding")


def _CleanDirectory(path, exclude=None):
  """Removes all regular files in a directory.

  @type path: str
  @param path: the directory to clean
  @type exclude: list
  @param exclude: list of files to be excluded, defaults
      to the empty list

  """
  if not os.path.isdir(path):
    return
  if exclude is None:
    exclude = []
  else:
    # Normalize excluded paths
    exclude = [os.path.normpath(i) for i in exclude]

  for rel_name in utils.ListVisibleFiles(path):
    full_name = os.path.normpath(os.path.join(path, rel_name))
    if full_name in exclude:
      continue
    if os.path.isfile(full_name) and not os.path.islink(full_name):
      utils.RemoveFile(full_name)


def _BuildUploadFileList():
  """Build the list of allowed upload files.

  This is abstracted so that it's built only once at module import time.

  """
  return frozenset([
      constants.CLUSTER_CONF_FILE,
      constants.ETC_HOSTS,
      constants.SSH_KNOWN_HOSTS_FILE,
      constants.VNC_PASSWORD_FILE,
      ])


_ALLOWED_UPLOAD_FILES = _BuildUploadFileList()


def JobQueuePurge():
  """Removes job queue files and archived jobs.

  @rtype: tuple
  @return: True, None

  """
  _CleanDirectory(constants.QUEUE_DIR, exclude=[constants.JOB_QUEUE_LOCK_FILE])
  _CleanDirectory(constants.JOB_QUEUE_ARCHIVE_DIR)


def GetMasterInfo():
  """Returns master information.

  This is an utility function to compute master information, either
  for consumption here or from the node daemon.

  @rtype: tuple
  @return: master_netdev, master_ip, master_name
  @raise RPCFail: in case of errors

  """
  try:
    cfg = _GetConfig()
    master_netdev = cfg.GetMasterNetdev()
    master_ip = cfg.GetMasterIP()
    master_node = cfg.GetMasterNode()
  except errors.ConfigurationError, err:
    _Fail("Cluster configuration incomplete: %s", err, exc=True)
  return (master_netdev, master_ip, master_node)


def StartMaster(start_daemons, no_voting):
  """Activate local node as master node.

  The function will always try activate the IP address of the master
  (unless someone else has it). It will also start the master daemons,
  based on the start_daemons parameter.

  @type start_daemons: boolean
  @param start_daemons: whether to also start the master
      daemons (ganeti-masterd and ganeti-rapi)
  @type no_voting: boolean
  @param no_voting: whether to start ganeti-masterd without a node vote
      (if start_daemons is True), but still non-interactively
  @rtype: None

  """
  # GetMasterInfo will raise an exception if not able to return data
  master_netdev, master_ip, _ = GetMasterInfo()

  err_msgs = []
  if utils.TcpPing(master_ip, constants.DEFAULT_NODED_PORT):
    if utils.OwnIpAddress(master_ip):
      # we already have the ip:
      logging.debug("Master IP already configured, doing nothing")
    else:
      msg = "Someone else has the master ip, not activating"
      logging.error(msg)
      err_msgs.append(msg)
  else:
    result = utils.RunCmd(["ip", "address", "add", "%s/32" % master_ip,
                           "dev", master_netdev, "label",
                           "%s:0" % master_netdev])
    if result.failed:
      msg = "Can't activate master IP: %s" % result.output
      logging.error(msg)
      err_msgs.append(msg)

    result = utils.RunCmd(["arping", "-q", "-U", "-c 3", "-I", master_netdev,
                           "-s", master_ip, master_ip])
    # we'll ignore the exit code of arping

  # and now start the master and rapi daemons
  if start_daemons:
    daemons_params = {
        'ganeti-masterd': [],
        'ganeti-rapi': [],
        }
    if no_voting:
      daemons_params['ganeti-masterd'].append('--no-voting')
      daemons_params['ganeti-masterd'].append('--yes-do-it')
    for daemon in daemons_params:
      cmd = [daemon]
      cmd.extend(daemons_params[daemon])
      result = utils.RunCmd(cmd)
      if result.failed:
        msg = "Can't start daemon %s: %s" % (daemon, result.output)
        logging.error(msg)
        err_msgs.append(msg)

  if err_msgs:
    _Fail("; ".join(err_msgs))


def StopMaster(stop_daemons):
  """Deactivate this node as master.

  The function will always try to deactivate the IP address of the
  master. It will also stop the master daemons depending on the
  stop_daemons parameter.

  @type stop_daemons: boolean
  @param stop_daemons: whether to also stop the master daemons
      (ganeti-masterd and ganeti-rapi)
  @rtype: None

  """
  # TODO: log and report back to the caller the error failures; we
  # need to decide in which case we fail the RPC for this

  # GetMasterInfo will raise an exception if not able to return data
  master_netdev, master_ip, _ = GetMasterInfo()

  result = utils.RunCmd(["ip", "address", "del", "%s/32" % master_ip,
                         "dev", master_netdev])
  if result.failed:
    logging.error("Can't remove the master IP, error: %s", result.output)
    # but otherwise ignore the failure

  if stop_daemons:
    # stop/kill the rapi and the master daemon
    for daemon in constants.RAPI_PID, constants.MASTERD_PID:
      utils.KillProcess(utils.ReadPidFile(utils.DaemonPidFileName(daemon)))


def AddNode(dsa, dsapub, rsa, rsapub, sshkey, sshpub):
  """Joins this node to the cluster.

  This does the following:
      - updates the hostkeys of the machine (rsa and dsa)
      - adds the ssh private key to the user
      - adds the ssh public key to the users' authorized_keys file

  @type dsa: str
  @param dsa: the DSA private key to write
  @type dsapub: str
  @param dsapub: the DSA public key to write
  @type rsa: str
  @param rsa: the RSA private key to write
  @type rsapub: str
  @param rsapub: the RSA public key to write
  @type sshkey: str
  @param sshkey: the SSH private key to write
  @type sshpub: str
  @param sshpub: the SSH public key to write
  @rtype: boolean
  @return: the success of the operation

  """
  sshd_keys =  [(constants.SSH_HOST_RSA_PRIV, rsa, 0600),
                (constants.SSH_HOST_RSA_PUB, rsapub, 0644),
                (constants.SSH_HOST_DSA_PRIV, dsa, 0600),
                (constants.SSH_HOST_DSA_PUB, dsapub, 0644)]
  for name, content, mode in sshd_keys:
    utils.WriteFile(name, data=content, mode=mode)

  try:
    priv_key, pub_key, auth_keys = ssh.GetUserFiles(constants.GANETI_RUNAS,
                                                    mkdir=True)
  except errors.OpExecError, err:
    _Fail("Error while processing user ssh files: %s", err, exc=True)

  for name, content in [(priv_key, sshkey), (pub_key, sshpub)]:
    utils.WriteFile(name, data=content, mode=0600)

  utils.AddAuthorizedKey(auth_keys, sshpub)

  utils.RunCmd([constants.SSH_INITD_SCRIPT, "restart"])


def LeaveCluster():
  """Cleans up and remove the current node.

  This function cleans up and prepares the current node to be removed
  from the cluster.

  If processing is successful, then it raises an
  L{errors.QuitGanetiException} which is used as a special case to
  shutdown the node daemon.

  """
  _CleanDirectory(constants.DATA_DIR)
  JobQueuePurge()

  try:
    priv_key, pub_key, auth_keys = ssh.GetUserFiles(constants.GANETI_RUNAS)

    f = open(pub_key, 'r')
    try:
      utils.RemoveAuthorizedKey(auth_keys, f.read(8192))
    finally:
      f.close()

    utils.RemoveFile(priv_key)
    utils.RemoveFile(pub_key)
  except errors.OpExecError:
    logging.exception("Error while processing ssh files")

  # Raise a custom exception (handled in ganeti-noded)
  raise errors.QuitGanetiException(True, 'Shutdown scheduled')


def GetNodeInfo(vgname, hypervisor_type):
  """Gives back a hash with different information about the node.

  @type vgname: C{string}
  @param vgname: the name of the volume group to ask for disk space information
  @type hypervisor_type: C{str}
  @param hypervisor_type: the name of the hypervisor to ask for
      memory information
  @rtype: C{dict}
  @return: dictionary with the following keys:
      - vg_size is the size of the configured volume group in MiB
      - vg_free is the free size of the volume group in MiB
      - memory_dom0 is the memory allocated for domain0 in MiB
      - memory_free is the currently available (free) ram in MiB
      - memory_total is the total number of ram in MiB

  """
  outputarray = {}
  vginfo = _GetVGInfo(vgname)
  outputarray['vg_size'] = vginfo['vg_size']
  outputarray['vg_free'] = vginfo['vg_free']

  hyper = hypervisor.GetHypervisor(hypervisor_type)
  hyp_info = hyper.GetNodeInfo()
  if hyp_info is not None:
    outputarray.update(hyp_info)

  f = open("/proc/sys/kernel/random/boot_id", 'r')
  try:
    outputarray["bootid"] = f.read(128).rstrip("\n")
  finally:
    f.close()

  return outputarray


def VerifyNode(what, cluster_name):
  """Verify the status of the local node.

  Based on the input L{what} parameter, various checks are done on the
  local node.

  If the I{filelist} key is present, this list of
  files is checksummed and the file/checksum pairs are returned.

  If the I{nodelist} key is present, we check that we have
  connectivity via ssh with the target nodes (and check the hostname
  report).

  If the I{node-net-test} key is present, we check that we have
  connectivity to the given nodes via both primary IP and, if
  applicable, secondary IPs.

  @type what: C{dict}
  @param what: a dictionary of things to check:
      - filelist: list of files for which to compute checksums
      - nodelist: list of nodes we should check ssh communication with
      - node-net-test: list of nodes we should check node daemon port
        connectivity with
      - hypervisor: list with hypervisors to run the verify for
  @rtype: dict
  @return: a dictionary with the same keys as the input dict, and
      values representing the result of the checks

  """
  result = {}

  if constants.NV_HYPERVISOR in what:
    result[constants.NV_HYPERVISOR] = tmp = {}
    for hv_name in what[constants.NV_HYPERVISOR]:
      tmp[hv_name] = hypervisor.GetHypervisor(hv_name).Verify()

  if constants.NV_FILELIST in what:
    result[constants.NV_FILELIST] = utils.FingerprintFiles(
      what[constants.NV_FILELIST])

  if constants.NV_NODELIST in what:
    result[constants.NV_NODELIST] = tmp = {}
    random.shuffle(what[constants.NV_NODELIST])
    for node in what[constants.NV_NODELIST]:
      success, message = _GetSshRunner(cluster_name).VerifyNodeHostname(node)
      if not success:
        tmp[node] = message

  if constants.NV_NODENETTEST in what:
    result[constants.NV_NODENETTEST] = tmp = {}
    my_name = utils.HostInfo().name
    my_pip = my_sip = None
    for name, pip, sip in what[constants.NV_NODENETTEST]:
      if name == my_name:
        my_pip = pip
        my_sip = sip
        break
    if not my_pip:
      tmp[my_name] = ("Can't find my own primary/secondary IP"
                      " in the node list")
    else:
      port = utils.GetNodeDaemonPort()
      for name, pip, sip in what[constants.NV_NODENETTEST]:
        fail = []
        if not utils.TcpPing(pip, port, source=my_pip):
          fail.append("primary")
        if sip != pip:
          if not utils.TcpPing(sip, port, source=my_sip):
            fail.append("secondary")
        if fail:
          tmp[name] = ("failure using the %s interface(s)" %
                       " and ".join(fail))

  if constants.NV_LVLIST in what:
    result[constants.NV_LVLIST] = GetVolumeList(what[constants.NV_LVLIST])

  if constants.NV_INSTANCELIST in what:
    result[constants.NV_INSTANCELIST] = GetInstanceList(
      what[constants.NV_INSTANCELIST])

  if constants.NV_VGLIST in what:
    result[constants.NV_VGLIST] = utils.ListVolumeGroups()

  if constants.NV_VERSION in what:
    result[constants.NV_VERSION] = (constants.PROTOCOL_VERSION,
                                    constants.RELEASE_VERSION)

  if constants.NV_HVINFO in what:
    hyper = hypervisor.GetHypervisor(what[constants.NV_HVINFO])
    result[constants.NV_HVINFO] = hyper.GetNodeInfo()

  if constants.NV_DRBDLIST in what:
    try:
      used_minors = bdev.DRBD8.GetUsedDevs().keys()
    except errors.BlockDeviceError, err:
      logging.warning("Can't get used minors list", exc_info=True)
      used_minors = str(err)
    result[constants.NV_DRBDLIST] = used_minors

  return result


def GetVolumeList(vg_name):
  """Compute list of logical volumes and their size.

  @type vg_name: str
  @param vg_name: the volume group whose LVs we should list
  @rtype: dict
  @return:
      dictionary of all partions (key) with value being a tuple of
      their size (in MiB), inactive and online status::

        {'test1': ('20.06', True, True)}

      in case of errors, a string is returned with the error
      details.

  """
  lvs = {}
  sep = '|'
  result = utils.RunCmd(["lvs", "--noheadings", "--units=m", "--nosuffix",
                         "--separator=%s" % sep,
                         "-olv_name,lv_size,lv_attr", vg_name])
  if result.failed:
    _Fail("Failed to list logical volumes, lvs output: %s", result.output)

  valid_line_re = re.compile("^ *([^|]+)\|([0-9.]+)\|([^|]{6})\|?$")
  for line in result.stdout.splitlines():
    line = line.strip()
    match = valid_line_re.match(line)
    if not match:
      logging.error("Invalid line returned from lvs output: '%s'", line)
      continue
    name, size, attr = match.groups()
    inactive = attr[4] == '-'
    online = attr[5] == 'o'
    lvs[name] = (size, inactive, online)

  return lvs


def ListVolumeGroups():
  """List the volume groups and their size.

  @rtype: dict
  @return: dictionary with keys volume name and values the
      size of the volume

  """
  return utils.ListVolumeGroups()


def NodeVolumes():
  """List all volumes on this node.

  @rtype: list
  @return:
    A list of dictionaries, each having four keys:
      - name: the logical volume name,
      - size: the size of the logical volume
      - dev: the physical device on which the LV lives
      - vg: the volume group to which it belongs

    In case of errors, we return an empty list and log the
    error.

    Note that since a logical volume can live on multiple physical
    volumes, the resulting list might include a logical volume
    multiple times.

  """
  result = utils.RunCmd(["lvs", "--noheadings", "--units=m", "--nosuffix",
                         "--separator=|",
                         "--options=lv_name,lv_size,devices,vg_name"])
  if result.failed:
    _Fail("Failed to list logical volumes, lvs output: %s",
          result.output)

  def parse_dev(dev):
    if '(' in dev:
      return dev.split('(')[0]
    else:
      return dev

  def map_line(line):
    return {
      'name': line[0].strip(),
      'size': line[1].strip(),
      'dev': parse_dev(line[2].strip()),
      'vg': line[3].strip(),
    }

  return [map_line(line.split('|')) for line in result.stdout.splitlines()
          if line.count('|') >= 3]


def BridgesExist(bridges_list):
  """Check if a list of bridges exist on the current node.

  @rtype: boolean
  @return: C{True} if all of them exist, C{False} otherwise

  """
  missing = []
  for bridge in bridges_list:
    if not utils.BridgeExists(bridge):
      missing.append(bridge)

  if missing:
    _Fail("Missing bridges %s", ", ".join(missing))


def GetInstanceList(hypervisor_list):
  """Provides a list of instances.

  @type hypervisor_list: list
  @param hypervisor_list: the list of hypervisors to query information

  @rtype: list
  @return: a list of all running instances on the current node
    - instance1.example.com
    - instance2.example.com

  """
  results = []
  for hname in hypervisor_list:
    try:
      names = hypervisor.GetHypervisor(hname).ListInstances()
      results.extend(names)
    except errors.HypervisorError, err:
      _Fail("Error enumerating instances (hypervisor %s): %s",
            hname, err, exc=True)

  return results


def GetInstanceInfo(instance, hname):
  """Gives back the information about an instance as a dictionary.

  @type instance: string
  @param instance: the instance name
  @type hname: string
  @param hname: the hypervisor type of the instance

  @rtype: dict
  @return: dictionary with the following keys:
      - memory: memory size of instance (int)
      - state: xen state of instance (string)
      - time: cpu time of instance (float)

  """
  output = {}

  iinfo = hypervisor.GetHypervisor(hname).GetInstanceInfo(instance)
  if iinfo is not None:
    output['memory'] = iinfo[2]
    output['state'] = iinfo[4]
    output['time'] = iinfo[5]

  return output


def GetInstanceMigratable(instance):
  """Gives whether an instance can be migrated.

  @type instance: L{objects.Instance}
  @param instance: object representing the instance to be checked.

  @rtype: tuple
  @return: tuple of (result, description) where:
      - result: whether the instance can be migrated or not
      - description: a description of the issue, if relevant

  """
  hyper = hypervisor.GetHypervisor(instance.hypervisor)
  iname = instance.name
  if iname not in hyper.ListInstances():
    _Fail("Instance %s is not running", iname)

  for idx in range(len(instance.disks)):
    link_name = _GetBlockDevSymlinkPath(iname, idx)
    if not os.path.islink(link_name):
      _Fail("Instance %s was not restarted since ganeti 1.2.5", iname)


def GetAllInstancesInfo(hypervisor_list):
  """Gather data about all instances.

  This is the equivalent of L{GetInstanceInfo}, except that it
  computes data for all instances at once, thus being faster if one
  needs data about more than one instance.

  @type hypervisor_list: list
  @param hypervisor_list: list of hypervisors to query for instance data

  @rtype: dict
  @return: dictionary of instance: data, with data having the following keys:
      - memory: memory size of instance (int)
      - state: xen state of instance (string)
      - time: cpu time of instance (float)
      - vcpus: the number of vcpus

  """
  output = {}

  for hname in hypervisor_list:
    iinfo = hypervisor.GetHypervisor(hname).GetAllInstancesInfo()
    if iinfo:
      for name, _, memory, vcpus, state, times in iinfo:
        value = {
          'memory': memory,
          'vcpus': vcpus,
          'state': state,
          'time': times,
          }
        if name in output:
          # we only check static parameters, like memory and vcpus,
          # and not state and time which can change between the
          # invocations of the different hypervisors
          for key in 'memory', 'vcpus':
            if value[key] != output[name][key]:
              _Fail("Instance %s is running twice"
                    " with different parameters", name)
        output[name] = value

  return output


def InstanceOsAdd(instance, reinstall):
  """Add an OS to an instance.

  @type instance: L{objects.Instance}
  @param instance: Instance whose OS is to be installed
  @type reinstall: boolean
  @param reinstall: whether this is an instance reinstall
  @rtype: None

  """
  inst_os = OSFromDisk(instance.os)

  create_env = OSEnvironment(instance, inst_os)
  if reinstall:
    create_env['INSTANCE_REINSTALL'] = "1"

  logfile = "%s/add-%s-%s-%d.log" % (constants.LOG_OS_DIR, instance.os,
                                     instance.name, int(time.time()))

  result = utils.RunCmd([inst_os.create_script], env=create_env,
                        cwd=inst_os.path, output=logfile,)
  if result.failed:
    logging.error("os create command '%s' returned error: %s, logfile: %s,"
                  " output: %s", result.cmd, result.fail_reason, logfile,
                  result.output)
    lines = [utils.SafeEncode(val)
             for val in utils.TailFile(logfile, lines=20)]
    _Fail("OS create script failed (%s), last lines in the"
          " log file:\n%s", result.fail_reason, "\n".join(lines), log=False)


def RunRenameInstance(instance, old_name):
  """Run the OS rename script for an instance.

  @type instance: L{objects.Instance}
  @param instance: Instance whose OS is to be installed
  @type old_name: string
  @param old_name: previous instance name
  @rtype: boolean
  @return: the success of the operation

  """
  inst_os = OSFromDisk(instance.os)

  rename_env = OSEnvironment(instance, inst_os)
  rename_env['OLD_INSTANCE_NAME'] = old_name

  logfile = "%s/rename-%s-%s-%s-%d.log" % (constants.LOG_OS_DIR, instance.os,
                                           old_name,
                                           instance.name, int(time.time()))

  result = utils.RunCmd([inst_os.rename_script], env=rename_env,
                        cwd=inst_os.path, output=logfile)

  if result.failed:
    logging.error("os create command '%s' returned error: %s output: %s",
                  result.cmd, result.fail_reason, result.output)
    lines = [utils.SafeEncode(val)
             for val in utils.TailFile(logfile, lines=20)]
    _Fail("OS rename script failed (%s), last lines in the"
          " log file:\n%s", result.fail_reason, "\n".join(lines), log=False)


def _GetVGInfo(vg_name):
  """Get information about the volume group.

  @type vg_name: str
  @param vg_name: the volume group which we query
  @rtype: dict
  @return:
    A dictionary with the following keys:
      - C{vg_size} is the total size of the volume group in MiB
      - C{vg_free} is the free size of the volume group in MiB
      - C{pv_count} are the number of physical disks in that VG

    If an error occurs during gathering of data, we return the same dict
    with keys all set to None.

  """
  retdic = dict.fromkeys(["vg_size", "vg_free", "pv_count"])

  retval = utils.RunCmd(["vgs", "-ovg_size,vg_free,pv_count", "--noheadings",
                         "--nosuffix", "--units=m", "--separator=:", vg_name])

  if retval.failed:
    logging.error("volume group %s not present", vg_name)
    return retdic
  valarr = retval.stdout.strip().rstrip(':').split(':')
  if len(valarr) == 3:
    try:
      retdic = {
        "vg_size": int(round(float(valarr[0]), 0)),
        "vg_free": int(round(float(valarr[1]), 0)),
        "pv_count": int(valarr[2]),
        }
    except ValueError, err:
      logging.exception("Fail to parse vgs output: %s", err)
  else:
    logging.error("vgs output has the wrong number of fields (expected"
                  " three): %s", str(valarr))
  return retdic


def _GetBlockDevSymlinkPath(instance_name, idx):
  return os.path.join(constants.DISK_LINKS_DIR,
                      "%s:%d" % (instance_name, idx))


def _SymlinkBlockDev(instance_name, device_path, idx):
  """Set up symlinks to a instance's block device.

  This is an auxiliary function run when an instance is start (on the primary
  node) or when an instance is migrated (on the target node).


  @param instance_name: the name of the target instance
  @param device_path: path of the physical block device, on the node
  @param idx: the disk index
  @return: absolute path to the disk's symlink

  """
  link_name = _GetBlockDevSymlinkPath(instance_name, idx)
  try:
    os.symlink(device_path, link_name)
  except OSError, err:
    if err.errno == errno.EEXIST:
      if (not os.path.islink(link_name) or
          os.readlink(link_name) != device_path):
        os.remove(link_name)
        os.symlink(device_path, link_name)
    else:
      raise

  return link_name


def _RemoveBlockDevLinks(instance_name, disks):
  """Remove the block device symlinks belonging to the given instance.

  """
  for idx, _ in enumerate(disks):
    link_name = _GetBlockDevSymlinkPath(instance_name, idx)
    if os.path.islink(link_name):
      try:
        os.remove(link_name)
      except OSError:
        logging.exception("Can't remove symlink '%s'", link_name)


def _GatherAndLinkBlockDevs(instance):
  """Set up an instance's block device(s).

  This is run on the primary node at instance startup. The block
  devices must be already assembled.

  @type instance: L{objects.Instance}
  @param instance: the instance whose disks we shoul assemble
  @rtype: list
  @return: list of (disk_object, device_path)

  """
  block_devices = []
  for idx, disk in enumerate(instance.disks):
    device = _RecursiveFindBD(disk)
    if device is None:
      raise errors.BlockDeviceError("Block device '%s' is not set up." %
                                    str(disk))
    device.Open()
    try:
      link_name = _SymlinkBlockDev(instance.name, device.dev_path, idx)
    except OSError, e:
      raise errors.BlockDeviceError("Cannot create block device symlink: %s" %
                                    e.strerror)

    block_devices.append((disk, link_name))

  return block_devices


def StartInstance(instance):
  """Start an instance.

  @type instance: L{objects.Instance}
  @param instance: the instance object
  @rtype: None

  """
  running_instances = GetInstanceList([instance.hypervisor])

  if instance.name in running_instances:
    logging.info("Instance %s already running, not starting", instance.name)
    return

  try:
    block_devices = _GatherAndLinkBlockDevs(instance)
    hyper = hypervisor.GetHypervisor(instance.hypervisor)
    hyper.StartInstance(instance, block_devices)
  except errors.BlockDeviceError, err:
    _Fail("Block device error: %s", err, exc=True)
  except errors.HypervisorError, err:
    _RemoveBlockDevLinks(instance.name, instance.disks)
    _Fail("Hypervisor error: %s", err, exc=True)


def InstanceShutdown(instance):
  """Shut an instance down.

  @note: this functions uses polling with a hardcoded timeout.

  @type instance: L{objects.Instance}
  @param instance: the instance object
  @rtype: None

  """
  hv_name = instance.hypervisor
  running_instances = GetInstanceList([hv_name])
  iname = instance.name

  if iname not in running_instances:
    logging.info("Instance %s not running, doing nothing", iname)
    return

  hyper = hypervisor.GetHypervisor(hv_name)
  try:
    hyper.StopInstance(instance)
  except errors.HypervisorError, err:
    _Fail("Failed to stop instance %s: %s", iname, err)

  # test every 10secs for 2min

  time.sleep(1)
  for _ in range(11):
    if instance.name not in GetInstanceList([hv_name]):
      break
    time.sleep(10)
  else:
    # the shutdown did not succeed
    logging.error("Shutdown of '%s' unsuccessful, using destroy", iname)

    try:
      hyper.StopInstance(instance, force=True)
    except errors.HypervisorError, err:
      _Fail("Failed to force stop instance %s: %s", iname, err)

    time.sleep(1)
    if instance.name in GetInstanceList([hv_name]):
      _Fail("Could not shutdown instance %s even by destroy", iname)

  _RemoveBlockDevLinks(iname, instance.disks)


def InstanceReboot(instance, reboot_type):
  """Reboot an instance.

  @type instance: L{objects.Instance}
  @param instance: the instance object to reboot
  @type reboot_type: str
  @param reboot_type: the type of reboot, one the following
    constants:
      - L{constants.INSTANCE_REBOOT_SOFT}: only reboot the
        instance OS, do not recreate the VM
      - L{constants.INSTANCE_REBOOT_HARD}: tear down and
        restart the VM (at the hypervisor level)
      - the other reboot type (L{constants.INSTANCE_REBOOT_FULL}) is
        not accepted here, since that mode is handled differently, in
        cmdlib, and translates into full stop and start of the
        instance (instead of a call_instance_reboot RPC)
  @rtype: None

  """
  running_instances = GetInstanceList([instance.hypervisor])

  if instance.name not in running_instances:
    _Fail("Cannot reboot instance %s that is not running", instance.name)

  hyper = hypervisor.GetHypervisor(instance.hypervisor)
  if reboot_type == constants.INSTANCE_REBOOT_SOFT:
    try:
      hyper.RebootInstance(instance)
    except errors.HypervisorError, err:
      _Fail("Failed to soft reboot instance %s: %s", instance.name, err)
  elif reboot_type == constants.INSTANCE_REBOOT_HARD:
    try:
      InstanceShutdown(instance)
      return StartInstance(instance)
    except errors.HypervisorError, err:
      _Fail("Failed to hard reboot instance %s: %s", instance.name, err)
  else:
    _Fail("Invalid reboot_type received: %s", reboot_type)


def MigrationInfo(instance):
  """Gather information about an instance to be migrated.

  @type instance: L{objects.Instance}
  @param instance: the instance definition

  """
  hyper = hypervisor.GetHypervisor(instance.hypervisor)
  try:
    info = hyper.MigrationInfo(instance)
  except errors.HypervisorError, err:
    _Fail("Failed to fetch migration information: %s", err, exc=True)
  return info


def AcceptInstance(instance, info, target):
  """Prepare the node to accept an instance.

  @type instance: L{objects.Instance}
  @param instance: the instance definition
  @type info: string/data (opaque)
  @param info: migration information, from the source node
  @type target: string
  @param target: target host (usually ip), on this node

  """
  hyper = hypervisor.GetHypervisor(instance.hypervisor)
  try:
    hyper.AcceptInstance(instance, info, target)
  except errors.HypervisorError, err:
    _Fail("Failed to accept instance: %s", err, exc=True)


def FinalizeMigration(instance, info, success):
  """Finalize any preparation to accept an instance.

  @type instance: L{objects.Instance}
  @param instance: the instance definition
  @type info: string/data (opaque)
  @param info: migration information, from the source node
  @type success: boolean
  @param success: whether the migration was a success or a failure

  """
  hyper = hypervisor.GetHypervisor(instance.hypervisor)
  try:
    hyper.FinalizeMigration(instance, info, success)
  except errors.HypervisorError, err:
    _Fail("Failed to finalize migration: %s", err, exc=True)


def MigrateInstance(instance, target, live):
  """Migrates an instance to another node.

  @type instance: L{objects.Instance}
  @param instance: the instance definition
  @type target: string
  @param target: the target node name
  @type live: boolean
  @param live: whether the migration should be done live or not (the
      interpretation of this parameter is left to the hypervisor)
  @rtype: tuple
  @return: a tuple of (success, msg) where:
      - succes is a boolean denoting the success/failure of the operation
      - msg is a string with details in case of failure

  """
  hyper = hypervisor.GetHypervisor(instance.hypervisor)

  try:
    hyper.MigrateInstance(instance.name, target, live)
  except errors.HypervisorError, err:
    _Fail("Failed to migrate instance: %s", err, exc=True)


def BlockdevCreate(disk, size, owner, on_primary, info):
  """Creates a block device for an instance.

  @type disk: L{objects.Disk}
  @param disk: the object describing the disk we should create
  @type size: int
  @param size: the size of the physical underlying device, in MiB
  @type owner: str
  @param owner: the name of the instance for which disk is created,
      used for device cache data
  @type on_primary: boolean
  @param on_primary:  indicates if it is the primary node or not
  @type info: string
  @param info: string that will be sent to the physical device
      creation, used for example to set (LVM) tags on LVs

  @return: the new unique_id of the device (this can sometime be
      computed only after creation), or None. On secondary nodes,
      it's not required to return anything.

  """
  clist = []
  if disk.children:
    for child in disk.children:
      try:
        crdev = _RecursiveAssembleBD(child, owner, on_primary)
      except errors.BlockDeviceError, err:
        _Fail("Can't assemble device %s: %s", child, err)
      if on_primary or disk.AssembleOnSecondary():
        # we need the children open in case the device itself has to
        # be assembled
        try:
          crdev.Open()
        except errors.BlockDeviceError, err:
          _Fail("Can't make child '%s' read-write: %s", child, err)
      clist.append(crdev)

  try:
    device = bdev.Create(disk.dev_type, disk.physical_id, clist, disk.size)
  except errors.BlockDeviceError, err:
    _Fail("Can't create block device: %s", err)

  if on_primary or disk.AssembleOnSecondary():
    try:
      device.Assemble()
    except errors.BlockDeviceError, err:
      _Fail("Can't assemble device after creation, unusual event: %s", err)
    device.SetSyncSpeed(constants.SYNC_SPEED)
    if on_primary or disk.OpenOnSecondary():
      try:
        device.Open(force=True)
      except errors.BlockDeviceError, err:
        _Fail("Can't make device r/w after creation, unusual event: %s", err)
    DevCacheManager.UpdateCache(device.dev_path, owner,
                                on_primary, disk.iv_name)

  device.SetInfo(info)

  return device.unique_id


def BlockdevRemove(disk):
  """Remove a block device.

  @note: This is intended to be called recursively.

  @type disk: L{objects.Disk}
  @param disk: the disk object we should remove
  @rtype: boolean
  @return: the success of the operation

  """
  msgs = []
  try:
    rdev = _RecursiveFindBD(disk)
  except errors.BlockDeviceError, err:
    # probably can't attach
    logging.info("Can't attach to device %s in remove", disk)
    rdev = None
  if rdev is not None:
    r_path = rdev.dev_path
    try:
      rdev.Remove()
    except errors.BlockDeviceError, err:
      msgs.append(str(err))
    if not msgs:
      DevCacheManager.RemoveCache(r_path)

  if disk.children:
    for child in disk.children:
      try:
        BlockdevRemove(child)
      except RPCFail, err:
        msgs.append(str(err))

  if msgs:
    _Fail("; ".join(msgs))


def _RecursiveAssembleBD(disk, owner, as_primary):
  """Activate a block device for an instance.

  This is run on the primary and secondary nodes for an instance.

  @note: this function is called recursively.

  @type disk: L{objects.Disk}
  @param disk: the disk we try to assemble
  @type owner: str
  @param owner: the name of the instance which owns the disk
  @type as_primary: boolean
  @param as_primary: if we should make the block device
      read/write

  @return: the assembled device or None (in case no device
      was assembled)
  @raise errors.BlockDeviceError: in case there is an error
      during the activation of the children or the device
      itself

  """
  children = []
  if disk.children:
    mcn = disk.ChildrenNeeded()
    if mcn == -1:
      mcn = 0 # max number of Nones allowed
    else:
      mcn = len(disk.children) - mcn # max number of Nones
    for chld_disk in disk.children:
      try:
        cdev = _RecursiveAssembleBD(chld_disk, owner, as_primary)
      except errors.BlockDeviceError, err:
        if children.count(None) >= mcn:
          raise
        cdev = None
        logging.error("Error in child activation (but continuing): %s",
                      str(err))
      children.append(cdev)

  if as_primary or disk.AssembleOnSecondary():
    r_dev = bdev.Assemble(disk.dev_type, disk.physical_id, children, disk.size)
    r_dev.SetSyncSpeed(constants.SYNC_SPEED)
    result = r_dev
    if as_primary or disk.OpenOnSecondary():
      r_dev.Open()
    DevCacheManager.UpdateCache(r_dev.dev_path, owner,
                                as_primary, disk.iv_name)

  else:
    result = True
  return result


def BlockdevAssemble(disk, owner, as_primary):
  """Activate a block device for an instance.

  This is a wrapper over _RecursiveAssembleBD.

  @rtype: str or boolean
  @return: a C{/dev/...} path for primary nodes, and
      C{True} for secondary nodes

  """
  try:
    result = _RecursiveAssembleBD(disk, owner, as_primary)
    if isinstance(result, bdev.BlockDev):
      result = result.dev_path
  except errors.BlockDeviceError, err:
    _Fail("Error while assembling disk: %s", err, exc=True)

  return result


def BlockdevShutdown(disk):
  """Shut down a block device.

  First, if the device is assembled (Attach() is successful), then
  the device is shutdown. Then the children of the device are
  shutdown.

  This function is called recursively. Note that we don't cache the
  children or such, as oppossed to assemble, shutdown of different
  devices doesn't require that the upper device was active.

  @type disk: L{objects.Disk}
  @param disk: the description of the disk we should
      shutdown
  @rtype: None

  """
  msgs = []
  r_dev = _RecursiveFindBD(disk)
  if r_dev is not None:
    r_path = r_dev.dev_path
    try:
      r_dev.Shutdown()
      DevCacheManager.RemoveCache(r_path)
    except errors.BlockDeviceError, err:
      msgs.append(str(err))

  if disk.children:
    for child in disk.children:
      try:
        BlockdevShutdown(child)
      except RPCFail, err:
        msgs.append(str(err))

  if msgs:
    _Fail("; ".join(msgs))


def BlockdevAddchildren(parent_cdev, new_cdevs):
  """Extend a mirrored block device.

  @type parent_cdev: L{objects.Disk}
  @param parent_cdev: the disk to which we should add children
  @type new_cdevs: list of L{objects.Disk}
  @param new_cdevs: the list of children which we should add
  @rtype: None

  """
  parent_bdev = _RecursiveFindBD(parent_cdev)
  if parent_bdev is None:
    _Fail("Can't find parent device '%s' in add children", parent_cdev)
  new_bdevs = [_RecursiveFindBD(disk) for disk in new_cdevs]
  if new_bdevs.count(None) > 0:
    _Fail("Can't find new device(s) to add: %s:%s", new_bdevs, new_cdevs)
  parent_bdev.AddChildren(new_bdevs)


def BlockdevRemovechildren(parent_cdev, new_cdevs):
  """Shrink a mirrored block device.

  @type parent_cdev: L{objects.Disk}
  @param parent_cdev: the disk from which we should remove children
  @type new_cdevs: list of L{objects.Disk}
  @param new_cdevs: the list of children which we should remove
  @rtype: None

  """
  parent_bdev = _RecursiveFindBD(parent_cdev)
  if parent_bdev is None:
    _Fail("Can't find parent device '%s' in remove children", parent_cdev)
  devs = []
  for disk in new_cdevs:
    rpath = disk.StaticDevPath()
    if rpath is None:
      bd = _RecursiveFindBD(disk)
      if bd is None:
        _Fail("Can't find device %s while removing children", disk)
      else:
        devs.append(bd.dev_path)
    else:
      devs.append(rpath)
  parent_bdev.RemoveChildren(devs)


def BlockdevGetmirrorstatus(disks):
  """Get the mirroring status of a list of devices.

  @type disks: list of L{objects.Disk}
  @param disks: the list of disks which we should query
  @rtype: disk
  @return:
      a list of (mirror_done, estimated_time) tuples, which
      are the result of L{bdev.BlockDev.CombinedSyncStatus}
  @raise errors.BlockDeviceError: if any of the disks cannot be
      found

  """
  stats = []
  for dsk in disks:
    rbd = _RecursiveFindBD(dsk)
    if rbd is None:
      _Fail("Can't find device %s", dsk)
    stats.append(rbd.CombinedSyncStatus())
  return stats


def _RecursiveFindBD(disk):
  """Check if a device is activated.

  If so, return information about the real device.

  @type disk: L{objects.Disk}
  @param disk: the disk object we need to find

  @return: None if the device can't be found,
      otherwise the device instance

  """
  children = []
  if disk.children:
    for chdisk in disk.children:
      children.append(_RecursiveFindBD(chdisk))

  return bdev.FindDevice(disk.dev_type, disk.physical_id, children, disk.size)


def BlockdevFind(disk):
  """Check if a device is activated.

  If it is, return information about the real device.

  @type disk: L{objects.Disk}
  @param disk: the disk to find
  @rtype: None or tuple
  @return: None if the disk cannot be found, otherwise a
      tuple (device_path, major, minor, sync_percent,
      estimated_time, is_degraded)

  """
  try:
    rbd = _RecursiveFindBD(disk)
  except errors.BlockDeviceError, err:
    _Fail("Failed to find device: %s", err, exc=True)
  if rbd is None:
    return None
  return (rbd.dev_path, rbd.major, rbd.minor) + rbd.GetSyncStatus()


def UploadFile(file_name, data, mode, uid, gid, atime, mtime):
  """Write a file to the filesystem.

  This allows the master to overwrite(!) a file. It will only perform
  the operation if the file belongs to a list of configuration files.

  @type file_name: str
  @param file_name: the target file name
  @type data: str
  @param data: the new contents of the file
  @type mode: int
  @param mode: the mode to give the file (can be None)
  @type uid: int
  @param uid: the owner of the file (can be -1 for default)
  @type gid: int
  @param gid: the group of the file (can be -1 for default)
  @type atime: float
  @param atime: the atime to set on the file (can be None)
  @type mtime: float
  @param mtime: the mtime to set on the file (can be None)
  @rtype: None

  """
  if not os.path.isabs(file_name):
    _Fail("Filename passed to UploadFile is not absolute: '%s'", file_name)

<<<<<<< HEAD
  allowed_files = set([
    constants.CLUSTER_CONF_FILE,
    constants.ETC_HOSTS,
    constants.SSH_KNOWN_HOSTS_FILE,
    constants.VNC_PASSWORD_FILE,
    constants.RAPI_CERT_FILE,
    constants.RAPI_USERS_FILE,
    ])

  for hv_name in constants.HYPER_TYPES:
    hv_class = hypervisor.GetHypervisor(hv_name)
    allowed_files.update(hv_class.GetAncillaryFiles())

  if file_name not in allowed_files:
    _Fail("Filename passed to UploadFile not in allowed upload targets: '%s'",
          file_name)
=======
  if file_name not in _ALLOWED_UPLOAD_FILES:
    logging.error("Filename passed to UploadFile not in allowed"
                 " upload targets: '%s'", file_name)
    return False
>>>>>>> 360b0dc2

  raw_data = _Decompress(data)

  utils.WriteFile(file_name, data=raw_data, mode=mode, uid=uid, gid=gid,
                  atime=atime, mtime=mtime)


def WriteSsconfFiles(values):
  """Update all ssconf files.

  Wrapper around the SimpleStore.WriteFiles.

  """
  ssconf.SimpleStore().WriteFiles(values)


def _ErrnoOrStr(err):
  """Format an EnvironmentError exception.

  If the L{err} argument has an errno attribute, it will be looked up
  and converted into a textual C{E...} description. Otherwise the
  string representation of the error will be returned.

  @type err: L{EnvironmentError}
  @param err: the exception to format

  """
  if hasattr(err, 'errno'):
    detail = errno.errorcode[err.errno]
  else:
    detail = str(err)
  return detail


def _OSOndiskAPIVersion(name, os_dir):
  """Compute and return the API version of a given OS.

  This function will try to read the API version of the OS given by
  the 'name' parameter and residing in the 'os_dir' directory.

  @type name: str
  @param name: the OS name we should look for
  @type os_dir: str
  @param os_dir: the directory inwhich we should look for the OS
  @rtype: tuple
  @return: tuple (status, data) with status denoting the validity and
      data holding either the vaid versions or an error message

  """
  api_file = os.path.sep.join([os_dir, "ganeti_api_version"])

  try:
    st = os.stat(api_file)
  except EnvironmentError, err:
    return False, ("Required file 'ganeti_api_version' file not"
                   " found under path %s: %s" % (os_dir, _ErrnoOrStr(err)))

  if not stat.S_ISREG(stat.S_IFMT(st.st_mode)):
    return False, ("File 'ganeti_api_version' file at %s is not"
                   " a regular file" % os_dir)

  try:
    api_versions = utils.ReadFile(api_file).splitlines()
  except EnvironmentError, err:
    return False, ("Error while reading the API version file at %s: %s" %
                   (api_file, _ErrnoOrStr(err)))

  try:
    api_versions = [int(version.strip()) for version in api_versions]
  except (TypeError, ValueError), err:
    return False, ("API version(s) can't be converted to integer: %s" %
                   str(err))

  return True, api_versions


def DiagnoseOS(top_dirs=None):
  """Compute the validity for all OSes.

  @type top_dirs: list
  @param top_dirs: the list of directories in which to
      search (if not given defaults to
      L{constants.OS_SEARCH_PATH})
  @rtype: list of L{objects.OS}
  @return: a list of tuples (name, path, status, diagnose)
      for all (potential) OSes under all search paths, where:
          - name is the (potential) OS name
          - path is the full path to the OS
          - status True/False is the validity of the OS
          - diagnose is the error message for an invalid OS, otherwise empty

  """
  if top_dirs is None:
    top_dirs = constants.OS_SEARCH_PATH

  result = []
  for dir_name in top_dirs:
    if os.path.isdir(dir_name):
      try:
        f_names = utils.ListVisibleFiles(dir_name)
      except EnvironmentError, err:
        logging.exception("Can't list the OS directory %s: %s", dir_name, err)
        break
      for name in f_names:
        os_path = os.path.sep.join([dir_name, name])
        status, os_inst = _TryOSFromDisk(name, base_dir=dir_name)
        if status:
          diagnose = ""
        else:
          diagnose = os_inst
        result.append((name, os_path, status, diagnose))

  return result


def _TryOSFromDisk(name, base_dir=None):
  """Create an OS instance from disk.

  This function will return an OS instance if the given name is a
  valid OS name.

  @type base_dir: string
  @keyword base_dir: Base directory containing OS installations.
                     Defaults to a search in all the OS_SEARCH_PATH dirs.
  @rtype: tuple
  @return: success and either the OS instance if we find a valid one,
      or error message

  """
  if base_dir is None:
    os_dir = utils.FindFile(name, constants.OS_SEARCH_PATH, os.path.isdir)
    if os_dir is None:
      return False, "Directory for OS %s not found in search path" % name
  else:
    os_dir = os.path.sep.join([base_dir, name])

  status, api_versions = _OSOndiskAPIVersion(name, os_dir)
  if not status:
    # push the error up
    return status, api_versions

  if not constants.OS_API_VERSIONS.intersection(api_versions):
    return False, ("API version mismatch for path '%s': found %s, want %s." %
                   (os_dir, api_versions, constants.OS_API_VERSIONS))

  # OS Scripts dictionary, we will populate it with the actual script names
  os_scripts = dict.fromkeys(constants.OS_SCRIPTS)

  for script in os_scripts:
    os_scripts[script] = os.path.sep.join([os_dir, script])

    try:
      st = os.stat(os_scripts[script])
    except EnvironmentError, err:
      return False, ("Script '%s' under path '%s' is missing (%s)" %
                     (script, os_dir, _ErrnoOrStr(err)))

    if stat.S_IMODE(st.st_mode) & stat.S_IXUSR != stat.S_IXUSR:
      return False, ("Script '%s' under path '%s' is not executable" %
                     (script, os_dir))

    if not stat.S_ISREG(stat.S_IFMT(st.st_mode)):
      return False, ("Script '%s' under path '%s' is not a regular file" %
                     (script, os_dir))

  os_obj = objects.OS(name=name, path=os_dir,
                      create_script=os_scripts[constants.OS_SCRIPT_CREATE],
                      export_script=os_scripts[constants.OS_SCRIPT_EXPORT],
                      import_script=os_scripts[constants.OS_SCRIPT_IMPORT],
                      rename_script=os_scripts[constants.OS_SCRIPT_RENAME],
                      api_versions=api_versions)
  return True, os_obj


def OSFromDisk(name, base_dir=None):
  """Create an OS instance from disk.

  This function will return an OS instance if the given name is a
  valid OS name. Otherwise, it will raise an appropriate
  L{RPCFail} exception, detailing why this is not a valid OS.

  This is just a wrapper over L{_TryOSFromDisk}, which doesn't raise
  an exception but returns true/false status data.

  @type base_dir: string
  @keyword base_dir: Base directory containing OS installations.
                     Defaults to a search in all the OS_SEARCH_PATH dirs.
  @rtype: L{objects.OS}
  @return: the OS instance if we find a valid one
  @raise RPCFail: if we don't find a valid OS

  """
  status, payload = _TryOSFromDisk(name, base_dir)

  if not status:
    _Fail(payload)

  return payload


def OSEnvironment(instance, os, debug=0):
  """Calculate the environment for an os script.

  @type instance: L{objects.Instance}
  @param instance: target instance for the os script run
  @type os: L{objects.OS}
  @param os: operating system for which the environment is being built
  @type debug: integer
  @param debug: debug level (0 or 1, for OS Api 10)
  @rtype: dict
  @return: dict of environment variables
  @raise errors.BlockDeviceError: if the block device
      cannot be found

  """
  result = {}
  api_version = max(constants.OS_API_VERSIONS.intersection(os.api_versions))
  result['OS_API_VERSION'] = '%d' % api_version
  result['INSTANCE_NAME'] = instance.name
  result['INSTANCE_OS'] = instance.os
  result['HYPERVISOR'] = instance.hypervisor
  result['DISK_COUNT'] = '%d' % len(instance.disks)
  result['NIC_COUNT'] = '%d' % len(instance.nics)
  result['DEBUG_LEVEL'] = '%d' % debug
  for idx, disk in enumerate(instance.disks):
    real_disk = _RecursiveFindBD(disk)
    if real_disk is None:
      raise errors.BlockDeviceError("Block device '%s' is not set up" %
                                    str(disk))
    real_disk.Open()
    result['DISK_%d_PATH' % idx] = real_disk.dev_path
    result['DISK_%d_ACCESS' % idx] = disk.mode
    if constants.HV_DISK_TYPE in instance.hvparams:
      result['DISK_%d_FRONTEND_TYPE' % idx] = \
        instance.hvparams[constants.HV_DISK_TYPE]
    if disk.dev_type in constants.LDS_BLOCK:
      result['DISK_%d_BACKEND_TYPE' % idx] = 'block'
    elif disk.dev_type == constants.LD_FILE:
      result['DISK_%d_BACKEND_TYPE' % idx] = \
        'file:%s' % disk.physical_id[0]
  for idx, nic in enumerate(instance.nics):
    result['NIC_%d_MAC' % idx] = nic.mac
    if nic.ip:
      result['NIC_%d_IP' % idx] = nic.ip
    result['NIC_%d_MODE' % idx] = nic.nicparams[constants.NIC_MODE]
    if nic.nicparams[constants.NIC_MODE] == constants.NIC_MODE_BRIDGED:
      result['NIC_%d_BRIDGE' % idx] = nic.nicparams[constants.NIC_LINK]
    if nic.nicparams[constants.NIC_LINK]:
      result['NIC_%d_LINK' % idx] = nic.nicparams[constants.NIC_LINK]
    if constants.HV_NIC_TYPE in instance.hvparams:
      result['NIC_%d_FRONTEND_TYPE' % idx] = \
        instance.hvparams[constants.HV_NIC_TYPE]

  for source, kind in [(instance.beparams, "BE"), (instance.hvparams, "HV")]:
    for key, value in source.items():
      result["INSTANCE_%s_%s" % (kind, key)] = str(value)

  return result

def BlockdevGrow(disk, amount):
  """Grow a stack of block devices.

  This function is called recursively, with the childrens being the
  first ones to resize.

  @type disk: L{objects.Disk}
  @param disk: the disk to be grown
  @rtype: (status, result)
  @return: a tuple with the status of the operation
      (True/False), and the errors message if status
      is False

  """
  r_dev = _RecursiveFindBD(disk)
  if r_dev is None:
    _Fail("Cannot find block device %s", disk)

  try:
    r_dev.Grow(amount)
  except errors.BlockDeviceError, err:
    _Fail("Failed to grow block device: %s", err, exc=True)


def BlockdevSnapshot(disk):
  """Create a snapshot copy of a block device.

  This function is called recursively, and the snapshot is actually created
  just for the leaf lvm backend device.

  @type disk: L{objects.Disk}
  @param disk: the disk to be snapshotted
  @rtype: string
  @return: snapshot disk path

  """
  if disk.children:
    if len(disk.children) == 1:
      # only one child, let's recurse on it
      return BlockdevSnapshot(disk.children[0])
    else:
      # more than one child, choose one that matches
      for child in disk.children:
        if child.size == disk.size:
          # return implies breaking the loop
          return BlockdevSnapshot(child)
  elif disk.dev_type == constants.LD_LV:
    r_dev = _RecursiveFindBD(disk)
    if r_dev is not None:
      # let's stay on the safe side and ask for the full size, for now
      return r_dev.Snapshot(disk.size)
    else:
      _Fail("Cannot find block device %s", disk)
  else:
    _Fail("Cannot snapshot non-lvm block device '%s' of type '%s'",
          disk.unique_id, disk.dev_type)


def ExportSnapshot(disk, dest_node, instance, cluster_name, idx):
  """Export a block device snapshot to a remote node.

  @type disk: L{objects.Disk}
  @param disk: the description of the disk to export
  @type dest_node: str
  @param dest_node: the destination node to export to
  @type instance: L{objects.Instance}
  @param instance: the instance object to whom the disk belongs
  @type cluster_name: str
  @param cluster_name: the cluster name, needed for SSH hostalias
  @type idx: int
  @param idx: the index of the disk in the instance's disk list,
      used to export to the OS scripts environment
  @rtype: None

  """
  inst_os = OSFromDisk(instance.os)
  export_env = OSEnvironment(instance, inst_os)

  export_script = inst_os.export_script

  logfile = "%s/exp-%s-%s-%s.log" % (constants.LOG_OS_DIR, inst_os.name,
                                     instance.name, int(time.time()))
  if not os.path.exists(constants.LOG_OS_DIR):
    os.mkdir(constants.LOG_OS_DIR, 0750)
  real_disk = _RecursiveFindBD(disk)
  if real_disk is None:
    _Fail("Block device '%s' is not set up", disk)

  real_disk.Open()

  export_env['EXPORT_DEVICE'] = real_disk.dev_path
  export_env['EXPORT_INDEX'] = str(idx)

  destdir = os.path.join(constants.EXPORT_DIR, instance.name + ".new")
  destfile = disk.physical_id[1]

  # the target command is built out of three individual commands,
  # which are joined by pipes; we check each individual command for
  # valid parameters
  expcmd = utils.BuildShellCmd("cd %s; %s 2>%s", inst_os.path,
                               export_script, logfile)

  comprcmd = "gzip"

  destcmd = utils.BuildShellCmd("mkdir -p %s && cat > %s/%s",
                                destdir, destdir, destfile)
  remotecmd = _GetSshRunner(cluster_name).BuildCmd(dest_node,
                                                   constants.GANETI_RUNAS,
                                                   destcmd)

  # all commands have been checked, so we're safe to combine them
  command = '|'.join([expcmd, comprcmd, utils.ShellQuoteArgs(remotecmd)])

  result = utils.RunCmd(command, env=export_env)

  if result.failed:
    _Fail("OS snapshot export command '%s' returned error: %s"
          " output: %s", command, result.fail_reason, result.output)


def FinalizeExport(instance, snap_disks):
  """Write out the export configuration information.

  @type instance: L{objects.Instance}
  @param instance: the instance which we export, used for
      saving configuration
  @type snap_disks: list of L{objects.Disk}
  @param snap_disks: list of snapshot block devices, which
      will be used to get the actual name of the dump file

  @rtype: None

  """
  destdir = os.path.join(constants.EXPORT_DIR, instance.name + ".new")
  finaldestdir = os.path.join(constants.EXPORT_DIR, instance.name)

  config = objects.SerializableConfigParser()

  config.add_section(constants.INISECT_EXP)
  config.set(constants.INISECT_EXP, 'version', '0')
  config.set(constants.INISECT_EXP, 'timestamp', '%d' % int(time.time()))
  config.set(constants.INISECT_EXP, 'source', instance.primary_node)
  config.set(constants.INISECT_EXP, 'os', instance.os)
  config.set(constants.INISECT_EXP, 'compression', 'gzip')

  config.add_section(constants.INISECT_INS)
  config.set(constants.INISECT_INS, 'name', instance.name)
  config.set(constants.INISECT_INS, 'memory', '%d' %
             instance.beparams[constants.BE_MEMORY])
  config.set(constants.INISECT_INS, 'vcpus', '%d' %
             instance.beparams[constants.BE_VCPUS])
  config.set(constants.INISECT_INS, 'disk_template', instance.disk_template)

  nic_total = 0
  for nic_count, nic in enumerate(instance.nics):
    nic_total += 1
    config.set(constants.INISECT_INS, 'nic%d_mac' %
               nic_count, '%s' % nic.mac)
    config.set(constants.INISECT_INS, 'nic%d_ip' % nic_count, '%s' % nic.ip)
    config.set(constants.INISECT_INS, 'nic%d_bridge' % nic_count,
               '%s' % nic.bridge)
  # TODO: redundant: on load can read nics until it doesn't exist
  config.set(constants.INISECT_INS, 'nic_count' , '%d' % nic_total)

  disk_total = 0
  for disk_count, disk in enumerate(snap_disks):
    if disk:
      disk_total += 1
      config.set(constants.INISECT_INS, 'disk%d_ivname' % disk_count,
                 ('%s' % disk.iv_name))
      config.set(constants.INISECT_INS, 'disk%d_dump' % disk_count,
                 ('%s' % disk.physical_id[1]))
      config.set(constants.INISECT_INS, 'disk%d_size' % disk_count,
                 ('%d' % disk.size))

  config.set(constants.INISECT_INS, 'disk_count' , '%d' % disk_total)

  utils.WriteFile(os.path.join(destdir, constants.EXPORT_CONF_FILE),
                  data=config.Dumps())
  shutil.rmtree(finaldestdir, True)
  shutil.move(destdir, finaldestdir)


def ExportInfo(dest):
  """Get export configuration information.

  @type dest: str
  @param dest: directory containing the export

  @rtype: L{objects.SerializableConfigParser}
  @return: a serializable config file containing the
      export info

  """
  cff = os.path.join(dest, constants.EXPORT_CONF_FILE)

  config = objects.SerializableConfigParser()
  config.read(cff)

  if (not config.has_section(constants.INISECT_EXP) or
      not config.has_section(constants.INISECT_INS)):
    _Fail("Export info file doesn't have the required fields")

  return config.Dumps()


def ImportOSIntoInstance(instance, src_node, src_images, cluster_name):
  """Import an os image into an instance.

  @type instance: L{objects.Instance}
  @param instance: instance to import the disks into
  @type src_node: string
  @param src_node: source node for the disk images
  @type src_images: list of string
  @param src_images: absolute paths of the disk images
  @rtype: list of boolean
  @return: each boolean represent the success of importing the n-th disk

  """
  inst_os = OSFromDisk(instance.os)
  import_env = OSEnvironment(instance, inst_os)
  import_script = inst_os.import_script

  logfile = "%s/import-%s-%s-%s.log" % (constants.LOG_OS_DIR, instance.os,
                                        instance.name, int(time.time()))
  if not os.path.exists(constants.LOG_OS_DIR):
    os.mkdir(constants.LOG_OS_DIR, 0750)

  comprcmd = "gunzip"
  impcmd = utils.BuildShellCmd("(cd %s; %s >%s 2>&1)", inst_os.path,
                               import_script, logfile)

  final_result = []
  for idx, image in enumerate(src_images):
    if image:
      destcmd = utils.BuildShellCmd('cat %s', image)
      remotecmd = _GetSshRunner(cluster_name).BuildCmd(src_node,
                                                       constants.GANETI_RUNAS,
                                                       destcmd)
      command = '|'.join([utils.ShellQuoteArgs(remotecmd), comprcmd, impcmd])
      import_env['IMPORT_DEVICE'] = import_env['DISK_%d_PATH' % idx]
      import_env['IMPORT_INDEX'] = str(idx)
      result = utils.RunCmd(command, env=import_env)
      if result.failed:
        logging.error("Disk import command '%s' returned error: %s"
                      " output: %s", command, result.fail_reason,
                      result.output)
        final_result.append("error importing disk %d: %s, %s" %
                            (idx, result.fail_reason, result.output[-100]))

  if final_result:
    _Fail("; ".join(final_result), log=False)


def ListExports():
  """Return a list of exports currently available on this machine.

  @rtype: list
  @return: list of the exports

  """
  if os.path.isdir(constants.EXPORT_DIR):
    return utils.ListVisibleFiles(constants.EXPORT_DIR)
  else:
    _Fail("No exports directory")


def RemoveExport(export):
  """Remove an existing export from the node.

  @type export: str
  @param export: the name of the export to remove
  @rtype: None

  """
  target = os.path.join(constants.EXPORT_DIR, export)

  try:
    shutil.rmtree(target)
  except EnvironmentError, err:
    _Fail("Error while removing the export: %s", err, exc=True)


def BlockdevRename(devlist):
  """Rename a list of block devices.

  @type devlist: list of tuples
  @param devlist: list of tuples of the form  (disk,
      new_logical_id, new_physical_id); disk is an
      L{objects.Disk} object describing the current disk,
      and new logical_id/physical_id is the name we
      rename it to
  @rtype: boolean
  @return: True if all renames succeeded, False otherwise

  """
  msgs = []
  result = True
  for disk, unique_id in devlist:
    dev = _RecursiveFindBD(disk)
    if dev is None:
      msgs.append("Can't find device %s in rename" % str(disk))
      result = False
      continue
    try:
      old_rpath = dev.dev_path
      dev.Rename(unique_id)
      new_rpath = dev.dev_path
      if old_rpath != new_rpath:
        DevCacheManager.RemoveCache(old_rpath)
        # FIXME: we should add the new cache information here, like:
        # DevCacheManager.UpdateCache(new_rpath, owner, ...)
        # but we don't have the owner here - maybe parse from existing
        # cache? for now, we only lose lvm data when we rename, which
        # is less critical than DRBD or MD
    except errors.BlockDeviceError, err:
      msgs.append("Can't rename device '%s' to '%s': %s" %
                  (dev, unique_id, err))
      logging.exception("Can't rename device '%s' to '%s'", dev, unique_id)
      result = False
  if not result:
    _Fail("; ".join(msgs))


def _TransformFileStorageDir(file_storage_dir):
  """Checks whether given file_storage_dir is valid.

  Checks wheter the given file_storage_dir is within the cluster-wide
  default file_storage_dir stored in SimpleStore. Only paths under that
  directory are allowed.

  @type file_storage_dir: str
  @param file_storage_dir: the path to check

  @return: the normalized path if valid, None otherwise

  """
  cfg = _GetConfig()
  file_storage_dir = os.path.normpath(file_storage_dir)
  base_file_storage_dir = cfg.GetFileStorageDir()
  if (not os.path.commonprefix([file_storage_dir, base_file_storage_dir]) ==
      base_file_storage_dir):
    _Fail("File storage directory '%s' is not under base file"
          " storage directory '%s'", file_storage_dir, base_file_storage_dir)
  return file_storage_dir


def CreateFileStorageDir(file_storage_dir):
  """Create file storage directory.

  @type file_storage_dir: str
  @param file_storage_dir: directory to create

  @rtype: tuple
  @return: tuple with first element a boolean indicating wheter dir
      creation was successful or not

  """
  file_storage_dir = _TransformFileStorageDir(file_storage_dir)
  if os.path.exists(file_storage_dir):
    if not os.path.isdir(file_storage_dir):
      _Fail("Specified storage dir '%s' is not a directory",
            file_storage_dir)
  else:
    try:
      os.makedirs(file_storage_dir, 0750)
    except OSError, err:
      _Fail("Cannot create file storage directory '%s': %s",
            file_storage_dir, err, exc=True)


def RemoveFileStorageDir(file_storage_dir):
  """Remove file storage directory.

  Remove it only if it's empty. If not log an error and return.

  @type file_storage_dir: str
  @param file_storage_dir: the directory we should cleanup
  @rtype: tuple (success,)
  @return: tuple of one element, C{success}, denoting
      whether the operation was successful

  """
  file_storage_dir = _TransformFileStorageDir(file_storage_dir)
  if os.path.exists(file_storage_dir):
    if not os.path.isdir(file_storage_dir):
      _Fail("Specified Storage directory '%s' is not a directory",
            file_storage_dir)
    # deletes dir only if empty, otherwise we want to fail the rpc call
    try:
      os.rmdir(file_storage_dir)
    except OSError, err:
      _Fail("Cannot remove file storage directory '%s': %s",
            file_storage_dir, err)


def RenameFileStorageDir(old_file_storage_dir, new_file_storage_dir):
  """Rename the file storage directory.

  @type old_file_storage_dir: str
  @param old_file_storage_dir: the current path
  @type new_file_storage_dir: str
  @param new_file_storage_dir: the name we should rename to
  @rtype: tuple (success,)
  @return: tuple of one element, C{success}, denoting
      whether the operation was successful

  """
  old_file_storage_dir = _TransformFileStorageDir(old_file_storage_dir)
  new_file_storage_dir = _TransformFileStorageDir(new_file_storage_dir)
  if not os.path.exists(new_file_storage_dir):
    if os.path.isdir(old_file_storage_dir):
      try:
        os.rename(old_file_storage_dir, new_file_storage_dir)
      except OSError, err:
        _Fail("Cannot rename '%s' to '%s': %s",
              old_file_storage_dir, new_file_storage_dir, err)
    else:
      _Fail("Specified storage dir '%s' is not a directory",
            old_file_storage_dir)
  else:
    if os.path.exists(old_file_storage_dir):
      _Fail("Cannot rename '%s' to '%s': both locations exist",
            old_file_storage_dir, new_file_storage_dir)


def _EnsureJobQueueFile(file_name):
  """Checks whether the given filename is in the queue directory.

  @type file_name: str
  @param file_name: the file name we should check
  @rtype: None
  @raises RPCFail: if the file is not valid

  """
  queue_dir = os.path.normpath(constants.QUEUE_DIR)
  result = (os.path.commonprefix([queue_dir, file_name]) == queue_dir)

  if not result:
    _Fail("Passed job queue file '%s' does not belong to"
          " the queue directory '%s'", file_name, queue_dir)


def JobQueueUpdate(file_name, content):
  """Updates a file in the queue directory.

  This is just a wrapper over L{utils.WriteFile}, with proper
  checking.

  @type file_name: str
  @param file_name: the job file name
  @type content: str
  @param content: the new job contents
  @rtype: boolean
  @return: the success of the operation

  """
  _EnsureJobQueueFile(file_name)

  # Write and replace the file atomically
  utils.WriteFile(file_name, data=_Decompress(content))


def JobQueueRename(old, new):
  """Renames a job queue file.

  This is just a wrapper over os.rename with proper checking.

  @type old: str
  @param old: the old (actual) file name
  @type new: str
  @param new: the desired file name
  @rtype: tuple
  @return: the success of the operation and payload

  """
  _EnsureJobQueueFile(old)
  _EnsureJobQueueFile(new)

  utils.RenameFile(old, new, mkdir=True)


def JobQueueSetDrainFlag(drain_flag):
  """Set the drain flag for the queue.

  This will set or unset the queue drain flag.

  @type drain_flag: boolean
  @param drain_flag: if True, will set the drain flag, otherwise reset it.
  @rtype: truple
  @return: always True, None
  @warning: the function always returns True

  """
  if drain_flag:
    utils.WriteFile(constants.JOB_QUEUE_DRAIN_FILE, data="", close=True)
  else:
    utils.RemoveFile(constants.JOB_QUEUE_DRAIN_FILE)


def BlockdevClose(instance_name, disks):
  """Closes the given block devices.

  This means they will be switched to secondary mode (in case of
  DRBD).

  @param instance_name: if the argument is not empty, the symlinks
      of this instance will be removed
  @type disks: list of L{objects.Disk}
  @param disks: the list of disks to be closed
  @rtype: tuple (success, message)
  @return: a tuple of success and message, where success
      indicates the succes of the operation, and message
      which will contain the error details in case we
      failed

  """
  bdevs = []
  for cf in disks:
    rd = _RecursiveFindBD(cf)
    if rd is None:
      _Fail("Can't find device %s", cf)
    bdevs.append(rd)

  msg = []
  for rd in bdevs:
    try:
      rd.Close()
    except errors.BlockDeviceError, err:
      msg.append(str(err))
  if msg:
    _Fail("Can't make devices secondary: %s", ",".join(msg))
  else:
    if instance_name:
      _RemoveBlockDevLinks(instance_name, disks)


def ValidateHVParams(hvname, hvparams):
  """Validates the given hypervisor parameters.

  @type hvname: string
  @param hvname: the hypervisor name
  @type hvparams: dict
  @param hvparams: the hypervisor parameters to be validated
  @rtype: None

  """
  try:
    hv_type = hypervisor.GetHypervisor(hvname)
    hv_type.ValidateParameters(hvparams)
  except errors.HypervisorError, err:
    _Fail(str(err), log=False)


def DemoteFromMC():
  """Demotes the current node from master candidate role.

  """
  # try to ensure we're not the master by mistake
  master, myself = ssconf.GetMasterAndMyself()
  if master == myself:
    _Fail("ssconf status shows I'm the master node, will not demote")
  pid_file = utils.DaemonPidFileName(constants.MASTERD_PID)
  if utils.IsProcessAlive(utils.ReadPidFile(pid_file)):
    _Fail("The master daemon is running, will not demote")
  try:
    if os.path.isfile(constants.CLUSTER_CONF_FILE):
      utils.CreateBackup(constants.CLUSTER_CONF_FILE)
  except EnvironmentError, err:
    if err.errno != errno.ENOENT:
      _Fail("Error while backing up cluster file: %s", err, exc=True)
  utils.RemoveFile(constants.CLUSTER_CONF_FILE)


def _FindDisks(nodes_ip, disks):
  """Sets the physical ID on disks and returns the block devices.

  """
  # set the correct physical ID
  my_name = utils.HostInfo().name
  for cf in disks:
    cf.SetPhysicalID(my_name, nodes_ip)

  bdevs = []

  for cf in disks:
    rd = _RecursiveFindBD(cf)
    if rd is None:
      _Fail("Can't find device %s", cf)
    bdevs.append(rd)
  return bdevs


def DrbdDisconnectNet(nodes_ip, disks):
  """Disconnects the network on a list of drbd devices.

  """
  bdevs = _FindDisks(nodes_ip, disks)

  # disconnect disks
  for rd in bdevs:
    try:
      rd.DisconnectNet()
    except errors.BlockDeviceError, err:
      _Fail("Can't change network configuration to standalone mode: %s",
            err, exc=True)


def DrbdAttachNet(nodes_ip, disks, instance_name, multimaster):
  """Attaches the network on a list of drbd devices.

  """
  bdevs = _FindDisks(nodes_ip, disks)

  if multimaster:
    for idx, rd in enumerate(bdevs):
      try:
        _SymlinkBlockDev(instance_name, rd.dev_path, idx)
      except EnvironmentError, err:
        _Fail("Can't create symlink: %s", err)
  # reconnect disks, switch to new master configuration and if
  # needed primary mode
  for rd in bdevs:
    try:
      rd.AttachNet(multimaster)
    except errors.BlockDeviceError, err:
      _Fail("Can't change network configuration: %s", err)
  # wait until the disks are connected; we need to retry the re-attach
  # if the device becomes standalone, as this might happen if the one
  # node disconnects and reconnects in a different mode before the
  # other node reconnects; in this case, one or both of the nodes will
  # decide it has wrong configuration and switch to standalone
  RECONNECT_TIMEOUT = 2 * 60
  sleep_time = 0.100 # start with 100 miliseconds
  timeout_limit = time.time() + RECONNECT_TIMEOUT
  while time.time() < timeout_limit:
    all_connected = True
    for rd in bdevs:
      stats = rd.GetProcStatus()
      if not (stats.is_connected or stats.is_in_resync):
        all_connected = False
      if stats.is_standalone:
        # peer had different config info and this node became
        # standalone, even though this should not happen with the
        # new staged way of changing disk configs
        try:
          rd.AttachNet(multimaster)
        except errors.BlockDeviceError, err:
          _Fail("Can't change network configuration: %s", err)
    if all_connected:
      break
    time.sleep(sleep_time)
    sleep_time = min(5, sleep_time * 1.5)
  if not all_connected:
    _Fail("Timeout in disk reconnecting")
  if multimaster:
    # change to primary mode
    for rd in bdevs:
      try:
        rd.Open()
      except errors.BlockDeviceError, err:
        _Fail("Can't change to primary mode: %s", err)


def DrbdWaitSync(nodes_ip, disks):
  """Wait until DRBDs have synchronized.

  """
  bdevs = _FindDisks(nodes_ip, disks)

  min_resync = 100
  alldone = True
  for rd in bdevs:
    stats = rd.GetProcStatus()
    if not (stats.is_connected or stats.is_in_resync):
      _Fail("DRBD device %s is not in sync: stats=%s", rd, stats)
    alldone = alldone and (not stats.is_in_resync)
    if stats.sync_percent is not None:
      min_resync = min(min_resync, stats.sync_percent)

  return (alldone, min_resync)


def PowercycleNode(hypervisor_type):
  """Hard-powercycle the node.

  Because we need to return first, and schedule the powercycle in the
  background, we won't be able to report failures nicely.

  """
  hyper = hypervisor.GetHypervisor(hypervisor_type)
  try:
    pid = os.fork()
  except OSError:
    # if we can't fork, we'll pretend that we're in the child process
    pid = 0
  if pid > 0:
    return "Reboot scheduled in 5 seconds"
  time.sleep(5)
  hyper.PowercycleNode()


class HooksRunner(object):
  """Hook runner.

  This class is instantiated on the node side (ganeti-noded) and not
  on the master side.

  """
  RE_MASK = re.compile("^[a-zA-Z0-9_-]+$")

  def __init__(self, hooks_base_dir=None):
    """Constructor for hooks runner.

    @type hooks_base_dir: str or None
    @param hooks_base_dir: if not None, this overrides the
        L{constants.HOOKS_BASE_DIR} (useful for unittests)

    """
    if hooks_base_dir is None:
      hooks_base_dir = constants.HOOKS_BASE_DIR
    self._BASE_DIR = hooks_base_dir

  @staticmethod
  def ExecHook(script, env):
    """Exec one hook script.

    @type script: str
    @param script: the full path to the script
    @type env: dict
    @param env: the environment with which to exec the script
    @rtype: tuple (success, message)
    @return: a tuple of success and message, where success
        indicates the succes of the operation, and message
        which will contain the error details in case we
        failed

    """
    # exec the process using subprocess and log the output
    fdstdin = None
    try:
      fdstdin = open("/dev/null", "r")
      child = subprocess.Popen([script], stdin=fdstdin, stdout=subprocess.PIPE,
                               stderr=subprocess.STDOUT, close_fds=True,
                               shell=False, cwd="/", env=env)
      output = ""
      try:
        output = child.stdout.read(4096)
        child.stdout.close()
      except EnvironmentError, err:
        output += "Hook script error: %s" % str(err)

      while True:
        try:
          result = child.wait()
          break
        except EnvironmentError, err:
          if err.errno == errno.EINTR:
            continue
          raise
    finally:
      # try not to leak fds
      for fd in (fdstdin, ):
        if fd is not None:
          try:
            fd.close()
          except EnvironmentError, err:
            # just log the error
            #logging.exception("Error while closing fd %s", fd)
            pass

    return result == 0, utils.SafeEncode(output.strip())

  def RunHooks(self, hpath, phase, env):
    """Run the scripts in the hooks directory.

    @type hpath: str
    @param hpath: the path to the hooks directory which
        holds the scripts
    @type phase: str
    @param phase: either L{constants.HOOKS_PHASE_PRE} or
        L{constants.HOOKS_PHASE_POST}
    @type env: dict
    @param env: dictionary with the environment for the hook
    @rtype: list
    @return: list of 3-element tuples:
      - script path
      - script result, either L{constants.HKR_SUCCESS} or
        L{constants.HKR_FAIL}
      - output of the script

    @raise errors.ProgrammerError: for invalid input
        parameters

    """
    if phase == constants.HOOKS_PHASE_PRE:
      suffix = "pre"
    elif phase == constants.HOOKS_PHASE_POST:
      suffix = "post"
    else:
      _Fail("Unknown hooks phase '%s'", phase)

    rr = []

    subdir = "%s-%s.d" % (hpath, suffix)
    dir_name = "%s/%s" % (self._BASE_DIR, subdir)
    try:
      dir_contents = utils.ListVisibleFiles(dir_name)
    except OSError:
      # FIXME: must log output in case of failures
      return rr

    # we use the standard python sort order,
    # so 00name is the recommended naming scheme
    dir_contents.sort()
    for relname in dir_contents:
      fname = os.path.join(dir_name, relname)
      if not (os.path.isfile(fname) and os.access(fname, os.X_OK) and
          self.RE_MASK.match(relname) is not None):
        rrval = constants.HKR_SKIP
        output = ""
      else:
        result, output = self.ExecHook(fname, env)
        if not result:
          rrval = constants.HKR_FAIL
        else:
          rrval = constants.HKR_SUCCESS
      rr.append(("%s/%s" % (subdir, relname), rrval, output))

    return rr


class IAllocatorRunner(object):
  """IAllocator runner.

  This class is instantiated on the node side (ganeti-noded) and not on
  the master side.

  """
  def Run(self, name, idata):
    """Run an iallocator script.

    @type name: str
    @param name: the iallocator script name
    @type idata: str
    @param idata: the allocator input data

    @rtype: tuple
    @return: two element tuple of:
       - status
       - either error message or stdout of allocator (for success)

    """
    alloc_script = utils.FindFile(name, constants.IALLOCATOR_SEARCH_PATH,
                                  os.path.isfile)
    if alloc_script is None:
      _Fail("iallocator module '%s' not found in the search path", name)

    fd, fin_name = tempfile.mkstemp(prefix="ganeti-iallocator.")
    try:
      os.write(fd, idata)
      os.close(fd)
      result = utils.RunCmd([alloc_script, fin_name])
      if result.failed:
        _Fail("iallocator module '%s' failed: %s, output '%s'",
              name, result.fail_reason, result.output)
    finally:
      os.unlink(fin_name)

    return result.stdout


class DevCacheManager(object):
  """Simple class for managing a cache of block device information.

  """
  _DEV_PREFIX = "/dev/"
  _ROOT_DIR = constants.BDEV_CACHE_DIR

  @classmethod
  def _ConvertPath(cls, dev_path):
    """Converts a /dev/name path to the cache file name.

    This replaces slashes with underscores and strips the /dev
    prefix. It then returns the full path to the cache file.

    @type dev_path: str
    @param dev_path: the C{/dev/} path name
    @rtype: str
    @return: the converted path name

    """
    if dev_path.startswith(cls._DEV_PREFIX):
      dev_path = dev_path[len(cls._DEV_PREFIX):]
    dev_path = dev_path.replace("/", "_")
    fpath = "%s/bdev_%s" % (cls._ROOT_DIR, dev_path)
    return fpath

  @classmethod
  def UpdateCache(cls, dev_path, owner, on_primary, iv_name):
    """Updates the cache information for a given device.

    @type dev_path: str
    @param dev_path: the pathname of the device
    @type owner: str
    @param owner: the owner (instance name) of the device
    @type on_primary: bool
    @param on_primary: whether this is the primary
        node nor not
    @type iv_name: str
    @param iv_name: the instance-visible name of the
        device, as in objects.Disk.iv_name

    @rtype: None

    """
    if dev_path is None:
      logging.error("DevCacheManager.UpdateCache got a None dev_path")
      return
    fpath = cls._ConvertPath(dev_path)
    if on_primary:
      state = "primary"
    else:
      state = "secondary"
    if iv_name is None:
      iv_name = "not_visible"
    fdata = "%s %s %s\n" % (str(owner), state, iv_name)
    try:
      utils.WriteFile(fpath, data=fdata)
    except EnvironmentError, err:
      logging.exception("Can't update bdev cache for %s: %s", dev_path, err)

  @classmethod
  def RemoveCache(cls, dev_path):
    """Remove data for a dev_path.

    This is just a wrapper over L{utils.RemoveFile} with a converted
    path name and logging.

    @type dev_path: str
    @param dev_path: the pathname of the device

    @rtype: None

    """
    if dev_path is None:
      logging.error("DevCacheManager.RemoveCache got a None dev_path")
      return
    fpath = cls._ConvertPath(dev_path)
    try:
      utils.RemoveFile(fpath)
    except EnvironmentError, err:
      logging.exception("Can't update bdev cache for %s: %s", dev_path, err)<|MERGE_RESOLUTION|>--- conflicted
+++ resolved
@@ -156,12 +156,20 @@
   This is abstracted so that it's built only once at module import time.
 
   """
-  return frozenset([
-      constants.CLUSTER_CONF_FILE,
-      constants.ETC_HOSTS,
-      constants.SSH_KNOWN_HOSTS_FILE,
-      constants.VNC_PASSWORD_FILE,
-      ])
+  allowed_files = set([
+    constants.CLUSTER_CONF_FILE,
+    constants.ETC_HOSTS,
+    constants.SSH_KNOWN_HOSTS_FILE,
+    constants.VNC_PASSWORD_FILE,
+    constants.RAPI_CERT_FILE,
+    constants.RAPI_USERS_FILE,
+    ])
+
+  for hv_name in constants.HYPER_TYPES:
+    hv_class = hypervisor.GetHypervisor(hv_name)
+    allowed_files.update(hv_class.GetAncillaryFiles())
+
+  return frozenset(allowed_files)
 
 
 _ALLOWED_UPLOAD_FILES = _BuildUploadFileList()
@@ -1447,29 +1455,9 @@
   if not os.path.isabs(file_name):
     _Fail("Filename passed to UploadFile is not absolute: '%s'", file_name)
 
-<<<<<<< HEAD
-  allowed_files = set([
-    constants.CLUSTER_CONF_FILE,
-    constants.ETC_HOSTS,
-    constants.SSH_KNOWN_HOSTS_FILE,
-    constants.VNC_PASSWORD_FILE,
-    constants.RAPI_CERT_FILE,
-    constants.RAPI_USERS_FILE,
-    ])
-
-  for hv_name in constants.HYPER_TYPES:
-    hv_class = hypervisor.GetHypervisor(hv_name)
-    allowed_files.update(hv_class.GetAncillaryFiles())
-
-  if file_name not in allowed_files:
+  if file_name not in _ALLOWED_UPLOAD_FILES:
     _Fail("Filename passed to UploadFile not in allowed upload targets: '%s'",
           file_name)
-=======
-  if file_name not in _ALLOWED_UPLOAD_FILES:
-    logging.error("Filename passed to UploadFile not in allowed"
-                 " upload targets: '%s'", file_name)
-    return False
->>>>>>> 360b0dc2
 
   raw_data = _Decompress(data)
 
