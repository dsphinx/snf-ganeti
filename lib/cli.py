--- conflicted
+++ resolved
@@ -354,63 +354,6 @@
   SubmitOpCode(op)
 
 
-<<<<<<< HEAD
-=======
-DEBUG_OPT = make_option("-d", "--debug", default=False,
-                        action="store_true",
-                        help="Turn debugging on")
-
-NOHDR_OPT = make_option("--no-headers", default=False,
-                        action="store_true", dest="no_headers",
-                        help="Don't display column headers")
-
-SEP_OPT = make_option("--separator", default=None,
-                      action="store", dest="separator",
-                      help="Separator between output fields"
-                      " (defaults to one space)")
-
-USEUNITS_OPT = make_option("--units", default=None,
-                           dest="units", choices=('h', 'm', 'g', 't'),
-                           help="Specify units for output (one of hmgt)")
-
-FIELDS_OPT = make_option("-o", "--output", dest="output", action="store",
-                         type="string", help="Comma separated list of"
-                         " output fields",
-                         metavar="FIELDS")
-
-FORCE_OPT = make_option("-f", "--force", dest="force", action="store_true",
-                        default=False, help="Force the operation")
-
-TAG_SRC_OPT = make_option("--from", dest="tags_source",
-                          default=None, help="File with tag names")
-
-SUBMIT_OPT = make_option("--submit", dest="submit_only",
-                         default=False, action="store_true",
-                         help="Submit the job and return the job ID, but"
-                         " don't wait for the job to finish")
-
-SYNC_OPT = make_option("--sync", dest="do_locking",
-                       default=False, action="store_true",
-                       help="Grab locks while doing the queries"
-                       " in order to ensure more consistent results")
-
-
-def ARGS_FIXED(val): # pylint: disable-msg=C0103
-  """Macro-like function denoting a fixed number of arguments"""
-  return -val
-
-
-def ARGS_ATLEAST(val): # pylint: disable-msg=C0103
-  """Macro-like function denoting a minimum number of arguments"""
-  return val
-
-
-ARGS_NONE = None
-ARGS_ONE = ARGS_FIXED(1)
-ARGS_ANY = ARGS_ATLEAST(0)
-
-
->>>>>>> 146afafb
 def check_unit(option, opt, value):
   """OptParsers custom converter for units.
 
