#
#

# Copyright (C) 2006, 2007, 2008, 2009, 2010, 2011 Google Inc.
#
# This program is free software; you can redistribute it and/or modify
# it under the terms of the GNU General Public License as published by
# the Free Software Foundation; either version 2 of the License, or
# (at your option) any later version.
#
# This program is distributed in the hope that it will be useful, but
# WITHOUT ANY WARRANTY; without even the implied warranty of
# MERCHANTABILITY or FITNESS FOR A PARTICULAR PURPOSE.  See the GNU
# General Public License for more details.
#
# You should have received a copy of the GNU General Public License
# along with this program; if not, write to the Free Software
# Foundation, Inc., 51 Franklin Street, Fifth Floor, Boston, MA
# 02110-1301, USA.


"""Module implementing the master-side code."""

# pylint: disable-msg=W0201,C0302

# W0201 since most LU attributes are defined in CheckPrereq or similar
# functions

# C0302: since we have waaaay to many lines in this module

import os
import os.path
import time
import re
import platform
import logging
import copy
import OpenSSL
import socket
import tempfile
import shutil
import itertools

from ganeti import ssh
from ganeti import utils
from ganeti import errors
from ganeti import hypervisor
from ganeti import locking
from ganeti import constants
from ganeti import objects
from ganeti import serializer
from ganeti import ssconf
from ganeti import uidpool
from ganeti import compat
from ganeti import masterd
from ganeti import netutils
from ganeti import query
from ganeti import qlang
from ganeti import opcodes
from ganeti import ht

import ganeti.masterd.instance # pylint: disable-msg=W0611


def _SupportsOob(cfg, node):
  """Tells if node supports OOB.

  @type cfg: L{config.ConfigWriter}
  @param cfg: The cluster configuration
  @type node: L{objects.Node}
  @param node: The node
  @return: The OOB script if supported or an empty string otherwise

  """
  return cfg.GetNdParams(node)[constants.ND_OOB_PROGRAM]


class ResultWithJobs:
  """Data container for LU results with jobs.

  Instances of this class returned from L{LogicalUnit.Exec} will be recognized
  by L{mcpu.Processor._ProcessResult}. The latter will then submit the jobs
  contained in the C{jobs} attribute and include the job IDs in the opcode
  result.

  """
  def __init__(self, jobs, **kwargs):
    """Initializes this class.

    Additional return values can be specified as keyword arguments.

    @type jobs: list of lists of L{opcode.OpCode}
    @param jobs: A list of lists of opcode objects

    """
    self.jobs = jobs
    self.other = kwargs


class LogicalUnit(object):
  """Logical Unit base class.

  Subclasses must follow these rules:
    - implement ExpandNames
    - implement CheckPrereq (except when tasklets are used)
    - implement Exec (except when tasklets are used)
    - implement BuildHooksEnv
    - implement BuildHooksNodes
    - redefine HPATH and HTYPE
    - optionally redefine their run requirements:
        REQ_BGL: the LU needs to hold the Big Ganeti Lock exclusively

  Note that all commands require root permissions.

  @ivar dry_run_result: the value (if any) that will be returned to the caller
      in dry-run mode (signalled by opcode dry_run parameter)

  """
  HPATH = None
  HTYPE = None
  REQ_BGL = True

  def __init__(self, processor, op, context, rpc):
    """Constructor for LogicalUnit.

    This needs to be overridden in derived classes in order to check op
    validity.

    """
    self.proc = processor
    self.op = op
    self.cfg = context.cfg
    self.glm = context.glm
    self.context = context
    self.rpc = rpc
    # Dicts used to declare locking needs to mcpu
    self.needed_locks = None
    self.share_locks = dict.fromkeys(locking.LEVELS, 0)
    self.add_locks = {}
    self.remove_locks = {}
    # Used to force good behavior when calling helper functions
    self.recalculate_locks = {}
    # logging
    self.Log = processor.Log # pylint: disable-msg=C0103
    self.LogWarning = processor.LogWarning # pylint: disable-msg=C0103
    self.LogInfo = processor.LogInfo # pylint: disable-msg=C0103
    self.LogStep = processor.LogStep # pylint: disable-msg=C0103
    # support for dry-run
    self.dry_run_result = None
    # support for generic debug attribute
    if (not hasattr(self.op, "debug_level") or
        not isinstance(self.op.debug_level, int)):
      self.op.debug_level = 0

    # Tasklets
    self.tasklets = None

    # Validate opcode parameters and set defaults
    self.op.Validate(True)

    self.CheckArguments()

  def CheckArguments(self):
    """Check syntactic validity for the opcode arguments.

    This method is for doing a simple syntactic check and ensure
    validity of opcode parameters, without any cluster-related
    checks. While the same can be accomplished in ExpandNames and/or
    CheckPrereq, doing these separate is better because:

      - ExpandNames is left as as purely a lock-related function
      - CheckPrereq is run after we have acquired locks (and possible
        waited for them)

    The function is allowed to change the self.op attribute so that
    later methods can no longer worry about missing parameters.

    """
    pass

  def ExpandNames(self):
    """Expand names for this LU.

    This method is called before starting to execute the opcode, and it should
    update all the parameters of the opcode to their canonical form (e.g. a
    short node name must be fully expanded after this method has successfully
    completed). This way locking, hooks, logging, etc. can work correctly.

    LUs which implement this method must also populate the self.needed_locks
    member, as a dict with lock levels as keys, and a list of needed lock names
    as values. Rules:

      - use an empty dict if you don't need any lock
      - if you don't need any lock at a particular level omit that level
      - don't put anything for the BGL level
      - if you want all locks at a level use locking.ALL_SET as a value

    If you need to share locks (rather than acquire them exclusively) at one
    level you can modify self.share_locks, setting a true value (usually 1) for
    that level. By default locks are not shared.

    This function can also define a list of tasklets, which then will be
    executed in order instead of the usual LU-level CheckPrereq and Exec
    functions, if those are not defined by the LU.

    Examples::

      # Acquire all nodes and one instance
      self.needed_locks = {
        locking.LEVEL_NODE: locking.ALL_SET,
        locking.LEVEL_INSTANCE: ['instance1.example.com'],
      }
      # Acquire just two nodes
      self.needed_locks = {
        locking.LEVEL_NODE: ['node1.example.com', 'node2.example.com'],
      }
      # Acquire no locks
      self.needed_locks = {} # No, you can't leave it to the default value None

    """
    # The implementation of this method is mandatory only if the new LU is
    # concurrent, so that old LUs don't need to be changed all at the same
    # time.
    if self.REQ_BGL:
      self.needed_locks = {} # Exclusive LUs don't need locks.
    else:
      raise NotImplementedError

  def DeclareLocks(self, level):
    """Declare LU locking needs for a level

    While most LUs can just declare their locking needs at ExpandNames time,
    sometimes there's the need to calculate some locks after having acquired
    the ones before. This function is called just before acquiring locks at a
    particular level, but after acquiring the ones at lower levels, and permits
    such calculations. It can be used to modify self.needed_locks, and by
    default it does nothing.

    This function is only called if you have something already set in
    self.needed_locks for the level.

    @param level: Locking level which is going to be locked
    @type level: member of ganeti.locking.LEVELS

    """

  def CheckPrereq(self):
    """Check prerequisites for this LU.

    This method should check that the prerequisites for the execution
    of this LU are fulfilled. It can do internode communication, but
    it should be idempotent - no cluster or system changes are
    allowed.

    The method should raise errors.OpPrereqError in case something is
    not fulfilled. Its return value is ignored.

    This method should also update all the parameters of the opcode to
    their canonical form if it hasn't been done by ExpandNames before.

    """
    if self.tasklets is not None:
      for (idx, tl) in enumerate(self.tasklets):
        logging.debug("Checking prerequisites for tasklet %s/%s",
                      idx + 1, len(self.tasklets))
        tl.CheckPrereq()
    else:
      pass

  def Exec(self, feedback_fn):
    """Execute the LU.

    This method should implement the actual work. It should raise
    errors.OpExecError for failures that are somewhat dealt with in
    code, or expected.

    """
    if self.tasklets is not None:
      for (idx, tl) in enumerate(self.tasklets):
        logging.debug("Executing tasklet %s/%s", idx + 1, len(self.tasklets))
        tl.Exec(feedback_fn)
    else:
      raise NotImplementedError

  def BuildHooksEnv(self):
    """Build hooks environment for this LU.

    @rtype: dict
    @return: Dictionary containing the environment that will be used for
      running the hooks for this LU. The keys of the dict must not be prefixed
      with "GANETI_"--that'll be added by the hooks runner. The hooks runner
      will extend the environment with additional variables. If no environment
      should be defined, an empty dictionary should be returned (not C{None}).
    @note: If the C{HPATH} attribute of the LU class is C{None}, this function
      will not be called.

    """
    raise NotImplementedError

  def BuildHooksNodes(self):
    """Build list of nodes to run LU's hooks.

    @rtype: tuple; (list, list)
    @return: Tuple containing a list of node names on which the hook
      should run before the execution and a list of node names on which the
      hook should run after the execution. No nodes should be returned as an
      empty list (and not None).
    @note: If the C{HPATH} attribute of the LU class is C{None}, this function
      will not be called.

    """
    raise NotImplementedError

  def HooksCallBack(self, phase, hook_results, feedback_fn, lu_result):
    """Notify the LU about the results of its hooks.

    This method is called every time a hooks phase is executed, and notifies
    the Logical Unit about the hooks' result. The LU can then use it to alter
    its result based on the hooks.  By default the method does nothing and the
    previous result is passed back unchanged but any LU can define it if it
    wants to use the local cluster hook-scripts somehow.

    @param phase: one of L{constants.HOOKS_PHASE_POST} or
        L{constants.HOOKS_PHASE_PRE}; it denotes the hooks phase
    @param hook_results: the results of the multi-node hooks rpc call
    @param feedback_fn: function used send feedback back to the caller
    @param lu_result: the previous Exec result this LU had, or None
        in the PRE phase
    @return: the new Exec result, based on the previous result
        and hook results

    """
    # API must be kept, thus we ignore the unused argument and could
    # be a function warnings
    # pylint: disable-msg=W0613,R0201
    return lu_result

  def _ExpandAndLockInstance(self):
    """Helper function to expand and lock an instance.

    Many LUs that work on an instance take its name in self.op.instance_name
    and need to expand it and then declare the expanded name for locking. This
    function does it, and then updates self.op.instance_name to the expanded
    name. It also initializes needed_locks as a dict, if this hasn't been done
    before.

    """
    if self.needed_locks is None:
      self.needed_locks = {}
    else:
      assert locking.LEVEL_INSTANCE not in self.needed_locks, \
        "_ExpandAndLockInstance called with instance-level locks set"
    self.op.instance_name = _ExpandInstanceName(self.cfg,
                                                self.op.instance_name)
    self.needed_locks[locking.LEVEL_INSTANCE] = self.op.instance_name

  def _LockInstancesNodes(self, primary_only=False):
    """Helper function to declare instances' nodes for locking.

    This function should be called after locking one or more instances to lock
    their nodes. Its effect is populating self.needed_locks[locking.LEVEL_NODE]
    with all primary or secondary nodes for instances already locked and
    present in self.needed_locks[locking.LEVEL_INSTANCE].

    It should be called from DeclareLocks, and for safety only works if
    self.recalculate_locks[locking.LEVEL_NODE] is set.

    In the future it may grow parameters to just lock some instance's nodes, or
    to just lock primaries or secondary nodes, if needed.

    If should be called in DeclareLocks in a way similar to::

      if level == locking.LEVEL_NODE:
        self._LockInstancesNodes()

    @type primary_only: boolean
    @param primary_only: only lock primary nodes of locked instances

    """
    assert locking.LEVEL_NODE in self.recalculate_locks, \
      "_LockInstancesNodes helper function called with no nodes to recalculate"

    # TODO: check if we're really been called with the instance locks held

    # For now we'll replace self.needed_locks[locking.LEVEL_NODE], but in the
    # future we might want to have different behaviors depending on the value
    # of self.recalculate_locks[locking.LEVEL_NODE]
    wanted_nodes = []
    for instance_name in self.glm.list_owned(locking.LEVEL_INSTANCE):
      instance = self.context.cfg.GetInstanceInfo(instance_name)
      wanted_nodes.append(instance.primary_node)
      if not primary_only:
        wanted_nodes.extend(instance.secondary_nodes)

    if self.recalculate_locks[locking.LEVEL_NODE] == constants.LOCKS_REPLACE:
      self.needed_locks[locking.LEVEL_NODE] = wanted_nodes
    elif self.recalculate_locks[locking.LEVEL_NODE] == constants.LOCKS_APPEND:
      self.needed_locks[locking.LEVEL_NODE].extend(wanted_nodes)

    del self.recalculate_locks[locking.LEVEL_NODE]


class NoHooksLU(LogicalUnit): # pylint: disable-msg=W0223
  """Simple LU which runs no hooks.

  This LU is intended as a parent for other LogicalUnits which will
  run no hooks, in order to reduce duplicate code.

  """
  HPATH = None
  HTYPE = None

  def BuildHooksEnv(self):
    """Empty BuildHooksEnv for NoHooksLu.

    This just raises an error.

    """
    raise AssertionError("BuildHooksEnv called for NoHooksLUs")

  def BuildHooksNodes(self):
    """Empty BuildHooksNodes for NoHooksLU.

    """
    raise AssertionError("BuildHooksNodes called for NoHooksLU")


class Tasklet:
  """Tasklet base class.

  Tasklets are subcomponents for LUs. LUs can consist entirely of tasklets or
  they can mix legacy code with tasklets. Locking needs to be done in the LU,
  tasklets know nothing about locks.

  Subclasses must follow these rules:
    - Implement CheckPrereq
    - Implement Exec

  """
  def __init__(self, lu):
    self.lu = lu

    # Shortcuts
    self.cfg = lu.cfg
    self.rpc = lu.rpc

  def CheckPrereq(self):
    """Check prerequisites for this tasklets.

    This method should check whether the prerequisites for the execution of
    this tasklet are fulfilled. It can do internode communication, but it
    should be idempotent - no cluster or system changes are allowed.

    The method should raise errors.OpPrereqError in case something is not
    fulfilled. Its return value is ignored.

    This method should also update all parameters to their canonical form if it
    hasn't been done before.

    """
    pass

  def Exec(self, feedback_fn):
    """Execute the tasklet.

    This method should implement the actual work. It should raise
    errors.OpExecError for failures that are somewhat dealt with in code, or
    expected.

    """
    raise NotImplementedError


class _QueryBase:
  """Base for query utility classes.

  """
  #: Attribute holding field definitions
  FIELDS = None

  def __init__(self, filter_, fields, use_locking):
    """Initializes this class.

    """
    self.use_locking = use_locking

    self.query = query.Query(self.FIELDS, fields, filter_=filter_,
                             namefield="name")
    self.requested_data = self.query.RequestedData()
    self.names = self.query.RequestedNames()

    # Sort only if no names were requested
    self.sort_by_name = not self.names

    self.do_locking = None
    self.wanted = None

  def _GetNames(self, lu, all_names, lock_level):
    """Helper function to determine names asked for in the query.

    """
    if self.do_locking:
      names = lu.glm.list_owned(lock_level)
    else:
      names = all_names

    if self.wanted == locking.ALL_SET:
      assert not self.names
      # caller didn't specify names, so ordering is not important
      return utils.NiceSort(names)

    # caller specified names and we must keep the same order
    assert self.names
    assert not self.do_locking or lu.glm.is_owned(lock_level)

    missing = set(self.wanted).difference(names)
    if missing:
      raise errors.OpExecError("Some items were removed before retrieving"
                               " their data: %s" % missing)

    # Return expanded names
    return self.wanted

  def ExpandNames(self, lu):
    """Expand names for this query.

    See L{LogicalUnit.ExpandNames}.

    """
    raise NotImplementedError()

  def DeclareLocks(self, lu, level):
    """Declare locks for this query.

    See L{LogicalUnit.DeclareLocks}.

    """
    raise NotImplementedError()

  def _GetQueryData(self, lu):
    """Collects all data for this query.

    @return: Query data object

    """
    raise NotImplementedError()

  def NewStyleQuery(self, lu):
    """Collect data and execute query.

    """
    return query.GetQueryResponse(self.query, self._GetQueryData(lu),
                                  sort_by_name=self.sort_by_name)

  def OldStyleQuery(self, lu):
    """Collect data and execute query.

    """
    return self.query.OldStyleQuery(self._GetQueryData(lu),
                                    sort_by_name=self.sort_by_name)


def _GetWantedNodes(lu, nodes):
  """Returns list of checked and expanded node names.

  @type lu: L{LogicalUnit}
  @param lu: the logical unit on whose behalf we execute
  @type nodes: list
  @param nodes: list of node names or None for all nodes
  @rtype: list
  @return: the list of nodes, sorted
  @raise errors.ProgrammerError: if the nodes parameter is wrong type

  """
  if nodes:
    return [_ExpandNodeName(lu.cfg, name) for name in nodes]

  return utils.NiceSort(lu.cfg.GetNodeList())


def _GetWantedInstances(lu, instances):
  """Returns list of checked and expanded instance names.

  @type lu: L{LogicalUnit}
  @param lu: the logical unit on whose behalf we execute
  @type instances: list
  @param instances: list of instance names or None for all instances
  @rtype: list
  @return: the list of instances, sorted
  @raise errors.OpPrereqError: if the instances parameter is wrong type
  @raise errors.OpPrereqError: if any of the passed instances is not found

  """
  if instances:
    wanted = [_ExpandInstanceName(lu.cfg, name) for name in instances]
  else:
    wanted = utils.NiceSort(lu.cfg.GetInstanceList())
  return wanted


def _GetUpdatedParams(old_params, update_dict,
                      use_default=True, use_none=False):
  """Return the new version of a parameter dictionary.

  @type old_params: dict
  @param old_params: old parameters
  @type update_dict: dict
  @param update_dict: dict containing new parameter values, or
      constants.VALUE_DEFAULT to reset the parameter to its default
      value
  @param use_default: boolean
  @type use_default: whether to recognise L{constants.VALUE_DEFAULT}
      values as 'to be deleted' values
  @param use_none: boolean
  @type use_none: whether to recognise C{None} values as 'to be
      deleted' values
  @rtype: dict
  @return: the new parameter dictionary

  """
  params_copy = copy.deepcopy(old_params)
  for key, val in update_dict.iteritems():
    if ((use_default and val == constants.VALUE_DEFAULT) or
        (use_none and val is None)):
      try:
        del params_copy[key]
      except KeyError:
        pass
    else:
      params_copy[key] = val
  return params_copy


def _ReleaseLocks(lu, level, names=None, keep=None):
  """Releases locks owned by an LU.

  @type lu: L{LogicalUnit}
  @param level: Lock level
  @type names: list or None
  @param names: Names of locks to release
  @type keep: list or None
  @param keep: Names of locks to retain

  """
  assert not (keep is not None and names is not None), \
         "Only one of the 'names' and the 'keep' parameters can be given"

  if names is not None:
    should_release = names.__contains__
  elif keep:
    should_release = lambda name: name not in keep
  else:
    should_release = None

  if should_release:
    retain = []
    release = []

    # Determine which locks to release
    for name in lu.glm.list_owned(level):
      if should_release(name):
        release.append(name)
      else:
        retain.append(name)

    assert len(lu.glm.list_owned(level)) == (len(retain) + len(release))

    # Release just some locks
    lu.glm.release(level, names=release)

    assert frozenset(lu.glm.list_owned(level)) == frozenset(retain)
  else:
    # Release everything
    lu.glm.release(level)

    assert not lu.glm.is_owned(level), "No locks should be owned"


def _RunPostHook(lu, node_name):
  """Runs the post-hook for an opcode on a single node.

  """
  hm = lu.proc.hmclass(lu.rpc.call_hooks_runner, lu)
  try:
    hm.RunPhase(constants.HOOKS_PHASE_POST, nodes=[node_name])
  except:
    # pylint: disable-msg=W0702
    lu.LogWarning("Errors occurred running hooks on %s" % node_name)


def _CheckOutputFields(static, dynamic, selected):
  """Checks whether all selected fields are valid.

  @type static: L{utils.FieldSet}
  @param static: static fields set
  @type dynamic: L{utils.FieldSet}
  @param dynamic: dynamic fields set

  """
  f = utils.FieldSet()
  f.Extend(static)
  f.Extend(dynamic)

  delta = f.NonMatching(selected)
  if delta:
    raise errors.OpPrereqError("Unknown output fields selected: %s"
                               % ",".join(delta), errors.ECODE_INVAL)


def _CheckGlobalHvParams(params):
  """Validates that given hypervisor params are not global ones.

  This will ensure that instances don't get customised versions of
  global params.

  """
  used_globals = constants.HVC_GLOBALS.intersection(params)
  if used_globals:
    msg = ("The following hypervisor parameters are global and cannot"
           " be customized at instance level, please modify them at"
           " cluster level: %s" % utils.CommaJoin(used_globals))
    raise errors.OpPrereqError(msg, errors.ECODE_INVAL)


def _CheckNodeOnline(lu, node, msg=None):
  """Ensure that a given node is online.

  @param lu: the LU on behalf of which we make the check
  @param node: the node to check
  @param msg: if passed, should be a message to replace the default one
  @raise errors.OpPrereqError: if the node is offline

  """
  if msg is None:
    msg = "Can't use offline node"
  if lu.cfg.GetNodeInfo(node).offline:
    raise errors.OpPrereqError("%s: %s" % (msg, node), errors.ECODE_STATE)


def _CheckNodeNotDrained(lu, node):
  """Ensure that a given node is not drained.

  @param lu: the LU on behalf of which we make the check
  @param node: the node to check
  @raise errors.OpPrereqError: if the node is drained

  """
  if lu.cfg.GetNodeInfo(node).drained:
    raise errors.OpPrereqError("Can't use drained node %s" % node,
                               errors.ECODE_STATE)


def _CheckNodeVmCapable(lu, node):
  """Ensure that a given node is vm capable.

  @param lu: the LU on behalf of which we make the check
  @param node: the node to check
  @raise errors.OpPrereqError: if the node is not vm capable

  """
  if not lu.cfg.GetNodeInfo(node).vm_capable:
    raise errors.OpPrereqError("Can't use non-vm_capable node %s" % node,
                               errors.ECODE_STATE)


def _CheckNodeHasOS(lu, node, os_name, force_variant):
  """Ensure that a node supports a given OS.

  @param lu: the LU on behalf of which we make the check
  @param node: the node to check
  @param os_name: the OS to query about
  @param force_variant: whether to ignore variant errors
  @raise errors.OpPrereqError: if the node is not supporting the OS

  """
  result = lu.rpc.call_os_get(node, os_name)
  result.Raise("OS '%s' not in supported OS list for node %s" %
               (os_name, node),
               prereq=True, ecode=errors.ECODE_INVAL)
  if not force_variant:
    _CheckOSVariant(result.payload, os_name)


def _CheckNodeHasSecondaryIP(lu, node, secondary_ip, prereq):
  """Ensure that a node has the given secondary ip.

  @type lu: L{LogicalUnit}
  @param lu: the LU on behalf of which we make the check
  @type node: string
  @param node: the node to check
  @type secondary_ip: string
  @param secondary_ip: the ip to check
  @type prereq: boolean
  @param prereq: whether to throw a prerequisite or an execute error
  @raise errors.OpPrereqError: if the node doesn't have the ip, and prereq=True
  @raise errors.OpExecError: if the node doesn't have the ip, and prereq=False

  """
  result = lu.rpc.call_node_has_ip_address(node, secondary_ip)
  result.Raise("Failure checking secondary ip on node %s" % node,
               prereq=prereq, ecode=errors.ECODE_ENVIRON)
  if not result.payload:
    msg = ("Node claims it doesn't have the secondary ip you gave (%s),"
           " please fix and re-run this command" % secondary_ip)
    if prereq:
      raise errors.OpPrereqError(msg, errors.ECODE_ENVIRON)
    else:
      raise errors.OpExecError(msg)


def _GetClusterDomainSecret():
  """Reads the cluster domain secret.

  """
  return utils.ReadOneLineFile(constants.CLUSTER_DOMAIN_SECRET_FILE,
                               strict=True)


def _CheckInstanceDown(lu, instance, reason):
  """Ensure that an instance is not running."""
  if instance.admin_up:
    raise errors.OpPrereqError("Instance %s is marked to be up, %s" %
                               (instance.name, reason), errors.ECODE_STATE)

  pnode = instance.primary_node
  ins_l = lu.rpc.call_instance_list([pnode], [instance.hypervisor])[pnode]
  ins_l.Raise("Can't contact node %s for instance information" % pnode,
              prereq=True, ecode=errors.ECODE_ENVIRON)

  if instance.name in ins_l.payload:
    raise errors.OpPrereqError("Instance %s is running, %s" %
                               (instance.name, reason), errors.ECODE_STATE)


def _ExpandItemName(fn, name, kind):
  """Expand an item name.

  @param fn: the function to use for expansion
  @param name: requested item name
  @param kind: text description ('Node' or 'Instance')
  @return: the resolved (full) name
  @raise errors.OpPrereqError: if the item is not found

  """
  full_name = fn(name)
  if full_name is None:
    raise errors.OpPrereqError("%s '%s' not known" % (kind, name),
                               errors.ECODE_NOENT)
  return full_name


def _ExpandNodeName(cfg, name):
  """Wrapper over L{_ExpandItemName} for nodes."""
  return _ExpandItemName(cfg.ExpandNodeName, name, "Node")


def _ExpandInstanceName(cfg, name):
  """Wrapper over L{_ExpandItemName} for instance."""
  return _ExpandItemName(cfg.ExpandInstanceName, name, "Instance")


def _BuildInstanceHookEnv(name, primary_node, secondary_nodes, os_type, status,
                          memory, vcpus, nics, disk_template, disks,
                          bep, hvp, hypervisor_name, tags):
  """Builds instance related env variables for hooks

  This builds the hook environment from individual variables.

  @type name: string
  @param name: the name of the instance
  @type primary_node: string
  @param primary_node: the name of the instance's primary node
  @type secondary_nodes: list
  @param secondary_nodes: list of secondary nodes as strings
  @type os_type: string
  @param os_type: the name of the instance's OS
  @type status: boolean
  @param status: the should_run status of the instance
  @type memory: string
  @param memory: the memory size of the instance
  @type vcpus: string
  @param vcpus: the count of VCPUs the instance has
  @type nics: list
  @param nics: list of tuples (ip, mac, mode, link) representing
      the NICs the instance has
  @type disk_template: string
  @param disk_template: the disk template of the instance
  @type disks: list
  @param disks: the list of (size, mode) pairs
  @type bep: dict
  @param bep: the backend parameters for the instance
  @type hvp: dict
  @param hvp: the hypervisor parameters for the instance
  @type hypervisor_name: string
  @param hypervisor_name: the hypervisor for the instance
  @type tags: list
  @param tags: list of instance tags as strings
  @rtype: dict
  @return: the hook environment for this instance

  """
  if status:
    str_status = "up"
  else:
    str_status = "down"
  env = {
    "OP_TARGET": name,
    "INSTANCE_NAME": name,
    "INSTANCE_PRIMARY": primary_node,
    "INSTANCE_SECONDARIES": " ".join(secondary_nodes),
    "INSTANCE_OS_TYPE": os_type,
    "INSTANCE_STATUS": str_status,
    "INSTANCE_MEMORY": memory,
    "INSTANCE_VCPUS": vcpus,
    "INSTANCE_DISK_TEMPLATE": disk_template,
    "INSTANCE_HYPERVISOR": hypervisor_name,
  }

  if nics:
    nic_count = len(nics)
    for idx, (ip, mac, mode, link) in enumerate(nics):
      if ip is None:
        ip = ""
      env["INSTANCE_NIC%d_IP" % idx] = ip
      env["INSTANCE_NIC%d_MAC" % idx] = mac
      env["INSTANCE_NIC%d_MODE" % idx] = mode
      env["INSTANCE_NIC%d_LINK" % idx] = link
      if mode == constants.NIC_MODE_BRIDGED:
        env["INSTANCE_NIC%d_BRIDGE" % idx] = link
  else:
    nic_count = 0

  env["INSTANCE_NIC_COUNT"] = nic_count

  if disks:
    disk_count = len(disks)
    for idx, (size, mode) in enumerate(disks):
      env["INSTANCE_DISK%d_SIZE" % idx] = size
      env["INSTANCE_DISK%d_MODE" % idx] = mode
  else:
    disk_count = 0

  env["INSTANCE_DISK_COUNT"] = disk_count

  if not tags:
    tags = []

  env["INSTANCE_TAGS"] = " ".join(tags)

  for source, kind in [(bep, "BE"), (hvp, "HV")]:
    for key, value in source.items():
      env["INSTANCE_%s_%s" % (kind, key)] = value

  return env


def _NICListToTuple(lu, nics):
  """Build a list of nic information tuples.

  This list is suitable to be passed to _BuildInstanceHookEnv or as a return
  value in LUInstanceQueryData.

  @type lu:  L{LogicalUnit}
  @param lu: the logical unit on whose behalf we execute
  @type nics: list of L{objects.NIC}
  @param nics: list of nics to convert to hooks tuples

  """
  hooks_nics = []
  cluster = lu.cfg.GetClusterInfo()
  for nic in nics:
    ip = nic.ip
    mac = nic.mac
    filled_params = cluster.SimpleFillNIC(nic.nicparams)
    mode = filled_params[constants.NIC_MODE]
    link = filled_params[constants.NIC_LINK]
    hooks_nics.append((ip, mac, mode, link))
  return hooks_nics


def _BuildInstanceHookEnvByObject(lu, instance, override=None):
  """Builds instance related env variables for hooks from an object.

  @type lu: L{LogicalUnit}
  @param lu: the logical unit on whose behalf we execute
  @type instance: L{objects.Instance}
  @param instance: the instance for which we should build the
      environment
  @type override: dict
  @param override: dictionary with key/values that will override
      our values
  @rtype: dict
  @return: the hook environment dictionary

  """
  cluster = lu.cfg.GetClusterInfo()
  bep = cluster.FillBE(instance)
  hvp = cluster.FillHV(instance)
  args = {
    'name': instance.name,
    'primary_node': instance.primary_node,
    'secondary_nodes': instance.secondary_nodes,
    'os_type': instance.os,
    'status': instance.admin_up,
    'memory': bep[constants.BE_MEMORY],
    'vcpus': bep[constants.BE_VCPUS],
    'nics': _NICListToTuple(lu, instance.nics),
    'disk_template': instance.disk_template,
    'disks': [(disk.size, disk.mode) for disk in instance.disks],
    'bep': bep,
    'hvp': hvp,
    'hypervisor_name': instance.hypervisor,
    'tags': instance.tags,
  }
  if override:
    args.update(override)
  return _BuildInstanceHookEnv(**args) # pylint: disable-msg=W0142


def _AdjustCandidatePool(lu, exceptions):
  """Adjust the candidate pool after node operations.

  """
  mod_list = lu.cfg.MaintainCandidatePool(exceptions)
  if mod_list:
    lu.LogInfo("Promoted nodes to master candidate role: %s",
               utils.CommaJoin(node.name for node in mod_list))
    for name in mod_list:
      lu.context.ReaddNode(name)
  mc_now, mc_max, _ = lu.cfg.GetMasterCandidateStats(exceptions)
  if mc_now > mc_max:
    lu.LogInfo("Note: more nodes are candidates (%d) than desired (%d)" %
               (mc_now, mc_max))


def _DecideSelfPromotion(lu, exceptions=None):
  """Decide whether I should promote myself as a master candidate.

  """
  cp_size = lu.cfg.GetClusterInfo().candidate_pool_size
  mc_now, mc_should, _ = lu.cfg.GetMasterCandidateStats(exceptions)
  # the new node will increase mc_max with one, so:
  mc_should = min(mc_should + 1, cp_size)
  return mc_now < mc_should


def _CheckNicsBridgesExist(lu, target_nics, target_node):
  """Check that the brigdes needed by a list of nics exist.

  """
  cluster = lu.cfg.GetClusterInfo()
  paramslist = [cluster.SimpleFillNIC(nic.nicparams) for nic in target_nics]
  brlist = [params[constants.NIC_LINK] for params in paramslist
            if params[constants.NIC_MODE] == constants.NIC_MODE_BRIDGED]
  if brlist:
    result = lu.rpc.call_bridges_exist(target_node, brlist)
    result.Raise("Error checking bridges on destination node '%s'" %
                 target_node, prereq=True, ecode=errors.ECODE_ENVIRON)


def _CheckInstanceBridgesExist(lu, instance, node=None):
  """Check that the brigdes needed by an instance exist.

  """
  if node is None:
    node = instance.primary_node
  _CheckNicsBridgesExist(lu, instance.nics, node)


def _CheckOSVariant(os_obj, name):
  """Check whether an OS name conforms to the os variants specification.

  @type os_obj: L{objects.OS}
  @param os_obj: OS object to check
  @type name: string
  @param name: OS name passed by the user, to check for validity

  """
  if not os_obj.supported_variants:
    return
  variant = objects.OS.GetVariant(name)
  if not variant:
    raise errors.OpPrereqError("OS name must include a variant",
                               errors.ECODE_INVAL)

  if variant not in os_obj.supported_variants:
    raise errors.OpPrereqError("Unsupported OS variant", errors.ECODE_INVAL)


def _GetNodeInstancesInner(cfg, fn):
  return [i for i in cfg.GetAllInstancesInfo().values() if fn(i)]


def _GetNodeInstances(cfg, node_name):
  """Returns a list of all primary and secondary instances on a node.

  """

  return _GetNodeInstancesInner(cfg, lambda inst: node_name in inst.all_nodes)


def _GetNodePrimaryInstances(cfg, node_name):
  """Returns primary instances on a node.

  """
  return _GetNodeInstancesInner(cfg,
                                lambda inst: node_name == inst.primary_node)


def _GetNodeSecondaryInstances(cfg, node_name):
  """Returns secondary instances on a node.

  """
  return _GetNodeInstancesInner(cfg,
                                lambda inst: node_name in inst.secondary_nodes)


def _GetStorageTypeArgs(cfg, storage_type):
  """Returns the arguments for a storage type.

  """
  # Special case for file storage
  if storage_type == constants.ST_FILE:
    # storage.FileStorage wants a list of storage directories
    return [[cfg.GetFileStorageDir(), cfg.GetSharedFileStorageDir()]]

  return []


def _FindFaultyInstanceDisks(cfg, rpc, instance, node_name, prereq):
  faulty = []

  for dev in instance.disks:
    cfg.SetDiskID(dev, node_name)

  result = rpc.call_blockdev_getmirrorstatus(node_name, instance.disks)
  result.Raise("Failed to get disk status from node %s" % node_name,
               prereq=prereq, ecode=errors.ECODE_ENVIRON)

  for idx, bdev_status in enumerate(result.payload):
    if bdev_status and bdev_status.ldisk_status == constants.LDS_FAULTY:
      faulty.append(idx)

  return faulty


def _CheckIAllocatorOrNode(lu, iallocator_slot, node_slot):
  """Check the sanity of iallocator and node arguments and use the
  cluster-wide iallocator if appropriate.

  Check that at most one of (iallocator, node) is specified. If none is
  specified, then the LU's opcode's iallocator slot is filled with the
  cluster-wide default iallocator.

  @type iallocator_slot: string
  @param iallocator_slot: the name of the opcode iallocator slot
  @type node_slot: string
  @param node_slot: the name of the opcode target node slot

  """
  node = getattr(lu.op, node_slot, None)
  iallocator = getattr(lu.op, iallocator_slot, None)

  if node is not None and iallocator is not None:
    raise errors.OpPrereqError("Do not specify both, iallocator and node",
                               errors.ECODE_INVAL)
  elif node is None and iallocator is None:
    default_iallocator = lu.cfg.GetDefaultIAllocator()
    if default_iallocator:
      setattr(lu.op, iallocator_slot, default_iallocator)
    else:
      raise errors.OpPrereqError("No iallocator or node given and no"
                                 " cluster-wide default iallocator found;"
                                 " please specify either an iallocator or a"
                                 " node, or set a cluster-wide default"
                                 " iallocator")


class LUClusterPostInit(LogicalUnit):
  """Logical unit for running hooks after cluster initialization.

  """
  HPATH = "cluster-init"
  HTYPE = constants.HTYPE_CLUSTER

  def BuildHooksEnv(self):
    """Build hooks env.

    """
    return {
      "OP_TARGET": self.cfg.GetClusterName(),
      }

  def BuildHooksNodes(self):
    """Build hooks nodes.

    """
    return ([], [self.cfg.GetMasterNode()])

  def Exec(self, feedback_fn):
    """Nothing to do.

    """
    return True


class LUClusterDestroy(LogicalUnit):
  """Logical unit for destroying the cluster.

  """
  HPATH = "cluster-destroy"
  HTYPE = constants.HTYPE_CLUSTER

  def BuildHooksEnv(self):
    """Build hooks env.

    """
    return {
      "OP_TARGET": self.cfg.GetClusterName(),
      }

  def BuildHooksNodes(self):
    """Build hooks nodes.

    """
    return ([], [])

  def CheckPrereq(self):
    """Check prerequisites.

    This checks whether the cluster is empty.

    Any errors are signaled by raising errors.OpPrereqError.

    """
    master = self.cfg.GetMasterNode()

    nodelist = self.cfg.GetNodeList()
    if len(nodelist) != 1 or nodelist[0] != master:
      raise errors.OpPrereqError("There are still %d node(s) in"
                                 " this cluster." % (len(nodelist) - 1),
                                 errors.ECODE_INVAL)
    instancelist = self.cfg.GetInstanceList()
    if instancelist:
      raise errors.OpPrereqError("There are still %d instance(s) in"
                                 " this cluster." % len(instancelist),
                                 errors.ECODE_INVAL)

  def Exec(self, feedback_fn):
    """Destroys the cluster.

    """
    master = self.cfg.GetMasterNode()

    # Run post hooks on master node before it's removed
    _RunPostHook(self, master)

    result = self.rpc.call_node_stop_master(master, False)
    result.Raise("Could not disable the master role")

    return master


def _VerifyCertificate(filename):
  """Verifies a certificate for L{LUClusterVerifyConfig}.

  @type filename: string
  @param filename: Path to PEM file

  """
  try:
    cert = OpenSSL.crypto.load_certificate(OpenSSL.crypto.FILETYPE_PEM,
                                           utils.ReadFile(filename))
  except Exception, err: # pylint: disable-msg=W0703
    return (LUClusterVerifyConfig.ETYPE_ERROR,
            "Failed to load X509 certificate %s: %s" % (filename, err))

  (errcode, msg) = \
    utils.VerifyX509Certificate(cert, constants.SSL_CERT_EXPIRATION_WARN,
                                constants.SSL_CERT_EXPIRATION_ERROR)

  if msg:
    fnamemsg = "While verifying %s: %s" % (filename, msg)
  else:
    fnamemsg = None

  if errcode is None:
    return (None, fnamemsg)
  elif errcode == utils.CERT_WARNING:
    return (LUClusterVerifyConfig.ETYPE_WARNING, fnamemsg)
  elif errcode == utils.CERT_ERROR:
    return (LUClusterVerifyConfig.ETYPE_ERROR, fnamemsg)

  raise errors.ProgrammerError("Unhandled certificate error code %r" % errcode)


def _GetAllHypervisorParameters(cluster, instances):
  """Compute the set of all hypervisor parameters.

  @type cluster: L{objects.Cluster}
  @param cluster: the cluster object
  @param instances: list of L{objects.Instance}
  @param instances: additional instances from which to obtain parameters
  @rtype: list of (origin, hypervisor, parameters)
  @return: a list with all parameters found, indicating the hypervisor they
       apply to, and the origin (can be "cluster", "os X", or "instance Y")

  """
  hvp_data = []

  for hv_name in cluster.enabled_hypervisors:
    hvp_data.append(("cluster", hv_name, cluster.GetHVDefaults(hv_name)))

  for os_name, os_hvp in cluster.os_hvp.items():
    for hv_name, hv_params in os_hvp.items():
      if hv_params:
        full_params = cluster.GetHVDefaults(hv_name, os_name=os_name)
        hvp_data.append(("os %s" % os_name, hv_name, full_params))

  # TODO: collapse identical parameter values in a single one
  for instance in instances:
    if instance.hvparams:
      hvp_data.append(("instance %s" % instance.name, instance.hypervisor,
                       cluster.FillHV(instance)))

  return hvp_data


class _VerifyErrors(object):
  """Mix-in for cluster/group verify LUs.

  It provides _Error and _ErrorIf, and updates the self.bad boolean. (Expects
  self.op and self._feedback_fn to be available.)

  """
  TCLUSTER = "cluster"
  TNODE = "node"
  TINSTANCE = "instance"

  ECLUSTERCFG = (TCLUSTER, "ECLUSTERCFG")
  ECLUSTERCERT = (TCLUSTER, "ECLUSTERCERT")
  ECLUSTERFILECHECK = (TCLUSTER, "ECLUSTERFILECHECK")
  ECLUSTERDANGLINGNODES = (TNODE, "ECLUSTERDANGLINGNODES")
  ECLUSTERDANGLINGINST = (TNODE, "ECLUSTERDANGLINGINST")
  EINSTANCEBADNODE = (TINSTANCE, "EINSTANCEBADNODE")
  EINSTANCEDOWN = (TINSTANCE, "EINSTANCEDOWN")
  EINSTANCELAYOUT = (TINSTANCE, "EINSTANCELAYOUT")
  EINSTANCEMISSINGDISK = (TINSTANCE, "EINSTANCEMISSINGDISK")
  EINSTANCEFAULTYDISK = (TINSTANCE, "EINSTANCEFAULTYDISK")
  EINSTANCEWRONGNODE = (TINSTANCE, "EINSTANCEWRONGNODE")
  EINSTANCESPLITGROUPS = (TINSTANCE, "EINSTANCESPLITGROUPS")
  ENODEDRBD = (TNODE, "ENODEDRBD")
  ENODEDRBDHELPER = (TNODE, "ENODEDRBDHELPER")
  ENODEFILECHECK = (TNODE, "ENODEFILECHECK")
  ENODEHOOKS = (TNODE, "ENODEHOOKS")
  ENODEHV = (TNODE, "ENODEHV")
  ENODELVM = (TNODE, "ENODELVM")
  ENODEN1 = (TNODE, "ENODEN1")
  ENODENET = (TNODE, "ENODENET")
  ENODEOS = (TNODE, "ENODEOS")
  ENODEORPHANINSTANCE = (TNODE, "ENODEORPHANINSTANCE")
  ENODEORPHANLV = (TNODE, "ENODEORPHANLV")
  ENODERPC = (TNODE, "ENODERPC")
  ENODESSH = (TNODE, "ENODESSH")
  ENODEVERSION = (TNODE, "ENODEVERSION")
  ENODESETUP = (TNODE, "ENODESETUP")
  ENODETIME = (TNODE, "ENODETIME")
  ENODEOOBPATH = (TNODE, "ENODEOOBPATH")

  ETYPE_FIELD = "code"
  ETYPE_ERROR = "ERROR"
  ETYPE_WARNING = "WARNING"

  def _Error(self, ecode, item, msg, *args, **kwargs):
    """Format an error message.

    Based on the opcode's error_codes parameter, either format a
    parseable error code, or a simpler error string.

    This must be called only from Exec and functions called from Exec.

    """
    ltype = kwargs.get(self.ETYPE_FIELD, self.ETYPE_ERROR)
    itype, etxt = ecode
    # first complete the msg
    if args:
      msg = msg % args
    # then format the whole message
    if self.op.error_codes: # This is a mix-in. pylint: disable-msg=E1101
      msg = "%s:%s:%s:%s:%s" % (ltype, etxt, itype, item, msg)
    else:
      if item:
        item = " " + item
      else:
        item = ""
      msg = "%s: %s%s: %s" % (ltype, itype, item, msg)
    # and finally report it via the feedback_fn
    self._feedback_fn("  - %s" % msg) # Mix-in. pylint: disable-msg=E1101

  def _ErrorIf(self, cond, *args, **kwargs):
    """Log an error message if the passed condition is True.

    """
    cond = (bool(cond)
            or self.op.debug_simulate_errors) # pylint: disable-msg=E1101
    if cond:
      self._Error(*args, **kwargs)
    # do not mark the operation as failed for WARN cases only
    if kwargs.get(self.ETYPE_FIELD, self.ETYPE_ERROR) == self.ETYPE_ERROR:
      self.bad = self.bad or cond


class LUClusterVerifyConfig(NoHooksLU, _VerifyErrors):
  """Verifies the cluster config.

  """
  REQ_BGL = True

  def _VerifyHVP(self, hvp_data):
    """Verifies locally the syntax of the hypervisor parameters.

    """
    for item, hv_name, hv_params in hvp_data:
      msg = ("hypervisor %s parameters syntax check (source %s): %%s" %
             (item, hv_name))
      try:
        hv_class = hypervisor.GetHypervisor(hv_name)
        utils.ForceDictType(hv_params, constants.HVS_PARAMETER_TYPES)
        hv_class.CheckParameterSyntax(hv_params)
      except errors.GenericError, err:
        self._ErrorIf(True, self.ECLUSTERCFG, None, msg % str(err))

  def ExpandNames(self):
    # Information can be safely retrieved as the BGL is acquired in exclusive
    # mode
    self.all_group_info = self.cfg.GetAllNodeGroupsInfo()
    self.all_node_info = self.cfg.GetAllNodesInfo()
    self.all_inst_info = self.cfg.GetAllInstancesInfo()
    self.needed_locks = {}

  def Exec(self, feedback_fn):
    """Verify integrity of cluster, performing various test on nodes.

    """
    self.bad = False
    self._feedback_fn = feedback_fn

    feedback_fn("* Verifying cluster config")

    for msg in self.cfg.VerifyConfig():
      self._ErrorIf(True, self.ECLUSTERCFG, None, msg)

    feedback_fn("* Verifying cluster certificate files")

    for cert_filename in constants.ALL_CERT_FILES:
      (errcode, msg) = _VerifyCertificate(cert_filename)
      self._ErrorIf(errcode, self.ECLUSTERCERT, None, msg, code=errcode)

    feedback_fn("* Verifying hypervisor parameters")

    self._VerifyHVP(_GetAllHypervisorParameters(self.cfg.GetClusterInfo(),
                                                self.all_inst_info.values()))

    feedback_fn("* Verifying all nodes belong to an existing group")

    # We do this verification here because, should this bogus circumstance
    # occur, it would never be caught by VerifyGroup, which only acts on
    # nodes/instances reachable from existing node groups.

    dangling_nodes = set(node.name for node in self.all_node_info.values()
                         if node.group not in self.all_group_info)

    dangling_instances = {}
    no_node_instances = []

    for inst in self.all_inst_info.values():
      if inst.primary_node in dangling_nodes:
        dangling_instances.setdefault(inst.primary_node, []).append(inst.name)
      elif inst.primary_node not in self.all_node_info:
        no_node_instances.append(inst.name)

    pretty_dangling = [
        "%s (%s)" %
        (node.name,
         utils.CommaJoin(dangling_instances.get(node.name,
                                                ["no instances"])))
        for node in dangling_nodes]

    self._ErrorIf(bool(dangling_nodes), self.ECLUSTERDANGLINGNODES, None,
                  "the following nodes (and their instances) belong to a non"
                  " existing group: %s", utils.CommaJoin(pretty_dangling))

    self._ErrorIf(bool(no_node_instances), self.ECLUSTERDANGLINGINST, None,
                  "the following instances have a non-existing primary-node:"
                  " %s", utils.CommaJoin(no_node_instances))

    return (not self.bad, [g.name for g in self.all_group_info.values()])


class LUClusterVerifyGroup(LogicalUnit, _VerifyErrors):
  """Verifies the status of a node group.

  """
  HPATH = "cluster-verify"
  HTYPE = constants.HTYPE_CLUSTER
  REQ_BGL = False

  _HOOKS_INDENT_RE = re.compile("^", re.M)

  class NodeImage(object):
    """A class representing the logical and physical status of a node.

    @type name: string
    @ivar name: the node name to which this object refers
    @ivar volumes: a structure as returned from
        L{ganeti.backend.GetVolumeList} (runtime)
    @ivar instances: a list of running instances (runtime)
    @ivar pinst: list of configured primary instances (config)
    @ivar sinst: list of configured secondary instances (config)
    @ivar sbp: dictionary of {primary-node: list of instances} for all
        instances for which this node is secondary (config)
    @ivar mfree: free memory, as reported by hypervisor (runtime)
    @ivar dfree: free disk, as reported by the node (runtime)
    @ivar offline: the offline status (config)
    @type rpc_fail: boolean
    @ivar rpc_fail: whether the RPC verify call was successfull (overall,
        not whether the individual keys were correct) (runtime)
    @type lvm_fail: boolean
    @ivar lvm_fail: whether the RPC call didn't return valid LVM data
    @type hyp_fail: boolean
    @ivar hyp_fail: whether the RPC call didn't return the instance list
    @type ghost: boolean
    @ivar ghost: whether this is a known node or not (config)
    @type os_fail: boolean
    @ivar os_fail: whether the RPC call didn't return valid OS data
    @type oslist: list
    @ivar oslist: list of OSes as diagnosed by DiagnoseOS
    @type vm_capable: boolean
    @ivar vm_capable: whether the node can host instances

    """
    def __init__(self, offline=False, name=None, vm_capable=True):
      self.name = name
      self.volumes = {}
      self.instances = []
      self.pinst = []
      self.sinst = []
      self.sbp = {}
      self.mfree = 0
      self.dfree = 0
      self.offline = offline
      self.vm_capable = vm_capable
      self.rpc_fail = False
      self.lvm_fail = False
      self.hyp_fail = False
      self.ghost = False
      self.os_fail = False
      self.oslist = {}

  def ExpandNames(self):
    # This raises errors.OpPrereqError on its own:
    self.group_uuid = self.cfg.LookupNodeGroup(self.op.group_name)

    # Get instances in node group; this is unsafe and needs verification later
    inst_names = self.cfg.GetNodeGroupInstances(self.group_uuid)

    self.needed_locks = {
      locking.LEVEL_INSTANCE: inst_names,
      locking.LEVEL_NODEGROUP: [self.group_uuid],
      locking.LEVEL_NODE: [],
      }

    self.share_locks = dict.fromkeys(locking.LEVELS, 1)

  def DeclareLocks(self, level):
    if level == locking.LEVEL_NODE:
      # Get members of node group; this is unsafe and needs verification later
      nodes = set(self.cfg.GetNodeGroup(self.group_uuid).members)

      all_inst_info = self.cfg.GetAllInstancesInfo()

      # In Exec(), we warn about mirrored instances that have primary and
      # secondary living in separate node groups. To fully verify that
      # volumes for these instances are healthy, we will need to do an
      # extra call to their secondaries. We ensure here those nodes will
      # be locked.
      for inst in self.glm.list_owned(locking.LEVEL_INSTANCE):
        # Important: access only the instances whose lock is owned
        if all_inst_info[inst].disk_template in constants.DTS_INT_MIRROR:
          nodes.update(all_inst_info[inst].secondary_nodes)

      self.needed_locks[locking.LEVEL_NODE] = nodes

  def CheckPrereq(self):
    group_nodes = set(self.cfg.GetNodeGroup(self.group_uuid).members)
    group_instances = self.cfg.GetNodeGroupInstances(self.group_uuid)

    unlocked_nodes = \
        group_nodes.difference(self.glm.list_owned(locking.LEVEL_NODE))

    unlocked_instances = \
        group_instances.difference(self.glm.list_owned(locking.LEVEL_INSTANCE))

    if unlocked_nodes:
      raise errors.OpPrereqError("Missing lock for nodes: %s" %
                                 utils.CommaJoin(unlocked_nodes))

    if unlocked_instances:
      raise errors.OpPrereqError("Missing lock for instances: %s" %
                                 utils.CommaJoin(unlocked_instances))

    self.all_node_info = self.cfg.GetAllNodesInfo()
    self.all_inst_info = self.cfg.GetAllInstancesInfo()

    self.my_node_names = utils.NiceSort(group_nodes)
    self.my_inst_names = utils.NiceSort(group_instances)

    self.my_node_info = dict((name, self.all_node_info[name])
                             for name in self.my_node_names)

    self.my_inst_info = dict((name, self.all_inst_info[name])
                             for name in self.my_inst_names)

    # We detect here the nodes that will need the extra RPC calls for verifying
    # split LV volumes; they should be locked.
    extra_lv_nodes = set()

    for inst in self.my_inst_info.values():
      if inst.disk_template in constants.DTS_INT_MIRROR:
        group = self.my_node_info[inst.primary_node].group
        for nname in inst.secondary_nodes:
          if self.all_node_info[nname].group != group:
            extra_lv_nodes.add(nname)

    unlocked_lv_nodes = \
        extra_lv_nodes.difference(self.glm.list_owned(locking.LEVEL_NODE))

    if unlocked_lv_nodes:
      raise errors.OpPrereqError("these nodes could be locked: %s" %
                                 utils.CommaJoin(unlocked_lv_nodes))
    self.extra_lv_nodes = list(extra_lv_nodes)

  def _VerifyNode(self, ninfo, nresult):
    """Perform some basic validation on data returned from a node.

      - check the result data structure is well formed and has all the
        mandatory fields
      - check ganeti version

    @type ninfo: L{objects.Node}
    @param ninfo: the node to check
    @param nresult: the results from the node
    @rtype: boolean
    @return: whether overall this call was successful (and we can expect
         reasonable values in the respose)

    """
    node = ninfo.name
    _ErrorIf = self._ErrorIf # pylint: disable-msg=C0103

    # main result, nresult should be a non-empty dict
    test = not nresult or not isinstance(nresult, dict)
    _ErrorIf(test, self.ENODERPC, node,
                  "unable to verify node: no data returned")
    if test:
      return False

    # compares ganeti version
    local_version = constants.PROTOCOL_VERSION
    remote_version = nresult.get("version", None)
    test = not (remote_version and
                isinstance(remote_version, (list, tuple)) and
                len(remote_version) == 2)
    _ErrorIf(test, self.ENODERPC, node,
             "connection to node returned invalid data")
    if test:
      return False

    test = local_version != remote_version[0]
    _ErrorIf(test, self.ENODEVERSION, node,
             "incompatible protocol versions: master %s,"
             " node %s", local_version, remote_version[0])
    if test:
      return False

    # node seems compatible, we can actually try to look into its results

    # full package version
    self._ErrorIf(constants.RELEASE_VERSION != remote_version[1],
                  self.ENODEVERSION, node,
                  "software version mismatch: master %s, node %s",
                  constants.RELEASE_VERSION, remote_version[1],
                  code=self.ETYPE_WARNING)

    hyp_result = nresult.get(constants.NV_HYPERVISOR, None)
    if ninfo.vm_capable and isinstance(hyp_result, dict):
      for hv_name, hv_result in hyp_result.iteritems():
        test = hv_result is not None
        _ErrorIf(test, self.ENODEHV, node,
                 "hypervisor %s verify failure: '%s'", hv_name, hv_result)

    hvp_result = nresult.get(constants.NV_HVPARAMS, None)
    if ninfo.vm_capable and isinstance(hvp_result, list):
      for item, hv_name, hv_result in hvp_result:
        _ErrorIf(True, self.ENODEHV, node,
                 "hypervisor %s parameter verify failure (source %s): %s",
                 hv_name, item, hv_result)

    test = nresult.get(constants.NV_NODESETUP,
                       ["Missing NODESETUP results"])
    _ErrorIf(test, self.ENODESETUP, node, "node setup error: %s",
             "; ".join(test))

    return True

  def _VerifyNodeTime(self, ninfo, nresult,
                      nvinfo_starttime, nvinfo_endtime):
    """Check the node time.

    @type ninfo: L{objects.Node}
    @param ninfo: the node to check
    @param nresult: the remote results for the node
    @param nvinfo_starttime: the start time of the RPC call
    @param nvinfo_endtime: the end time of the RPC call

    """
    node = ninfo.name
    _ErrorIf = self._ErrorIf # pylint: disable-msg=C0103

    ntime = nresult.get(constants.NV_TIME, None)
    try:
      ntime_merged = utils.MergeTime(ntime)
    except (ValueError, TypeError):
      _ErrorIf(True, self.ENODETIME, node, "Node returned invalid time")
      return

    if ntime_merged < (nvinfo_starttime - constants.NODE_MAX_CLOCK_SKEW):
      ntime_diff = "%.01fs" % abs(nvinfo_starttime - ntime_merged)
    elif ntime_merged > (nvinfo_endtime + constants.NODE_MAX_CLOCK_SKEW):
      ntime_diff = "%.01fs" % abs(ntime_merged - nvinfo_endtime)
    else:
      ntime_diff = None

    _ErrorIf(ntime_diff is not None, self.ENODETIME, node,
             "Node time diverges by at least %s from master node time",
             ntime_diff)

  def _VerifyNodeLVM(self, ninfo, nresult, vg_name):
    """Check the node LVM results.

    @type ninfo: L{objects.Node}
    @param ninfo: the node to check
    @param nresult: the remote results for the node
    @param vg_name: the configured VG name

    """
    if vg_name is None:
      return

    node = ninfo.name
    _ErrorIf = self._ErrorIf # pylint: disable-msg=C0103

    # checks vg existence and size > 20G
    vglist = nresult.get(constants.NV_VGLIST, None)
    test = not vglist
    _ErrorIf(test, self.ENODELVM, node, "unable to check volume groups")
    if not test:
      vgstatus = utils.CheckVolumeGroupSize(vglist, vg_name,
                                            constants.MIN_VG_SIZE)
      _ErrorIf(vgstatus, self.ENODELVM, node, vgstatus)

    # check pv names
    pvlist = nresult.get(constants.NV_PVLIST, None)
    test = pvlist is None
    _ErrorIf(test, self.ENODELVM, node, "Can't get PV list from node")
    if not test:
      # check that ':' is not present in PV names, since it's a
      # special character for lvcreate (denotes the range of PEs to
      # use on the PV)
      for _, pvname, owner_vg in pvlist:
        test = ":" in pvname
        _ErrorIf(test, self.ENODELVM, node, "Invalid character ':' in PV"
                 " '%s' of VG '%s'", pvname, owner_vg)

  def _VerifyNodeBridges(self, ninfo, nresult, bridges):
    """Check the node bridges.

    @type ninfo: L{objects.Node}
    @param ninfo: the node to check
    @param nresult: the remote results for the node
    @param bridges: the expected list of bridges

    """
    if not bridges:
      return

    node = ninfo.name
    _ErrorIf = self._ErrorIf # pylint: disable-msg=C0103

    missing = nresult.get(constants.NV_BRIDGES, None)
    test = not isinstance(missing, list)
    _ErrorIf(test, self.ENODENET, node,
             "did not return valid bridge information")
    if not test:
      _ErrorIf(bool(missing), self.ENODENET, node, "missing bridges: %s" %
               utils.CommaJoin(sorted(missing)))

  def _VerifyNodeNetwork(self, ninfo, nresult):
    """Check the node network connectivity results.

    @type ninfo: L{objects.Node}
    @param ninfo: the node to check
    @param nresult: the remote results for the node

    """
    node = ninfo.name
    _ErrorIf = self._ErrorIf # pylint: disable-msg=C0103

    test = constants.NV_NODELIST not in nresult
    _ErrorIf(test, self.ENODESSH, node,
             "node hasn't returned node ssh connectivity data")
    if not test:
      if nresult[constants.NV_NODELIST]:
        for a_node, a_msg in nresult[constants.NV_NODELIST].items():
          _ErrorIf(True, self.ENODESSH, node,
                   "ssh communication with node '%s': %s", a_node, a_msg)

    test = constants.NV_NODENETTEST not in nresult
    _ErrorIf(test, self.ENODENET, node,
             "node hasn't returned node tcp connectivity data")
    if not test:
      if nresult[constants.NV_NODENETTEST]:
        nlist = utils.NiceSort(nresult[constants.NV_NODENETTEST].keys())
        for anode in nlist:
          _ErrorIf(True, self.ENODENET, node,
                   "tcp communication with node '%s': %s",
                   anode, nresult[constants.NV_NODENETTEST][anode])

    test = constants.NV_MASTERIP not in nresult
    _ErrorIf(test, self.ENODENET, node,
             "node hasn't returned node master IP reachability data")
    if not test:
      if not nresult[constants.NV_MASTERIP]:
        if node == self.master_node:
          msg = "the master node cannot reach the master IP (not configured?)"
        else:
          msg = "cannot reach the master IP"
        _ErrorIf(True, self.ENODENET, node, msg)

  def _VerifyInstance(self, instance, instanceconfig, node_image,
                      diskstatus):
    """Verify an instance.

    This function checks to see if the required block devices are
    available on the instance's node.

    """
    _ErrorIf = self._ErrorIf # pylint: disable-msg=C0103
    node_current = instanceconfig.primary_node

    node_vol_should = {}
    instanceconfig.MapLVsByNode(node_vol_should)

    for node in node_vol_should:
      n_img = node_image[node]
      if n_img.offline or n_img.rpc_fail or n_img.lvm_fail:
        # ignore missing volumes on offline or broken nodes
        continue
      for volume in node_vol_should[node]:
        test = volume not in n_img.volumes
        _ErrorIf(test, self.EINSTANCEMISSINGDISK, instance,
                 "volume %s missing on node %s", volume, node)

    if instanceconfig.admin_up:
      pri_img = node_image[node_current]
      test = instance not in pri_img.instances and not pri_img.offline
      _ErrorIf(test, self.EINSTANCEDOWN, instance,
               "instance not running on its primary node %s",
               node_current)

    diskdata = [(nname, success, status, idx)
                for (nname, disks) in diskstatus.items()
                for idx, (success, status) in enumerate(disks)]

    for nname, success, bdev_status, idx in diskdata:
      # the 'ghost node' construction in Exec() ensures that we have a
      # node here
      snode = node_image[nname]
      bad_snode = snode.ghost or snode.offline
      _ErrorIf(instanceconfig.admin_up and not success and not bad_snode,
               self.EINSTANCEFAULTYDISK, instance,
               "couldn't retrieve status for disk/%s on %s: %s",
               idx, nname, bdev_status)
      _ErrorIf((instanceconfig.admin_up and success and
                bdev_status.ldisk_status == constants.LDS_FAULTY),
               self.EINSTANCEFAULTYDISK, instance,
               "disk/%s on %s is faulty", idx, nname)

  def _VerifyOrphanVolumes(self, node_vol_should, node_image, reserved):
    """Verify if there are any unknown volumes in the cluster.

    The .os, .swap and backup volumes are ignored. All other volumes are
    reported as unknown.

    @type reserved: L{ganeti.utils.FieldSet}
    @param reserved: a FieldSet of reserved volume names

    """
    for node, n_img in node_image.items():
      if n_img.offline or n_img.rpc_fail or n_img.lvm_fail:
        # skip non-healthy nodes
        continue
      for volume in n_img.volumes:
        test = ((node not in node_vol_should or
                volume not in node_vol_should[node]) and
                not reserved.Matches(volume))
        self._ErrorIf(test, self.ENODEORPHANLV, node,
                      "volume %s is unknown", volume)

  def _VerifyNPlusOneMemory(self, node_image, instance_cfg):
    """Verify N+1 Memory Resilience.

    Check that if one single node dies we can still start all the
    instances it was primary for.

    """
    cluster_info = self.cfg.GetClusterInfo()
    for node, n_img in node_image.items():
      # This code checks that every node which is now listed as
      # secondary has enough memory to host all instances it is
      # supposed to should a single other node in the cluster fail.
      # FIXME: not ready for failover to an arbitrary node
      # FIXME: does not support file-backed instances
      # WARNING: we currently take into account down instances as well
      # as up ones, considering that even if they're down someone
      # might want to start them even in the event of a node failure.
      if n_img.offline:
        # we're skipping offline nodes from the N+1 warning, since
        # most likely we don't have good memory infromation from them;
        # we already list instances living on such nodes, and that's
        # enough warning
        continue
      for prinode, instances in n_img.sbp.items():
        needed_mem = 0
        for instance in instances:
          bep = cluster_info.FillBE(instance_cfg[instance])
          if bep[constants.BE_AUTO_BALANCE]:
            needed_mem += bep[constants.BE_MEMORY]
        test = n_img.mfree < needed_mem
        self._ErrorIf(test, self.ENODEN1, node,
                      "not enough memory to accomodate instance failovers"
                      " should node %s fail (%dMiB needed, %dMiB available)",
                      prinode, needed_mem, n_img.mfree)

  @classmethod
  def _VerifyFiles(cls, errorif, nodeinfo, master_node, all_nvinfo,
                   (files_all, files_all_opt, files_mc, files_vm)):
    """Verifies file checksums collected from all nodes.

    @param errorif: Callback for reporting errors
    @param nodeinfo: List of L{objects.Node} objects
    @param master_node: Name of master node
    @param all_nvinfo: RPC results

    """
    node_names = frozenset(node.name for node in nodeinfo)

    assert master_node in node_names
    assert (len(files_all | files_all_opt | files_mc | files_vm) ==
            sum(map(len, [files_all, files_all_opt, files_mc, files_vm]))), \
           "Found file listed in more than one file list"

    # Define functions determining which nodes to consider for a file
    file2nodefn = dict([(filename, fn)
      for (files, fn) in [(files_all, None),
                          (files_all_opt, None),
                          (files_mc, lambda node: (node.master_candidate or
                                                   node.name == master_node)),
                          (files_vm, lambda node: node.vm_capable)]
      for filename in files])

    fileinfo = dict((filename, {}) for filename in file2nodefn.keys())

    for node in nodeinfo:
      nresult = all_nvinfo[node.name]

      if nresult.fail_msg or not nresult.payload:
        node_files = None
      else:
        node_files = nresult.payload.get(constants.NV_FILELIST, None)

      test = not (node_files and isinstance(node_files, dict))
      errorif(test, cls.ENODEFILECHECK, node.name,
              "Node did not return file checksum data")
      if test:
        continue

      for (filename, checksum) in node_files.items():
        # Check if the file should be considered for a node
        fn = file2nodefn[filename]
        if fn is None or fn(node):
          fileinfo[filename].setdefault(checksum, set()).add(node.name)

    for (filename, checksums) in fileinfo.items():
      assert compat.all(len(i) > 10 for i in checksums), "Invalid checksum"

      # Nodes having the file
      with_file = frozenset(node_name
                            for nodes in fileinfo[filename].values()
                            for node_name in nodes)

      # Nodes missing file
      missing_file = node_names - with_file

      if filename in files_all_opt:
        # All or no nodes
        errorif(missing_file and missing_file != node_names,
                cls.ECLUSTERFILECHECK, None,
                "File %s is optional, but it must exist on all or no nodes (not"
                " found on %s)",
                filename, utils.CommaJoin(utils.NiceSort(missing_file)))
      else:
        errorif(missing_file, cls.ECLUSTERFILECHECK, None,
                "File %s is missing from node(s) %s", filename,
                utils.CommaJoin(utils.NiceSort(missing_file)))

      # See if there are multiple versions of the file
      test = len(checksums) > 1
      if test:
        variants = ["variant %s on %s" %
                    (idx + 1, utils.CommaJoin(utils.NiceSort(nodes)))
                    for (idx, (checksum, nodes)) in
                      enumerate(sorted(checksums.items()))]
      else:
        variants = []

      errorif(test, cls.ECLUSTERFILECHECK, None,
              "File %s found with %s different checksums (%s)",
              filename, len(checksums), "; ".join(variants))

  def _VerifyNodeDrbd(self, ninfo, nresult, instanceinfo, drbd_helper,
                      drbd_map):
    """Verifies and the node DRBD status.

    @type ninfo: L{objects.Node}
    @param ninfo: the node to check
    @param nresult: the remote results for the node
    @param instanceinfo: the dict of instances
    @param drbd_helper: the configured DRBD usermode helper
    @param drbd_map: the DRBD map as returned by
        L{ganeti.config.ConfigWriter.ComputeDRBDMap}

    """
    node = ninfo.name
    _ErrorIf = self._ErrorIf # pylint: disable-msg=C0103

    if drbd_helper:
      helper_result = nresult.get(constants.NV_DRBDHELPER, None)
      test = (helper_result == None)
      _ErrorIf(test, self.ENODEDRBDHELPER, node,
               "no drbd usermode helper returned")
      if helper_result:
        status, payload = helper_result
        test = not status
        _ErrorIf(test, self.ENODEDRBDHELPER, node,
                 "drbd usermode helper check unsuccessful: %s", payload)
        test = status and (payload != drbd_helper)
        _ErrorIf(test, self.ENODEDRBDHELPER, node,
                 "wrong drbd usermode helper: %s", payload)

    # compute the DRBD minors
    node_drbd = {}
    for minor, instance in drbd_map[node].items():
      test = instance not in instanceinfo
      _ErrorIf(test, self.ECLUSTERCFG, None,
               "ghost instance '%s' in temporary DRBD map", instance)
        # ghost instance should not be running, but otherwise we
        # don't give double warnings (both ghost instance and
        # unallocated minor in use)
      if test:
        node_drbd[minor] = (instance, False)
      else:
        instance = instanceinfo[instance]
        node_drbd[minor] = (instance.name, instance.admin_up)

    # and now check them
    used_minors = nresult.get(constants.NV_DRBDLIST, [])
    test = not isinstance(used_minors, (tuple, list))
    _ErrorIf(test, self.ENODEDRBD, node,
             "cannot parse drbd status file: %s", str(used_minors))
    if test:
      # we cannot check drbd status
      return

    for minor, (iname, must_exist) in node_drbd.items():
      test = minor not in used_minors and must_exist
      _ErrorIf(test, self.ENODEDRBD, node,
               "drbd minor %d of instance %s is not active", minor, iname)
    for minor in used_minors:
      test = minor not in node_drbd
      _ErrorIf(test, self.ENODEDRBD, node,
               "unallocated drbd minor %d is in use", minor)

  def _UpdateNodeOS(self, ninfo, nresult, nimg):
    """Builds the node OS structures.

    @type ninfo: L{objects.Node}
    @param ninfo: the node to check
    @param nresult: the remote results for the node
    @param nimg: the node image object

    """
    node = ninfo.name
    _ErrorIf = self._ErrorIf # pylint: disable-msg=C0103

    remote_os = nresult.get(constants.NV_OSLIST, None)
    test = (not isinstance(remote_os, list) or
            not compat.all(isinstance(v, list) and len(v) == 7
                           for v in remote_os))

    _ErrorIf(test, self.ENODEOS, node,
             "node hasn't returned valid OS data")

    nimg.os_fail = test

    if test:
      return

    os_dict = {}

    for (name, os_path, status, diagnose,
         variants, parameters, api_ver) in nresult[constants.NV_OSLIST]:

      if name not in os_dict:
        os_dict[name] = []

      # parameters is a list of lists instead of list of tuples due to
      # JSON lacking a real tuple type, fix it:
      parameters = [tuple(v) for v in parameters]
      os_dict[name].append((os_path, status, diagnose,
                            set(variants), set(parameters), set(api_ver)))

    nimg.oslist = os_dict

  def _VerifyNodeOS(self, ninfo, nimg, base):
    """Verifies the node OS list.

    @type ninfo: L{objects.Node}
    @param ninfo: the node to check
    @param nimg: the node image object
    @param base: the 'template' node we match against (e.g. from the master)

    """
    node = ninfo.name
    _ErrorIf = self._ErrorIf # pylint: disable-msg=C0103

    assert not nimg.os_fail, "Entered _VerifyNodeOS with failed OS rpc?"

    beautify_params = lambda l: ["%s: %s" % (k, v) for (k, v) in l]
    for os_name, os_data in nimg.oslist.items():
      assert os_data, "Empty OS status for OS %s?!" % os_name
      f_path, f_status, f_diag, f_var, f_param, f_api = os_data[0]
      _ErrorIf(not f_status, self.ENODEOS, node,
               "Invalid OS %s (located at %s): %s", os_name, f_path, f_diag)
      _ErrorIf(len(os_data) > 1, self.ENODEOS, node,
               "OS '%s' has multiple entries (first one shadows the rest): %s",
               os_name, utils.CommaJoin([v[0] for v in os_data]))
      # this will catched in backend too
      _ErrorIf(compat.any(v >= constants.OS_API_V15 for v in f_api)
               and not f_var, self.ENODEOS, node,
               "OS %s with API at least %d does not declare any variant",
               os_name, constants.OS_API_V15)
      # comparisons with the 'base' image
      test = os_name not in base.oslist
      _ErrorIf(test, self.ENODEOS, node,
               "Extra OS %s not present on reference node (%s)",
               os_name, base.name)
      if test:
        continue
      assert base.oslist[os_name], "Base node has empty OS status?"
      _, b_status, _, b_var, b_param, b_api = base.oslist[os_name][0]
      if not b_status:
        # base OS is invalid, skipping
        continue
      for kind, a, b in [("API version", f_api, b_api),
                         ("variants list", f_var, b_var),
                         ("parameters", beautify_params(f_param),
                          beautify_params(b_param))]:
        _ErrorIf(a != b, self.ENODEOS, node,
                 "OS %s for %s differs from reference node %s: [%s] vs. [%s]",
                 kind, os_name, base.name,
                 utils.CommaJoin(sorted(a)), utils.CommaJoin(sorted(b)))

    # check any missing OSes
    missing = set(base.oslist.keys()).difference(nimg.oslist.keys())
    _ErrorIf(missing, self.ENODEOS, node,
             "OSes present on reference node %s but missing on this node: %s",
             base.name, utils.CommaJoin(missing))

  def _VerifyOob(self, ninfo, nresult):
    """Verifies out of band functionality of a node.

    @type ninfo: L{objects.Node}
    @param ninfo: the node to check
    @param nresult: the remote results for the node

    """
    node = ninfo.name
    # We just have to verify the paths on master and/or master candidates
    # as the oob helper is invoked on the master
    if ((ninfo.master_candidate or ninfo.master_capable) and
        constants.NV_OOB_PATHS in nresult):
      for path_result in nresult[constants.NV_OOB_PATHS]:
        self._ErrorIf(path_result, self.ENODEOOBPATH, node, path_result)

  def _UpdateNodeVolumes(self, ninfo, nresult, nimg, vg_name):
    """Verifies and updates the node volume data.

    This function will update a L{NodeImage}'s internal structures
    with data from the remote call.

    @type ninfo: L{objects.Node}
    @param ninfo: the node to check
    @param nresult: the remote results for the node
    @param nimg: the node image object
    @param vg_name: the configured VG name

    """
    node = ninfo.name
    _ErrorIf = self._ErrorIf # pylint: disable-msg=C0103

    nimg.lvm_fail = True
    lvdata = nresult.get(constants.NV_LVLIST, "Missing LV data")
    if vg_name is None:
      pass
    elif isinstance(lvdata, basestring):
      _ErrorIf(True, self.ENODELVM, node, "LVM problem on node: %s",
               utils.SafeEncode(lvdata))
    elif not isinstance(lvdata, dict):
      _ErrorIf(True, self.ENODELVM, node, "rpc call to node failed (lvlist)")
    else:
      nimg.volumes = lvdata
      nimg.lvm_fail = False

  def _UpdateNodeInstances(self, ninfo, nresult, nimg):
    """Verifies and updates the node instance list.

    If the listing was successful, then updates this node's instance
    list. Otherwise, it marks the RPC call as failed for the instance
    list key.

    @type ninfo: L{objects.Node}
    @param ninfo: the node to check
    @param nresult: the remote results for the node
    @param nimg: the node image object

    """
    idata = nresult.get(constants.NV_INSTANCELIST, None)
    test = not isinstance(idata, list)
    self._ErrorIf(test, self.ENODEHV, ninfo.name, "rpc call to node failed"
                  " (instancelist): %s", utils.SafeEncode(str(idata)))
    if test:
      nimg.hyp_fail = True
    else:
      nimg.instances = idata

  def _UpdateNodeInfo(self, ninfo, nresult, nimg, vg_name):
    """Verifies and computes a node information map

    @type ninfo: L{objects.Node}
    @param ninfo: the node to check
    @param nresult: the remote results for the node
    @param nimg: the node image object
    @param vg_name: the configured VG name

    """
    node = ninfo.name
    _ErrorIf = self._ErrorIf # pylint: disable-msg=C0103

    # try to read free memory (from the hypervisor)
    hv_info = nresult.get(constants.NV_HVINFO, None)
    test = not isinstance(hv_info, dict) or "memory_free" not in hv_info
    _ErrorIf(test, self.ENODEHV, node, "rpc call to node failed (hvinfo)")
    if not test:
      try:
        nimg.mfree = int(hv_info["memory_free"])
      except (ValueError, TypeError):
        _ErrorIf(True, self.ENODERPC, node,
                 "node returned invalid nodeinfo, check hypervisor")

    # FIXME: devise a free space model for file based instances as well
    if vg_name is not None:
      test = (constants.NV_VGLIST not in nresult or
              vg_name not in nresult[constants.NV_VGLIST])
      _ErrorIf(test, self.ENODELVM, node,
               "node didn't return data for the volume group '%s'"
               " - it is either missing or broken", vg_name)
      if not test:
        try:
          nimg.dfree = int(nresult[constants.NV_VGLIST][vg_name])
        except (ValueError, TypeError):
          _ErrorIf(True, self.ENODERPC, node,
                   "node returned invalid LVM info, check LVM status")

  def _CollectDiskInfo(self, nodelist, node_image, instanceinfo):
    """Gets per-disk status information for all instances.

    @type nodelist: list of strings
    @param nodelist: Node names
    @type node_image: dict of (name, L{objects.Node})
    @param node_image: Node objects
    @type instanceinfo: dict of (name, L{objects.Instance})
    @param instanceinfo: Instance objects
    @rtype: {instance: {node: [(succes, payload)]}}
    @return: a dictionary of per-instance dictionaries with nodes as
        keys and disk information as values; the disk information is a
        list of tuples (success, payload)

    """
    _ErrorIf = self._ErrorIf # pylint: disable-msg=C0103

    node_disks = {}
    node_disks_devonly = {}
    diskless_instances = set()
    diskless = constants.DT_DISKLESS

    for nname in nodelist:
      node_instances = list(itertools.chain(node_image[nname].pinst,
                                            node_image[nname].sinst))
      diskless_instances.update(inst for inst in node_instances
                                if instanceinfo[inst].disk_template == diskless)
      disks = [(inst, disk)
               for inst in node_instances
               for disk in instanceinfo[inst].disks]

      if not disks:
        # No need to collect data
        continue

      node_disks[nname] = disks

      # Creating copies as SetDiskID below will modify the objects and that can
      # lead to incorrect data returned from nodes
      devonly = [dev.Copy() for (_, dev) in disks]

      for dev in devonly:
        self.cfg.SetDiskID(dev, nname)

      node_disks_devonly[nname] = devonly

    assert len(node_disks) == len(node_disks_devonly)

    # Collect data from all nodes with disks
    result = self.rpc.call_blockdev_getmirrorstatus_multi(node_disks.keys(),
                                                          node_disks_devonly)

    assert len(result) == len(node_disks)

    instdisk = {}

    for (nname, nres) in result.items():
      disks = node_disks[nname]

      if nres.offline:
        # No data from this node
        data = len(disks) * [(False, "node offline")]
      else:
        msg = nres.fail_msg
        _ErrorIf(msg, self.ENODERPC, nname,
                 "while getting disk information: %s", msg)
        if msg:
          # No data from this node
          data = len(disks) * [(False, msg)]
        else:
          data = []
          for idx, i in enumerate(nres.payload):
            if isinstance(i, (tuple, list)) and len(i) == 2:
              data.append(i)
            else:
              logging.warning("Invalid result from node %s, entry %d: %s",
                              nname, idx, i)
              data.append((False, "Invalid result from the remote node"))

      for ((inst, _), status) in zip(disks, data):
        instdisk.setdefault(inst, {}).setdefault(nname, []).append(status)

    # Add empty entries for diskless instances.
    for inst in diskless_instances:
      assert inst not in instdisk
      instdisk[inst] = {}

    assert compat.all(len(statuses) == len(instanceinfo[inst].disks) and
                      len(nnames) <= len(instanceinfo[inst].all_nodes) and
                      compat.all(isinstance(s, (tuple, list)) and
                                 len(s) == 2 for s in statuses)
                      for inst, nnames in instdisk.items()
                      for nname, statuses in nnames.items())
    assert set(instdisk) == set(instanceinfo), "instdisk consistency failure"

    return instdisk

  def BuildHooksEnv(self):
    """Build hooks env.

    Cluster-Verify hooks just ran in the post phase and their failure makes
    the output be logged in the verify output and the verification to fail.

    """
    env = {
      "CLUSTER_TAGS": " ".join(self.cfg.GetClusterInfo().GetTags())
      }

    env.update(("NODE_TAGS_%s" % node.name, " ".join(node.GetTags()))
               for node in self.my_node_info.values())

    return env

  def BuildHooksNodes(self):
    """Build hooks nodes.

    """
    assert self.my_node_names, ("Node list not gathered,"
      " has CheckPrereq been executed?")
    return ([], self.my_node_names)

  def Exec(self, feedback_fn):
    """Verify integrity of the node group, performing various test on nodes.

    """
    # This method has too many local variables. pylint: disable-msg=R0914
    self.bad = False
    _ErrorIf = self._ErrorIf # pylint: disable-msg=C0103
    verbose = self.op.verbose
    self._feedback_fn = feedback_fn

    vg_name = self.cfg.GetVGName()
    drbd_helper = self.cfg.GetDRBDHelper()
    cluster = self.cfg.GetClusterInfo()
    groupinfo = self.cfg.GetAllNodeGroupsInfo()
    hypervisors = cluster.enabled_hypervisors
    node_data_list = [self.my_node_info[name] for name in self.my_node_names]

    i_non_redundant = [] # Non redundant instances
    i_non_a_balanced = [] # Non auto-balanced instances
    n_offline = 0 # Count of offline nodes
    n_drained = 0 # Count of nodes being drained
    node_vol_should = {}

    # FIXME: verify OS list

    # File verification
    filemap = _ComputeAncillaryFiles(cluster, False)

    # do local checksums
    master_node = self.master_node = self.cfg.GetMasterNode()
    master_ip = self.cfg.GetMasterIP()

    feedback_fn("* Gathering data (%d nodes)" % len(self.my_node_names))

    # We will make nodes contact all nodes in their group, and one node from
    # every other group.
    # TODO: should it be a *random* node, different every time?
    online_nodes = [node.name for node in node_data_list if not node.offline]
    other_group_nodes = {}

    for name in sorted(self.all_node_info):
      node = self.all_node_info[name]
      if (node.group not in other_group_nodes
          and node.group != self.group_uuid
          and not node.offline):
        other_group_nodes[node.group] = node.name

    node_verify_param = {
      constants.NV_FILELIST:
        utils.UniqueSequence(filename
                             for files in filemap
                             for filename in files),
      constants.NV_NODELIST: online_nodes + other_group_nodes.values(),
      constants.NV_HYPERVISOR: hypervisors,
      constants.NV_HVPARAMS:
        _GetAllHypervisorParameters(cluster, self.all_inst_info.values()),
      constants.NV_NODENETTEST: [(node.name, node.primary_ip, node.secondary_ip)
                                 for node in node_data_list
                                 if not node.offline],
      constants.NV_INSTANCELIST: hypervisors,
      constants.NV_VERSION: None,
      constants.NV_HVINFO: self.cfg.GetHypervisorType(),
      constants.NV_NODESETUP: None,
      constants.NV_TIME: None,
      constants.NV_MASTERIP: (master_node, master_ip),
      constants.NV_OSLIST: None,
      constants.NV_VMNODES: self.cfg.GetNonVmCapableNodeList(),
      }

    if vg_name is not None:
      node_verify_param[constants.NV_VGLIST] = None
      node_verify_param[constants.NV_LVLIST] = vg_name
      node_verify_param[constants.NV_PVLIST] = [vg_name]
      node_verify_param[constants.NV_DRBDLIST] = None

    if drbd_helper:
      node_verify_param[constants.NV_DRBDHELPER] = drbd_helper

    # bridge checks
    # FIXME: this needs to be changed per node-group, not cluster-wide
    bridges = set()
    default_nicpp = cluster.nicparams[constants.PP_DEFAULT]
    if default_nicpp[constants.NIC_MODE] == constants.NIC_MODE_BRIDGED:
      bridges.add(default_nicpp[constants.NIC_LINK])
    for instance in self.my_inst_info.values():
      for nic in instance.nics:
        full_nic = cluster.SimpleFillNIC(nic.nicparams)
        if full_nic[constants.NIC_MODE] == constants.NIC_MODE_BRIDGED:
          bridges.add(full_nic[constants.NIC_LINK])

    if bridges:
      node_verify_param[constants.NV_BRIDGES] = list(bridges)

    # Build our expected cluster state
    node_image = dict((node.name, self.NodeImage(offline=node.offline,
                                                 name=node.name,
                                                 vm_capable=node.vm_capable))
                      for node in node_data_list)

    # Gather OOB paths
    oob_paths = []
    for node in self.all_node_info.values():
      path = _SupportsOob(self.cfg, node)
      if path and path not in oob_paths:
        oob_paths.append(path)

    if oob_paths:
      node_verify_param[constants.NV_OOB_PATHS] = oob_paths

    for instance in self.my_inst_names:
      inst_config = self.my_inst_info[instance]

      for nname in inst_config.all_nodes:
        if nname not in node_image:
          gnode = self.NodeImage(name=nname)
          gnode.ghost = (nname not in self.all_node_info)
          node_image[nname] = gnode

      inst_config.MapLVsByNode(node_vol_should)

      pnode = inst_config.primary_node
      node_image[pnode].pinst.append(instance)

      for snode in inst_config.secondary_nodes:
        nimg = node_image[snode]
        nimg.sinst.append(instance)
        if pnode not in nimg.sbp:
          nimg.sbp[pnode] = []
        nimg.sbp[pnode].append(instance)

    # At this point, we have the in-memory data structures complete,
    # except for the runtime information, which we'll gather next

    # Due to the way our RPC system works, exact response times cannot be
    # guaranteed (e.g. a broken node could run into a timeout). By keeping the
    # time before and after executing the request, we can at least have a time
    # window.
    nvinfo_starttime = time.time()
    all_nvinfo = self.rpc.call_node_verify(self.my_node_names,
                                           node_verify_param,
                                           self.cfg.GetClusterName())
    nvinfo_endtime = time.time()

    if self.extra_lv_nodes and vg_name is not None:
      extra_lv_nvinfo = \
          self.rpc.call_node_verify(self.extra_lv_nodes,
                                    {constants.NV_LVLIST: vg_name},
                                    self.cfg.GetClusterName())
    else:
      extra_lv_nvinfo = {}

    all_drbd_map = self.cfg.ComputeDRBDMap()

    feedback_fn("* Gathering disk information (%s nodes)" %
                len(self.my_node_names))
    instdisk = self._CollectDiskInfo(self.my_node_names, node_image,
                                     self.my_inst_info)

    feedback_fn("* Verifying configuration file consistency")

    # If not all nodes are being checked, we need to make sure the master node
    # and a non-checked vm_capable node are in the list.
    absent_nodes = set(self.all_node_info).difference(self.my_node_info)
    if absent_nodes:
      vf_nvinfo = all_nvinfo.copy()
      vf_node_info = list(self.my_node_info.values())
      additional_nodes = []
      if master_node not in self.my_node_info:
        additional_nodes.append(master_node)
        vf_node_info.append(self.all_node_info[master_node])
      # Add the first vm_capable node we find which is not included
      for node in absent_nodes:
        nodeinfo = self.all_node_info[node]
        if nodeinfo.vm_capable and not nodeinfo.offline:
          additional_nodes.append(node)
          vf_node_info.append(self.all_node_info[node])
          break
      key = constants.NV_FILELIST
      vf_nvinfo.update(self.rpc.call_node_verify(additional_nodes,
                                                 {key: node_verify_param[key]},
                                                 self.cfg.GetClusterName()))
    else:
      vf_nvinfo = all_nvinfo
      vf_node_info = self.my_node_info.values()

    self._VerifyFiles(_ErrorIf, vf_node_info, master_node, vf_nvinfo, filemap)

    feedback_fn("* Verifying node status")

    refos_img = None

    for node_i in node_data_list:
      node = node_i.name
      nimg = node_image[node]

      if node_i.offline:
        if verbose:
          feedback_fn("* Skipping offline node %s" % (node,))
        n_offline += 1
        continue

      if node == master_node:
        ntype = "master"
      elif node_i.master_candidate:
        ntype = "master candidate"
      elif node_i.drained:
        ntype = "drained"
        n_drained += 1
      else:
        ntype = "regular"
      if verbose:
        feedback_fn("* Verifying node %s (%s)" % (node, ntype))

      msg = all_nvinfo[node].fail_msg
      _ErrorIf(msg, self.ENODERPC, node, "while contacting node: %s", msg)
      if msg:
        nimg.rpc_fail = True
        continue

      nresult = all_nvinfo[node].payload

      nimg.call_ok = self._VerifyNode(node_i, nresult)
      self._VerifyNodeTime(node_i, nresult, nvinfo_starttime, nvinfo_endtime)
      self._VerifyNodeNetwork(node_i, nresult)
      self._VerifyOob(node_i, nresult)

      if nimg.vm_capable:
        self._VerifyNodeLVM(node_i, nresult, vg_name)
        self._VerifyNodeDrbd(node_i, nresult, self.all_inst_info, drbd_helper,
                             all_drbd_map)

        self._UpdateNodeVolumes(node_i, nresult, nimg, vg_name)
        self._UpdateNodeInstances(node_i, nresult, nimg)
        self._UpdateNodeInfo(node_i, nresult, nimg, vg_name)
        self._UpdateNodeOS(node_i, nresult, nimg)

        if not nimg.os_fail:
          if refos_img is None:
            refos_img = nimg
          self._VerifyNodeOS(node_i, nimg, refos_img)
        self._VerifyNodeBridges(node_i, nresult, bridges)

        # Check whether all running instancies are primary for the node. (This
        # can no longer be done from _VerifyInstance below, since some of the
        # wrong instances could be from other node groups.)
        non_primary_inst = set(nimg.instances).difference(nimg.pinst)

        for inst in non_primary_inst:
          test = inst in self.all_inst_info
          _ErrorIf(test, self.EINSTANCEWRONGNODE, inst,
                   "instance should not run on node %s", node_i.name)
          _ErrorIf(not test, self.ENODEORPHANINSTANCE, node_i.name,
                   "node is running unknown instance %s", inst)

    for node, result in extra_lv_nvinfo.items():
      self._UpdateNodeVolumes(self.all_node_info[node], result.payload,
                              node_image[node], vg_name)

    feedback_fn("* Verifying instance status")
    for instance in self.my_inst_names:
      if verbose:
        feedback_fn("* Verifying instance %s" % instance)
      inst_config = self.my_inst_info[instance]
      self._VerifyInstance(instance, inst_config, node_image,
                           instdisk[instance])
      inst_nodes_offline = []

      pnode = inst_config.primary_node
      pnode_img = node_image[pnode]
      _ErrorIf(pnode_img.rpc_fail and not pnode_img.offline,
               self.ENODERPC, pnode, "instance %s, connection to"
               " primary node failed", instance)

      _ErrorIf(inst_config.admin_up and pnode_img.offline,
               self.EINSTANCEBADNODE, instance,
               "instance is marked as running and lives on offline node %s",
               inst_config.primary_node)

      # If the instance is non-redundant we cannot survive losing its primary
      # node, so we are not N+1 compliant. On the other hand we have no disk
      # templates with more than one secondary so that situation is not well
      # supported either.
      # FIXME: does not support file-backed instances
      if not inst_config.secondary_nodes:
        i_non_redundant.append(instance)

      _ErrorIf(len(inst_config.secondary_nodes) > 1, self.EINSTANCELAYOUT,
               instance, "instance has multiple secondary nodes: %s",
               utils.CommaJoin(inst_config.secondary_nodes),
               code=self.ETYPE_WARNING)

      if inst_config.disk_template in constants.DTS_INT_MIRROR:
        pnode = inst_config.primary_node
        instance_nodes = utils.NiceSort(inst_config.all_nodes)
        instance_groups = {}

        for node in instance_nodes:
          instance_groups.setdefault(self.all_node_info[node].group,
                                     []).append(node)

        pretty_list = [
          "%s (group %s)" % (utils.CommaJoin(nodes), groupinfo[group].name)
          # Sort so that we always list the primary node first.
          for group, nodes in sorted(instance_groups.items(),
                                     key=lambda (_, nodes): pnode in nodes,
                                     reverse=True)]

        self._ErrorIf(len(instance_groups) > 1, self.EINSTANCESPLITGROUPS,
                      instance, "instance has primary and secondary nodes in"
                      " different groups: %s", utils.CommaJoin(pretty_list),
                      code=self.ETYPE_WARNING)

      if not cluster.FillBE(inst_config)[constants.BE_AUTO_BALANCE]:
        i_non_a_balanced.append(instance)

      for snode in inst_config.secondary_nodes:
        s_img = node_image[snode]
        _ErrorIf(s_img.rpc_fail and not s_img.offline, self.ENODERPC, snode,
                 "instance %s, connection to secondary node failed", instance)

        if s_img.offline:
          inst_nodes_offline.append(snode)

      # warn that the instance lives on offline nodes
      _ErrorIf(inst_nodes_offline, self.EINSTANCEBADNODE, instance,
               "instance has offline secondary node(s) %s",
               utils.CommaJoin(inst_nodes_offline))
      # ... or ghost/non-vm_capable nodes
      for node in inst_config.all_nodes:
        _ErrorIf(node_image[node].ghost, self.EINSTANCEBADNODE, instance,
                 "instance lives on ghost node %s", node)
        _ErrorIf(not node_image[node].vm_capable, self.EINSTANCEBADNODE,
                 instance, "instance lives on non-vm_capable node %s", node)

    feedback_fn("* Verifying orphan volumes")
    reserved = utils.FieldSet(*cluster.reserved_lvs)

    # We will get spurious "unknown volume" warnings if any node of this group
    # is secondary for an instance whose primary is in another group. To avoid
    # them, we find these instances and add their volumes to node_vol_should.
    for inst in self.all_inst_info.values():
      for secondary in inst.secondary_nodes:
        if (secondary in self.my_node_info
            and inst.name not in self.my_inst_info):
          inst.MapLVsByNode(node_vol_should)
          break

    self._VerifyOrphanVolumes(node_vol_should, node_image, reserved)

    if constants.VERIFY_NPLUSONE_MEM not in self.op.skip_checks:
      feedback_fn("* Verifying N+1 Memory redundancy")
      self._VerifyNPlusOneMemory(node_image, self.my_inst_info)

    feedback_fn("* Other Notes")
    if i_non_redundant:
      feedback_fn("  - NOTICE: %d non-redundant instance(s) found."
                  % len(i_non_redundant))

    if i_non_a_balanced:
      feedback_fn("  - NOTICE: %d non-auto-balanced instance(s) found."
                  % len(i_non_a_balanced))

    if n_offline:
      feedback_fn("  - NOTICE: %d offline node(s) found." % n_offline)

    if n_drained:
      feedback_fn("  - NOTICE: %d drained node(s) found." % n_drained)

    return not self.bad

  def HooksCallBack(self, phase, hooks_results, feedback_fn, lu_result):
    """Analyze the post-hooks' result

    This method analyses the hook result, handles it, and sends some
    nicely-formatted feedback back to the user.

    @param phase: one of L{constants.HOOKS_PHASE_POST} or
        L{constants.HOOKS_PHASE_PRE}; it denotes the hooks phase
    @param hooks_results: the results of the multi-node hooks rpc call
    @param feedback_fn: function used send feedback back to the caller
    @param lu_result: previous Exec result
    @return: the new Exec result, based on the previous result
        and hook results

    """
    # We only really run POST phase hooks, and are only interested in
    # their results
    if phase == constants.HOOKS_PHASE_POST:
      # Used to change hooks' output to proper indentation
      feedback_fn("* Hooks Results")
      assert hooks_results, "invalid result from hooks"

      for node_name in hooks_results:
        res = hooks_results[node_name]
        msg = res.fail_msg
        test = msg and not res.offline
        self._ErrorIf(test, self.ENODEHOOKS, node_name,
                      "Communication failure in hooks execution: %s", msg)
        if res.offline or msg:
          # No need to investigate payload if node is offline or gave an error.
          # override manually lu_result here as _ErrorIf only
          # overrides self.bad
          lu_result = 1
          continue
        for script, hkr, output in res.payload:
          test = hkr == constants.HKR_FAIL
          self._ErrorIf(test, self.ENODEHOOKS, node_name,
                        "Script %s failed, output:", script)
          if test:
            output = self._HOOKS_INDENT_RE.sub('      ', output)
            feedback_fn("%s" % output)
            lu_result = 0

      return lu_result


class LUClusterVerifyDisks(NoHooksLU):
  """Verifies the cluster disks status.

  """
  REQ_BGL = False

  def ExpandNames(self):
    self.needed_locks = {
      locking.LEVEL_NODE: locking.ALL_SET,
      locking.LEVEL_INSTANCE: locking.ALL_SET,
    }
    self.share_locks = dict.fromkeys(locking.LEVELS, 1)

  def Exec(self, feedback_fn):
    """Verify integrity of cluster disks.

    @rtype: tuple of three items
    @return: a tuple of (dict of node-to-node_error, list of instances
        which need activate-disks, dict of instance: (node, volume) for
        missing volumes

    """
    result = res_nodes, res_instances, res_missing = {}, [], {}

    nodes = utils.NiceSort(self.cfg.GetVmCapableNodeList())
    instances = self.cfg.GetAllInstancesInfo().values()

    nv_dict = {}
    for inst in instances:
      inst_lvs = {}
      if not inst.admin_up:
        continue
      inst.MapLVsByNode(inst_lvs)
      # transform { iname: {node: [vol,],},} to {(node, vol): iname}
      for node, vol_list in inst_lvs.iteritems():
        for vol in vol_list:
          nv_dict[(node, vol)] = inst

    if not nv_dict:
      return result

    node_lvs = self.rpc.call_lv_list(nodes, [])
    for node, node_res in node_lvs.items():
      if node_res.offline:
        continue
      msg = node_res.fail_msg
      if msg:
        logging.warning("Error enumerating LVs on node %s: %s", node, msg)
        res_nodes[node] = msg
        continue

      lvs = node_res.payload
      for lv_name, (_, _, lv_online) in lvs.items():
        inst = nv_dict.pop((node, lv_name), None)
        if (not lv_online and inst is not None
            and inst.name not in res_instances):
          res_instances.append(inst.name)

    # any leftover items in nv_dict are missing LVs, let's arrange the
    # data better
    for key, inst in nv_dict.iteritems():
      if inst.name not in res_missing:
        res_missing[inst.name] = []
      res_missing[inst.name].append(key)

    return result


class LUClusterRepairDiskSizes(NoHooksLU):
  """Verifies the cluster disks sizes.

  """
  REQ_BGL = False

  def ExpandNames(self):
    if self.op.instances:
      self.wanted_names = _GetWantedInstances(self, self.op.instances)
      self.needed_locks = {
        locking.LEVEL_NODE: [],
        locking.LEVEL_INSTANCE: self.wanted_names,
        }
      self.recalculate_locks[locking.LEVEL_NODE] = constants.LOCKS_REPLACE
    else:
      self.wanted_names = None
      self.needed_locks = {
        locking.LEVEL_NODE: locking.ALL_SET,
        locking.LEVEL_INSTANCE: locking.ALL_SET,
        }
    self.share_locks = dict.fromkeys(locking.LEVELS, 1)

  def DeclareLocks(self, level):
    if level == locking.LEVEL_NODE and self.wanted_names is not None:
      self._LockInstancesNodes(primary_only=True)

  def CheckPrereq(self):
    """Check prerequisites.

    This only checks the optional instance list against the existing names.

    """
    if self.wanted_names is None:
      self.wanted_names = self.glm.list_owned(locking.LEVEL_INSTANCE)

    self.wanted_instances = [self.cfg.GetInstanceInfo(name) for name
                             in self.wanted_names]

  def _EnsureChildSizes(self, disk):
    """Ensure children of the disk have the needed disk size.

    This is valid mainly for DRBD8 and fixes an issue where the
    children have smaller disk size.

    @param disk: an L{ganeti.objects.Disk} object

    """
    if disk.dev_type == constants.LD_DRBD8:
      assert disk.children, "Empty children for DRBD8?"
      fchild = disk.children[0]
      mismatch = fchild.size < disk.size
      if mismatch:
        self.LogInfo("Child disk has size %d, parent %d, fixing",
                     fchild.size, disk.size)
        fchild.size = disk.size

      # and we recurse on this child only, not on the metadev
      return self._EnsureChildSizes(fchild) or mismatch
    else:
      return False

  def Exec(self, feedback_fn):
    """Verify the size of cluster disks.

    """
    # TODO: check child disks too
    # TODO: check differences in size between primary/secondary nodes
    per_node_disks = {}
    for instance in self.wanted_instances:
      pnode = instance.primary_node
      if pnode not in per_node_disks:
        per_node_disks[pnode] = []
      for idx, disk in enumerate(instance.disks):
        per_node_disks[pnode].append((instance, idx, disk))

    changed = []
    for node, dskl in per_node_disks.items():
      newl = [v[2].Copy() for v in dskl]
      for dsk in newl:
        self.cfg.SetDiskID(dsk, node)
      result = self.rpc.call_blockdev_getsize(node, newl)
      if result.fail_msg:
        self.LogWarning("Failure in blockdev_getsize call to node"
                        " %s, ignoring", node)
        continue
      if len(result.payload) != len(dskl):
        logging.warning("Invalid result from node %s: len(dksl)=%d,"
                        " result.payload=%s", node, len(dskl), result.payload)
        self.LogWarning("Invalid result from node %s, ignoring node results",
                        node)
        continue
      for ((instance, idx, disk), size) in zip(dskl, result.payload):
        if size is None:
          self.LogWarning("Disk %d of instance %s did not return size"
                          " information, ignoring", idx, instance.name)
          continue
        if not isinstance(size, (int, long)):
          self.LogWarning("Disk %d of instance %s did not return valid"
                          " size information, ignoring", idx, instance.name)
          continue
        size = size >> 20
        if size != disk.size:
          self.LogInfo("Disk %d of instance %s has mismatched size,"
                       " correcting: recorded %d, actual %d", idx,
                       instance.name, disk.size, size)
          disk.size = size
          self.cfg.Update(instance, feedback_fn)
          changed.append((instance.name, idx, size))
        if self._EnsureChildSizes(disk):
          self.cfg.Update(instance, feedback_fn)
          changed.append((instance.name, idx, disk.size))
    return changed


class LUClusterRename(LogicalUnit):
  """Rename the cluster.

  """
  HPATH = "cluster-rename"
  HTYPE = constants.HTYPE_CLUSTER

  def BuildHooksEnv(self):
    """Build hooks env.

    """
    return {
      "OP_TARGET": self.cfg.GetClusterName(),
      "NEW_NAME": self.op.name,
      }

  def BuildHooksNodes(self):
    """Build hooks nodes.

    """
    return ([self.cfg.GetMasterNode()], self.cfg.GetNodeList())

  def CheckPrereq(self):
    """Verify that the passed name is a valid one.

    """
    hostname = netutils.GetHostname(name=self.op.name,
                                    family=self.cfg.GetPrimaryIPFamily())

    new_name = hostname.name
    self.ip = new_ip = hostname.ip
    old_name = self.cfg.GetClusterName()
    old_ip = self.cfg.GetMasterIP()
    if new_name == old_name and new_ip == old_ip:
      raise errors.OpPrereqError("Neither the name nor the IP address of the"
                                 " cluster has changed",
                                 errors.ECODE_INVAL)
    if new_ip != old_ip:
      if netutils.TcpPing(new_ip, constants.DEFAULT_NODED_PORT):
        raise errors.OpPrereqError("The given cluster IP address (%s) is"
                                   " reachable on the network" %
                                   new_ip, errors.ECODE_NOTUNIQUE)

    self.op.name = new_name

  def Exec(self, feedback_fn):
    """Rename the cluster.

    """
    clustername = self.op.name
    ip = self.ip

    # shutdown the master IP
    master = self.cfg.GetMasterNode()
    result = self.rpc.call_node_stop_master(master, False)
    result.Raise("Could not disable the master role")

    try:
      cluster = self.cfg.GetClusterInfo()
      cluster.cluster_name = clustername
      cluster.master_ip = ip
      self.cfg.Update(cluster, feedback_fn)

      # update the known hosts file
      ssh.WriteKnownHostsFile(self.cfg, constants.SSH_KNOWN_HOSTS_FILE)
      node_list = self.cfg.GetOnlineNodeList()
      try:
        node_list.remove(master)
      except ValueError:
        pass
      _UploadHelper(self, node_list, constants.SSH_KNOWN_HOSTS_FILE)
    finally:
      result = self.rpc.call_node_start_master(master, False, False)
      msg = result.fail_msg
      if msg:
        self.LogWarning("Could not re-enable the master role on"
                        " the master, please restart manually: %s", msg)

    return clustername


class LUClusterSetParams(LogicalUnit):
  """Change the parameters of the cluster.

  """
  HPATH = "cluster-modify"
  HTYPE = constants.HTYPE_CLUSTER
  REQ_BGL = False

  def CheckArguments(self):
    """Check parameters

    """
    if self.op.uid_pool:
      uidpool.CheckUidPool(self.op.uid_pool)

    if self.op.add_uids:
      uidpool.CheckUidPool(self.op.add_uids)

    if self.op.remove_uids:
      uidpool.CheckUidPool(self.op.remove_uids)

  def ExpandNames(self):
    # FIXME: in the future maybe other cluster params won't require checking on
    # all nodes to be modified.
    self.needed_locks = {
      locking.LEVEL_NODE: locking.ALL_SET,
    }
    self.share_locks[locking.LEVEL_NODE] = 1

  def BuildHooksEnv(self):
    """Build hooks env.

    """
    return {
      "OP_TARGET": self.cfg.GetClusterName(),
      "NEW_VG_NAME": self.op.vg_name,
      }

  def BuildHooksNodes(self):
    """Build hooks nodes.

    """
    mn = self.cfg.GetMasterNode()
    return ([mn], [mn])

  def CheckPrereq(self):
    """Check prerequisites.

    This checks whether the given params don't conflict and
    if the given volume group is valid.

    """
    if self.op.vg_name is not None and not self.op.vg_name:
      if self.cfg.HasAnyDiskOfType(constants.LD_LV):
        raise errors.OpPrereqError("Cannot disable lvm storage while lvm-based"
                                   " instances exist", errors.ECODE_INVAL)

    if self.op.drbd_helper is not None and not self.op.drbd_helper:
      if self.cfg.HasAnyDiskOfType(constants.LD_DRBD8):
        raise errors.OpPrereqError("Cannot disable drbd helper while"
                                   " drbd-based instances exist",
                                   errors.ECODE_INVAL)

    node_list = self.glm.list_owned(locking.LEVEL_NODE)

    # if vg_name not None, checks given volume group on all nodes
    if self.op.vg_name:
      vglist = self.rpc.call_vg_list(node_list)
      for node in node_list:
        msg = vglist[node].fail_msg
        if msg:
          # ignoring down node
          self.LogWarning("Error while gathering data on node %s"
                          " (ignoring node): %s", node, msg)
          continue
        vgstatus = utils.CheckVolumeGroupSize(vglist[node].payload,
                                              self.op.vg_name,
                                              constants.MIN_VG_SIZE)
        if vgstatus:
          raise errors.OpPrereqError("Error on node '%s': %s" %
                                     (node, vgstatus), errors.ECODE_ENVIRON)

    if self.op.drbd_helper:
      # checks given drbd helper on all nodes
      helpers = self.rpc.call_drbd_helper(node_list)
      for node in node_list:
        ninfo = self.cfg.GetNodeInfo(node)
        if ninfo.offline:
          self.LogInfo("Not checking drbd helper on offline node %s", node)
          continue
        msg = helpers[node].fail_msg
        if msg:
          raise errors.OpPrereqError("Error checking drbd helper on node"
                                     " '%s': %s" % (node, msg),
                                     errors.ECODE_ENVIRON)
        node_helper = helpers[node].payload
        if node_helper != self.op.drbd_helper:
          raise errors.OpPrereqError("Error on node '%s': drbd helper is %s" %
                                     (node, node_helper), errors.ECODE_ENVIRON)

    self.cluster = cluster = self.cfg.GetClusterInfo()
    # validate params changes
    if self.op.beparams:
      utils.ForceDictType(self.op.beparams, constants.BES_PARAMETER_TYPES)
      self.new_beparams = cluster.SimpleFillBE(self.op.beparams)

    if self.op.ndparams:
      utils.ForceDictType(self.op.ndparams, constants.NDS_PARAMETER_TYPES)
      self.new_ndparams = cluster.SimpleFillND(self.op.ndparams)

      # TODO: we need a more general way to handle resetting
      # cluster-level parameters to default values
      if self.new_ndparams["oob_program"] == "":
        self.new_ndparams["oob_program"] = \
            constants.NDC_DEFAULTS[constants.ND_OOB_PROGRAM]

    if self.op.nicparams:
      utils.ForceDictType(self.op.nicparams, constants.NICS_PARAMETER_TYPES)
      self.new_nicparams = cluster.SimpleFillNIC(self.op.nicparams)
      objects.NIC.CheckParameterSyntax(self.new_nicparams)
      nic_errors = []

      # check all instances for consistency
      for instance in self.cfg.GetAllInstancesInfo().values():
        for nic_idx, nic in enumerate(instance.nics):
          params_copy = copy.deepcopy(nic.nicparams)
          params_filled = objects.FillDict(self.new_nicparams, params_copy)

          # check parameter syntax
          try:
            objects.NIC.CheckParameterSyntax(params_filled)
          except errors.ConfigurationError, err:
            nic_errors.append("Instance %s, nic/%d: %s" %
                              (instance.name, nic_idx, err))

          # if we're moving instances to routed, check that they have an ip
          target_mode = params_filled[constants.NIC_MODE]
          if target_mode == constants.NIC_MODE_ROUTED and not nic.ip:
            nic_errors.append("Instance %s, nic/%d: routed NIC with no ip"
                              " address" % (instance.name, nic_idx))
      if nic_errors:
        raise errors.OpPrereqError("Cannot apply the change, errors:\n%s" %
                                   "\n".join(nic_errors))

    # hypervisor list/parameters
    self.new_hvparams = new_hvp = objects.FillDict(cluster.hvparams, {})
    if self.op.hvparams:
      for hv_name, hv_dict in self.op.hvparams.items():
        if hv_name not in self.new_hvparams:
          self.new_hvparams[hv_name] = hv_dict
        else:
          self.new_hvparams[hv_name].update(hv_dict)

    # os hypervisor parameters
    self.new_os_hvp = objects.FillDict(cluster.os_hvp, {})
    if self.op.os_hvp:
      for os_name, hvs in self.op.os_hvp.items():
        if os_name not in self.new_os_hvp:
          self.new_os_hvp[os_name] = hvs
        else:
          for hv_name, hv_dict in hvs.items():
            if hv_name not in self.new_os_hvp[os_name]:
              self.new_os_hvp[os_name][hv_name] = hv_dict
            else:
              self.new_os_hvp[os_name][hv_name].update(hv_dict)

    # os parameters
    self.new_osp = objects.FillDict(cluster.osparams, {})
    if self.op.osparams:
      for os_name, osp in self.op.osparams.items():
        if os_name not in self.new_osp:
          self.new_osp[os_name] = {}

        self.new_osp[os_name] = _GetUpdatedParams(self.new_osp[os_name], osp,
                                                  use_none=True)

        if not self.new_osp[os_name]:
          # we removed all parameters
          del self.new_osp[os_name]
        else:
          # check the parameter validity (remote check)
          _CheckOSParams(self, False, [self.cfg.GetMasterNode()],
                         os_name, self.new_osp[os_name])

    # changes to the hypervisor list
    if self.op.enabled_hypervisors is not None:
      self.hv_list = self.op.enabled_hypervisors
      for hv in self.hv_list:
        # if the hypervisor doesn't already exist in the cluster
        # hvparams, we initialize it to empty, and then (in both
        # cases) we make sure to fill the defaults, as we might not
        # have a complete defaults list if the hypervisor wasn't
        # enabled before
        if hv not in new_hvp:
          new_hvp[hv] = {}
        new_hvp[hv] = objects.FillDict(constants.HVC_DEFAULTS[hv], new_hvp[hv])
        utils.ForceDictType(new_hvp[hv], constants.HVS_PARAMETER_TYPES)
    else:
      self.hv_list = cluster.enabled_hypervisors

    if self.op.hvparams or self.op.enabled_hypervisors is not None:
      # either the enabled list has changed, or the parameters have, validate
      for hv_name, hv_params in self.new_hvparams.items():
        if ((self.op.hvparams and hv_name in self.op.hvparams) or
            (self.op.enabled_hypervisors and
             hv_name in self.op.enabled_hypervisors)):
          # either this is a new hypervisor, or its parameters have changed
          hv_class = hypervisor.GetHypervisor(hv_name)
          utils.ForceDictType(hv_params, constants.HVS_PARAMETER_TYPES)
          hv_class.CheckParameterSyntax(hv_params)
          _CheckHVParams(self, node_list, hv_name, hv_params)

    if self.op.os_hvp:
      # no need to check any newly-enabled hypervisors, since the
      # defaults have already been checked in the above code-block
      for os_name, os_hvp in self.new_os_hvp.items():
        for hv_name, hv_params in os_hvp.items():
          utils.ForceDictType(hv_params, constants.HVS_PARAMETER_TYPES)
          # we need to fill in the new os_hvp on top of the actual hv_p
          cluster_defaults = self.new_hvparams.get(hv_name, {})
          new_osp = objects.FillDict(cluster_defaults, hv_params)
          hv_class = hypervisor.GetHypervisor(hv_name)
          hv_class.CheckParameterSyntax(new_osp)
          _CheckHVParams(self, node_list, hv_name, new_osp)

    if self.op.default_iallocator:
      alloc_script = utils.FindFile(self.op.default_iallocator,
                                    constants.IALLOCATOR_SEARCH_PATH,
                                    os.path.isfile)
      if alloc_script is None:
        raise errors.OpPrereqError("Invalid default iallocator script '%s'"
                                   " specified" % self.op.default_iallocator,
                                   errors.ECODE_INVAL)

  def Exec(self, feedback_fn):
    """Change the parameters of the cluster.

    """
    if self.op.vg_name is not None:
      new_volume = self.op.vg_name
      if not new_volume:
        new_volume = None
      if new_volume != self.cfg.GetVGName():
        self.cfg.SetVGName(new_volume)
      else:
        feedback_fn("Cluster LVM configuration already in desired"
                    " state, not changing")
    if self.op.drbd_helper is not None:
      new_helper = self.op.drbd_helper
      if not new_helper:
        new_helper = None
      if new_helper != self.cfg.GetDRBDHelper():
        self.cfg.SetDRBDHelper(new_helper)
      else:
        feedback_fn("Cluster DRBD helper already in desired state,"
                    " not changing")
    if self.op.hvparams:
      self.cluster.hvparams = self.new_hvparams
    if self.op.os_hvp:
      self.cluster.os_hvp = self.new_os_hvp
    if self.op.enabled_hypervisors is not None:
      self.cluster.hvparams = self.new_hvparams
      self.cluster.enabled_hypervisors = self.op.enabled_hypervisors
    if self.op.beparams:
      self.cluster.beparams[constants.PP_DEFAULT] = self.new_beparams
    if self.op.nicparams:
      self.cluster.nicparams[constants.PP_DEFAULT] = self.new_nicparams
    if self.op.osparams:
      self.cluster.osparams = self.new_osp
    if self.op.ndparams:
      self.cluster.ndparams = self.new_ndparams

    if self.op.candidate_pool_size is not None:
      self.cluster.candidate_pool_size = self.op.candidate_pool_size
      # we need to update the pool size here, otherwise the save will fail
      _AdjustCandidatePool(self, [])

    if self.op.maintain_node_health is not None:
      self.cluster.maintain_node_health = self.op.maintain_node_health

    if self.op.prealloc_wipe_disks is not None:
      self.cluster.prealloc_wipe_disks = self.op.prealloc_wipe_disks

    if self.op.add_uids is not None:
      uidpool.AddToUidPool(self.cluster.uid_pool, self.op.add_uids)

    if self.op.remove_uids is not None:
      uidpool.RemoveFromUidPool(self.cluster.uid_pool, self.op.remove_uids)

    if self.op.uid_pool is not None:
      self.cluster.uid_pool = self.op.uid_pool

    if self.op.default_iallocator is not None:
      self.cluster.default_iallocator = self.op.default_iallocator

    if self.op.reserved_lvs is not None:
      self.cluster.reserved_lvs = self.op.reserved_lvs

    def helper_os(aname, mods, desc):
      desc += " OS list"
      lst = getattr(self.cluster, aname)
      for key, val in mods:
        if key == constants.DDM_ADD:
          if val in lst:
            feedback_fn("OS %s already in %s, ignoring" % (val, desc))
          else:
            lst.append(val)
        elif key == constants.DDM_REMOVE:
          if val in lst:
            lst.remove(val)
          else:
            feedback_fn("OS %s not found in %s, ignoring" % (val, desc))
        else:
          raise errors.ProgrammerError("Invalid modification '%s'" % key)

    if self.op.hidden_os:
      helper_os("hidden_os", self.op.hidden_os, "hidden")

    if self.op.blacklisted_os:
      helper_os("blacklisted_os", self.op.blacklisted_os, "blacklisted")

    if self.op.master_netdev:
      master = self.cfg.GetMasterNode()
      feedback_fn("Shutting down master ip on the current netdev (%s)" %
                  self.cluster.master_netdev)
      result = self.rpc.call_node_stop_master(master, False)
      result.Raise("Could not disable the master ip")
      feedback_fn("Changing master_netdev from %s to %s" %
                  (self.cluster.master_netdev, self.op.master_netdev))
      self.cluster.master_netdev = self.op.master_netdev

    self.cfg.Update(self.cluster, feedback_fn)

    if self.op.master_netdev:
      feedback_fn("Starting the master ip on the new master netdev (%s)" %
                  self.op.master_netdev)
      result = self.rpc.call_node_start_master(master, False, False)
      if result.fail_msg:
        self.LogWarning("Could not re-enable the master ip on"
                        " the master, please restart manually: %s",
                        result.fail_msg)


def _UploadHelper(lu, nodes, fname):
  """Helper for uploading a file and showing warnings.

  """
  if os.path.exists(fname):
    result = lu.rpc.call_upload_file(nodes, fname)
    for to_node, to_result in result.items():
      msg = to_result.fail_msg
      if msg:
        msg = ("Copy of file %s to node %s failed: %s" %
               (fname, to_node, msg))
        lu.proc.LogWarning(msg)


def _ComputeAncillaryFiles(cluster, redist):
  """Compute files external to Ganeti which need to be consistent.

  @type redist: boolean
  @param redist: Whether to include files which need to be redistributed

  """
  # Compute files for all nodes
  files_all = set([
    constants.SSH_KNOWN_HOSTS_FILE,
    constants.CONFD_HMAC_KEY,
    constants.CLUSTER_DOMAIN_SECRET_FILE,
    ])

  if not redist:
    files_all.update(constants.ALL_CERT_FILES)
    files_all.update(ssconf.SimpleStore().GetFileList())

  if cluster.modify_etc_hosts:
    files_all.add(constants.ETC_HOSTS)

  # Files which must either exist on all nodes or on none
  files_all_opt = set([
    constants.RAPI_USERS_FILE,
    ])

  # Files which should only be on master candidates
  files_mc = set()
  if not redist:
    files_mc.add(constants.CLUSTER_CONF_FILE)

  # Files which should only be on VM-capable nodes
  files_vm = set(filename
    for hv_name in cluster.enabled_hypervisors
    for filename in hypervisor.GetHypervisor(hv_name).GetAncillaryFiles())

  # Filenames must be unique
  assert (len(files_all | files_all_opt | files_mc | files_vm) ==
          sum(map(len, [files_all, files_all_opt, files_mc, files_vm]))), \
         "Found file listed in more than one file list"

  return (files_all, files_all_opt, files_mc, files_vm)


def _RedistributeAncillaryFiles(lu, additional_nodes=None, additional_vm=True):
  """Distribute additional files which are part of the cluster configuration.

  ConfigWriter takes care of distributing the config and ssconf files, but
  there are more files which should be distributed to all nodes. This function
  makes sure those are copied.

  @param lu: calling logical unit
  @param additional_nodes: list of nodes not in the config to distribute to
  @type additional_vm: boolean
  @param additional_vm: whether the additional nodes are vm-capable or not

  """
  # Gather target nodes
  cluster = lu.cfg.GetClusterInfo()
  master_info = lu.cfg.GetNodeInfo(lu.cfg.GetMasterNode())

  online_nodes = lu.cfg.GetOnlineNodeList()
  vm_nodes = lu.cfg.GetVmCapableNodeList()

  if additional_nodes is not None:
    online_nodes.extend(additional_nodes)
    if additional_vm:
      vm_nodes.extend(additional_nodes)

  # Never distribute to master node
  for nodelist in [online_nodes, vm_nodes]:
    if master_info.name in nodelist:
      nodelist.remove(master_info.name)

  # Gather file lists
  (files_all, files_all_opt, files_mc, files_vm) = \
    _ComputeAncillaryFiles(cluster, True)

  # Never re-distribute configuration file from here
  assert not (constants.CLUSTER_CONF_FILE in files_all or
              constants.CLUSTER_CONF_FILE in files_vm)
  assert not files_mc, "Master candidates not handled in this function"

  filemap = [
    (online_nodes, files_all),
    (online_nodes, files_all_opt),
    (vm_nodes, files_vm),
    ]

  # Upload the files
  for (node_list, files) in filemap:
    for fname in files:
      _UploadHelper(lu, node_list, fname)


class LUClusterRedistConf(NoHooksLU):
  """Force the redistribution of cluster configuration.

  This is a very simple LU.

  """
  REQ_BGL = False

  def ExpandNames(self):
    self.needed_locks = {
      locking.LEVEL_NODE: locking.ALL_SET,
    }
    self.share_locks[locking.LEVEL_NODE] = 1

  def Exec(self, feedback_fn):
    """Redistribute the configuration.

    """
    self.cfg.Update(self.cfg.GetClusterInfo(), feedback_fn)
    _RedistributeAncillaryFiles(self)


def _WaitForSync(lu, instance, disks=None, oneshot=False):
  """Sleep and poll for an instance's disk to sync.

  """
  if not instance.disks or disks is not None and not disks:
    return True

  disks = _ExpandCheckDisks(instance, disks)

  if not oneshot:
    lu.proc.LogInfo("Waiting for instance %s to sync disks." % instance.name)

  node = instance.primary_node

  for dev in disks:
    lu.cfg.SetDiskID(dev, node)

  # TODO: Convert to utils.Retry

  retries = 0
  degr_retries = 10 # in seconds, as we sleep 1 second each time
  while True:
    max_time = 0
    done = True
    cumul_degraded = False
    rstats = lu.rpc.call_blockdev_getmirrorstatus(node, disks)
    msg = rstats.fail_msg
    if msg:
      lu.LogWarning("Can't get any data from node %s: %s", node, msg)
      retries += 1
      if retries >= 10:
        raise errors.RemoteError("Can't contact node %s for mirror data,"
                                 " aborting." % node)
      time.sleep(6)
      continue
    rstats = rstats.payload
    retries = 0
    for i, mstat in enumerate(rstats):
      if mstat is None:
        lu.LogWarning("Can't compute data for node %s/%s",
                           node, disks[i].iv_name)
        continue

      cumul_degraded = (cumul_degraded or
                        (mstat.is_degraded and mstat.sync_percent is None))
      if mstat.sync_percent is not None:
        done = False
        if mstat.estimated_time is not None:
          rem_time = ("%s remaining (estimated)" %
                      utils.FormatSeconds(mstat.estimated_time))
          max_time = mstat.estimated_time
        else:
          rem_time = "no time estimate"
        lu.proc.LogInfo("- device %s: %5.2f%% done, %s" %
                        (disks[i].iv_name, mstat.sync_percent, rem_time))

    # if we're done but degraded, let's do a few small retries, to
    # make sure we see a stable and not transient situation; therefore
    # we force restart of the loop
    if (done or oneshot) and cumul_degraded and degr_retries > 0:
      logging.info("Degraded disks found, %d retries left", degr_retries)
      degr_retries -= 1
      time.sleep(1)
      continue

    if done or oneshot:
      break

    time.sleep(min(60, max_time))

  if done:
    lu.proc.LogInfo("Instance %s's disks are in sync." % instance.name)
  return not cumul_degraded


def _CheckDiskConsistency(lu, dev, node, on_primary, ldisk=False):
  """Check that mirrors are not degraded.

  The ldisk parameter, if True, will change the test from the
  is_degraded attribute (which represents overall non-ok status for
  the device(s)) to the ldisk (representing the local storage status).

  """
  lu.cfg.SetDiskID(dev, node)

  result = True

  if on_primary or dev.AssembleOnSecondary():
    rstats = lu.rpc.call_blockdev_find(node, dev)
    msg = rstats.fail_msg
    if msg:
      lu.LogWarning("Can't find disk on node %s: %s", node, msg)
      result = False
    elif not rstats.payload:
      lu.LogWarning("Can't find disk on node %s", node)
      result = False
    else:
      if ldisk:
        result = result and rstats.payload.ldisk_status == constants.LDS_OKAY
      else:
        result = result and not rstats.payload.is_degraded

  if dev.children:
    for child in dev.children:
      result = result and _CheckDiskConsistency(lu, child, node, on_primary)

  return result


class LUOobCommand(NoHooksLU):
  """Logical unit for OOB handling.

  """
  REG_BGL = False
  _SKIP_MASTER = (constants.OOB_POWER_OFF, constants.OOB_POWER_CYCLE)

  def ExpandNames(self):
    """Gather locks we need.

    """
    if self.op.node_names:
      self.op.node_names = _GetWantedNodes(self, self.op.node_names)
      lock_names = self.op.node_names
    else:
      lock_names = locking.ALL_SET

    self.needed_locks = {
      locking.LEVEL_NODE: lock_names,
      }

  def CheckPrereq(self):
    """Check prerequisites.

    This checks:
     - the node exists in the configuration
     - OOB is supported

    Any errors are signaled by raising errors.OpPrereqError.

    """
    self.nodes = []
    self.master_node = self.cfg.GetMasterNode()

    assert self.op.power_delay >= 0.0

    if self.op.node_names:
      if (self.op.command in self._SKIP_MASTER and
          self.master_node in self.op.node_names):
        master_node_obj = self.cfg.GetNodeInfo(self.master_node)
        master_oob_handler = _SupportsOob(self.cfg, master_node_obj)

        if master_oob_handler:
          additional_text = ("run '%s %s %s' if you want to operate on the"
                             " master regardless") % (master_oob_handler,
                                                      self.op.command,
                                                      self.master_node)
        else:
          additional_text = "it does not support out-of-band operations"

        raise errors.OpPrereqError(("Operating on the master node %s is not"
                                    " allowed for %s; %s") %
                                   (self.master_node, self.op.command,
                                    additional_text), errors.ECODE_INVAL)
    else:
      self.op.node_names = self.cfg.GetNodeList()
      if self.op.command in self._SKIP_MASTER:
        self.op.node_names.remove(self.master_node)

    if self.op.command in self._SKIP_MASTER:
      assert self.master_node not in self.op.node_names

    for node_name in self.op.node_names:
      node = self.cfg.GetNodeInfo(node_name)

      if node is None:
        raise errors.OpPrereqError("Node %s not found" % node_name,
                                   errors.ECODE_NOENT)
      else:
        self.nodes.append(node)

      if (not self.op.ignore_status and
          (self.op.command == constants.OOB_POWER_OFF and not node.offline)):
        raise errors.OpPrereqError(("Cannot power off node %s because it is"
                                    " not marked offline") % node_name,
                                   errors.ECODE_STATE)

  def Exec(self, feedback_fn):
    """Execute OOB and return result if we expect any.

    """
    master_node = self.master_node
    ret = []

    for idx, node in enumerate(utils.NiceSort(self.nodes,
                                              key=lambda node: node.name)):
      node_entry = [(constants.RS_NORMAL, node.name)]
      ret.append(node_entry)

      oob_program = _SupportsOob(self.cfg, node)

      if not oob_program:
        node_entry.append((constants.RS_UNAVAIL, None))
        continue

      logging.info("Executing out-of-band command '%s' using '%s' on %s",
                   self.op.command, oob_program, node.name)
      result = self.rpc.call_run_oob(master_node, oob_program,
                                     self.op.command, node.name,
                                     self.op.timeout)

      if result.fail_msg:
        self.LogWarning("Out-of-band RPC failed on node '%s': %s",
                        node.name, result.fail_msg)
        node_entry.append((constants.RS_NODATA, None))
      else:
        try:
          self._CheckPayload(result)
        except errors.OpExecError, err:
          self.LogWarning("Payload returned by node '%s' is not valid: %s",
                          node.name, err)
          node_entry.append((constants.RS_NODATA, None))
        else:
          if self.op.command == constants.OOB_HEALTH:
            # For health we should log important events
            for item, status in result.payload:
              if status in [constants.OOB_STATUS_WARNING,
                            constants.OOB_STATUS_CRITICAL]:
                self.LogWarning("Item '%s' on node '%s' has status '%s'",
                                item, node.name, status)

          if self.op.command == constants.OOB_POWER_ON:
            node.powered = True
          elif self.op.command == constants.OOB_POWER_OFF:
            node.powered = False
          elif self.op.command == constants.OOB_POWER_STATUS:
            powered = result.payload[constants.OOB_POWER_STATUS_POWERED]
            if powered != node.powered:
              logging.warning(("Recorded power state (%s) of node '%s' does not"
                               " match actual power state (%s)"), node.powered,
                              node.name, powered)

          # For configuration changing commands we should update the node
          if self.op.command in (constants.OOB_POWER_ON,
                                 constants.OOB_POWER_OFF):
            self.cfg.Update(node, feedback_fn)

          node_entry.append((constants.RS_NORMAL, result.payload))

          if (self.op.command == constants.OOB_POWER_ON and
              idx < len(self.nodes) - 1):
            time.sleep(self.op.power_delay)

    return ret

  def _CheckPayload(self, result):
    """Checks if the payload is valid.

    @param result: RPC result
    @raises errors.OpExecError: If payload is not valid

    """
    errs = []
    if self.op.command == constants.OOB_HEALTH:
      if not isinstance(result.payload, list):
        errs.append("command 'health' is expected to return a list but got %s" %
                    type(result.payload))
      else:
        for item, status in result.payload:
          if status not in constants.OOB_STATUSES:
            errs.append("health item '%s' has invalid status '%s'" %
                        (item, status))

    if self.op.command == constants.OOB_POWER_STATUS:
      if not isinstance(result.payload, dict):
        errs.append("power-status is expected to return a dict but got %s" %
                    type(result.payload))

    if self.op.command in [
        constants.OOB_POWER_ON,
        constants.OOB_POWER_OFF,
        constants.OOB_POWER_CYCLE,
        ]:
      if result.payload is not None:
        errs.append("%s is expected to not return payload but got '%s'" %
                    (self.op.command, result.payload))

    if errs:
      raise errors.OpExecError("Check of out-of-band payload failed due to %s" %
                               utils.CommaJoin(errs))

class _OsQuery(_QueryBase):
  FIELDS = query.OS_FIELDS

  def ExpandNames(self, lu):
    # Lock all nodes in shared mode
    # Temporary removal of locks, should be reverted later
    # TODO: reintroduce locks when they are lighter-weight
    lu.needed_locks = {}
    #self.share_locks[locking.LEVEL_NODE] = 1
    #self.needed_locks[locking.LEVEL_NODE] = locking.ALL_SET

    # The following variables interact with _QueryBase._GetNames
    if self.names:
      self.wanted = self.names
    else:
      self.wanted = locking.ALL_SET

    self.do_locking = self.use_locking

  def DeclareLocks(self, lu, level):
    pass

  @staticmethod
  def _DiagnoseByOS(rlist):
    """Remaps a per-node return list into an a per-os per-node dictionary

    @param rlist: a map with node names as keys and OS objects as values

    @rtype: dict
    @return: a dictionary with osnames as keys and as value another
        map, with nodes as keys and tuples of (path, status, diagnose,
        variants, parameters, api_versions) as values, eg::

          {"debian-etch": {"node1": [(/usr/lib/..., True, "", [], []),
                                     (/srv/..., False, "invalid api")],
                           "node2": [(/srv/..., True, "", [], [])]}
          }

    """
    all_os = {}
    # we build here the list of nodes that didn't fail the RPC (at RPC
    # level), so that nodes with a non-responding node daemon don't
    # make all OSes invalid
    good_nodes = [node_name for node_name in rlist
                  if not rlist[node_name].fail_msg]
    for node_name, nr in rlist.items():
      if nr.fail_msg or not nr.payload:
        continue
      for (name, path, status, diagnose, variants,
           params, api_versions) in nr.payload:
        if name not in all_os:
          # build a list of nodes for this os containing empty lists
          # for each node in node_list
          all_os[name] = {}
          for nname in good_nodes:
            all_os[name][nname] = []
        # convert params from [name, help] to (name, help)
        params = [tuple(v) for v in params]
        all_os[name][node_name].append((path, status, diagnose,
                                        variants, params, api_versions))
    return all_os

  def _GetQueryData(self, lu):
    """Computes the list of nodes and their attributes.

    """
    # Locking is not used
    assert not (compat.any(lu.glm.is_owned(level)
                           for level in locking.LEVELS
                           if level != locking.LEVEL_CLUSTER) or
                self.do_locking or self.use_locking)

    valid_nodes = [node.name
                   for node in lu.cfg.GetAllNodesInfo().values()
                   if not node.offline and node.vm_capable]
    pol = self._DiagnoseByOS(lu.rpc.call_os_diagnose(valid_nodes))
    cluster = lu.cfg.GetClusterInfo()

    data = {}

    for (os_name, os_data) in pol.items():
      info = query.OsInfo(name=os_name, valid=True, node_status=os_data,
                          hidden=(os_name in cluster.hidden_os),
                          blacklisted=(os_name in cluster.blacklisted_os))

      variants = set()
      parameters = set()
      api_versions = set()

      for idx, osl in enumerate(os_data.values()):
        info.valid = bool(info.valid and osl and osl[0][1])
        if not info.valid:
          break

        (node_variants, node_params, node_api) = osl[0][3:6]
        if idx == 0:
          # First entry
          variants.update(node_variants)
          parameters.update(node_params)
          api_versions.update(node_api)
        else:
          # Filter out inconsistent values
          variants.intersection_update(node_variants)
          parameters.intersection_update(node_params)
          api_versions.intersection_update(node_api)

      info.variants = list(variants)
      info.parameters = list(parameters)
      info.api_versions = list(api_versions)

      data[os_name] = info

    # Prepare data in requested order
    return [data[name] for name in self._GetNames(lu, pol.keys(), None)
            if name in data]


class LUOsDiagnose(NoHooksLU):
  """Logical unit for OS diagnose/query.

  """
  REQ_BGL = False

  @staticmethod
  def _BuildFilter(fields, names):
    """Builds a filter for querying OSes.

    """
    name_filter = qlang.MakeSimpleFilter("name", names)

    # Legacy behaviour: Hide hidden, blacklisted or invalid OSes if the
    # respective field is not requested
    status_filter = [[qlang.OP_NOT, [qlang.OP_TRUE, fname]]
                     for fname in ["hidden", "blacklisted"]
                     if fname not in fields]
    if "valid" not in fields:
      status_filter.append([qlang.OP_TRUE, "valid"])

    if status_filter:
      status_filter.insert(0, qlang.OP_AND)
    else:
      status_filter = None

    if name_filter and status_filter:
      return [qlang.OP_AND, name_filter, status_filter]
    elif name_filter:
      return name_filter
    else:
      return status_filter

  def CheckArguments(self):
    self.oq = _OsQuery(self._BuildFilter(self.op.output_fields, self.op.names),
                       self.op.output_fields, False)

  def ExpandNames(self):
    self.oq.ExpandNames(self)

  def Exec(self, feedback_fn):
    return self.oq.OldStyleQuery(self)


class LUNodeRemove(LogicalUnit):
  """Logical unit for removing a node.

  """
  HPATH = "node-remove"
  HTYPE = constants.HTYPE_NODE

  def BuildHooksEnv(self):
    """Build hooks env.

    This doesn't run on the target node in the pre phase as a failed
    node would then be impossible to remove.

    """
    return {
      "OP_TARGET": self.op.node_name,
      "NODE_NAME": self.op.node_name,
      }

  def BuildHooksNodes(self):
    """Build hooks nodes.

    """
    all_nodes = self.cfg.GetNodeList()
    try:
      all_nodes.remove(self.op.node_name)
    except ValueError:
      logging.warning("Node '%s', which is about to be removed, was not found"
                      " in the list of all nodes", self.op.node_name)
    return (all_nodes, all_nodes)

  def CheckPrereq(self):
    """Check prerequisites.

    This checks:
     - the node exists in the configuration
     - it does not have primary or secondary instances
     - it's not the master

    Any errors are signaled by raising errors.OpPrereqError.

    """
    self.op.node_name = _ExpandNodeName(self.cfg, self.op.node_name)
    node = self.cfg.GetNodeInfo(self.op.node_name)
    assert node is not None

    instance_list = self.cfg.GetInstanceList()

    masternode = self.cfg.GetMasterNode()
    if node.name == masternode:
      raise errors.OpPrereqError("Node is the master node, failover to another"
                                 " node is required", errors.ECODE_INVAL)

    for instance_name in instance_list:
      instance = self.cfg.GetInstanceInfo(instance_name)
      if node.name in instance.all_nodes:
        raise errors.OpPrereqError("Instance %s is still running on the node,"
                                   " please remove first" % instance_name,
                                   errors.ECODE_INVAL)
    self.op.node_name = node.name
    self.node = node

  def Exec(self, feedback_fn):
    """Removes the node from the cluster.

    """
    node = self.node
    logging.info("Stopping the node daemon and removing configs from node %s",
                 node.name)

    modify_ssh_setup = self.cfg.GetClusterInfo().modify_ssh_setup

    # Promote nodes to master candidate as needed
    _AdjustCandidatePool(self, exceptions=[node.name])
    self.context.RemoveNode(node.name)

    # Run post hooks on the node before it's removed
    _RunPostHook(self, node.name)

    result = self.rpc.call_node_leave_cluster(node.name, modify_ssh_setup)
    msg = result.fail_msg
    if msg:
      self.LogWarning("Errors encountered on the remote node while leaving"
                      " the cluster: %s", msg)

    # Remove node from our /etc/hosts
    if self.cfg.GetClusterInfo().modify_etc_hosts:
      master_node = self.cfg.GetMasterNode()
      result = self.rpc.call_etc_hosts_modify(master_node,
                                              constants.ETC_HOSTS_REMOVE,
                                              node.name, None)
      result.Raise("Can't update hosts file with new host data")
      _RedistributeAncillaryFiles(self)


class _NodeQuery(_QueryBase):
  FIELDS = query.NODE_FIELDS

  def ExpandNames(self, lu):
    lu.needed_locks = {}
    lu.share_locks[locking.LEVEL_NODE] = 1

    if self.names:
      self.wanted = _GetWantedNodes(lu, self.names)
    else:
      self.wanted = locking.ALL_SET

    self.do_locking = (self.use_locking and
                       query.NQ_LIVE in self.requested_data)

    if self.do_locking:
      # if we don't request only static fields, we need to lock the nodes
      lu.needed_locks[locking.LEVEL_NODE] = self.wanted

  def DeclareLocks(self, lu, level):
    pass

  def _GetQueryData(self, lu):
    """Computes the list of nodes and their attributes.

    """
    all_info = lu.cfg.GetAllNodesInfo()

    nodenames = self._GetNames(lu, all_info.keys(), locking.LEVEL_NODE)

    # Gather data as requested
    if query.NQ_LIVE in self.requested_data:
      # filter out non-vm_capable nodes
      toquery_nodes = [name for name in nodenames if all_info[name].vm_capable]

      node_data = lu.rpc.call_node_info(toquery_nodes, lu.cfg.GetVGName(),
                                        lu.cfg.GetHypervisorType())
      live_data = dict((name, nresult.payload)
                       for (name, nresult) in node_data.items()
                       if not nresult.fail_msg and nresult.payload)
    else:
      live_data = None

    if query.NQ_INST in self.requested_data:
      node_to_primary = dict([(name, set()) for name in nodenames])
      node_to_secondary = dict([(name, set()) for name in nodenames])

      inst_data = lu.cfg.GetAllInstancesInfo()

      for inst in inst_data.values():
        if inst.primary_node in node_to_primary:
          node_to_primary[inst.primary_node].add(inst.name)
        for secnode in inst.secondary_nodes:
          if secnode in node_to_secondary:
            node_to_secondary[secnode].add(inst.name)
    else:
      node_to_primary = None
      node_to_secondary = None

    if query.NQ_OOB in self.requested_data:
      oob_support = dict((name, bool(_SupportsOob(lu.cfg, node)))
                         for name, node in all_info.iteritems())
    else:
      oob_support = None

    if query.NQ_GROUP in self.requested_data:
      groups = lu.cfg.GetAllNodeGroupsInfo()
    else:
      groups = {}

    return query.NodeQueryData([all_info[name] for name in nodenames],
                               live_data, lu.cfg.GetMasterNode(),
                               node_to_primary, node_to_secondary, groups,
                               oob_support, lu.cfg.GetClusterInfo())


class LUNodeQuery(NoHooksLU):
  """Logical unit for querying nodes.

  """
  # pylint: disable-msg=W0142
  REQ_BGL = False

  def CheckArguments(self):
    self.nq = _NodeQuery(qlang.MakeSimpleFilter("name", self.op.names),
                         self.op.output_fields, self.op.use_locking)

  def ExpandNames(self):
    self.nq.ExpandNames(self)

  def Exec(self, feedback_fn):
    return self.nq.OldStyleQuery(self)


class LUNodeQueryvols(NoHooksLU):
  """Logical unit for getting volumes on node(s).

  """
  REQ_BGL = False
  _FIELDS_DYNAMIC = utils.FieldSet("phys", "vg", "name", "size", "instance")
  _FIELDS_STATIC = utils.FieldSet("node")

  def CheckArguments(self):
    _CheckOutputFields(static=self._FIELDS_STATIC,
                       dynamic=self._FIELDS_DYNAMIC,
                       selected=self.op.output_fields)

  def ExpandNames(self):
    self.needed_locks = {}
    self.share_locks[locking.LEVEL_NODE] = 1
    if not self.op.nodes:
      self.needed_locks[locking.LEVEL_NODE] = locking.ALL_SET
    else:
      self.needed_locks[locking.LEVEL_NODE] = \
        _GetWantedNodes(self, self.op.nodes)

  def Exec(self, feedback_fn):
    """Computes the list of nodes and their attributes.

    """
    nodenames = self.glm.list_owned(locking.LEVEL_NODE)
    volumes = self.rpc.call_node_volumes(nodenames)

    ilist = [self.cfg.GetInstanceInfo(iname) for iname
             in self.cfg.GetInstanceList()]

    lv_by_node = dict([(inst, inst.MapLVsByNode()) for inst in ilist])

    output = []
    for node in nodenames:
      nresult = volumes[node]
      if nresult.offline:
        continue
      msg = nresult.fail_msg
      if msg:
        self.LogWarning("Can't compute volume data on node %s: %s", node, msg)
        continue

      node_vols = nresult.payload[:]
      node_vols.sort(key=lambda vol: vol['dev'])

      for vol in node_vols:
        node_output = []
        for field in self.op.output_fields:
          if field == "node":
            val = node
          elif field == "phys":
            val = vol['dev']
          elif field == "vg":
            val = vol['vg']
          elif field == "name":
            val = vol['name']
          elif field == "size":
            val = int(float(vol['size']))
          elif field == "instance":
            for inst in ilist:
              if node not in lv_by_node[inst]:
                continue
              if vol['name'] in lv_by_node[inst][node]:
                val = inst.name
                break
            else:
              val = '-'
          else:
            raise errors.ParameterError(field)
          node_output.append(str(val))

        output.append(node_output)

    return output


class LUNodeQueryStorage(NoHooksLU):
  """Logical unit for getting information on storage units on node(s).

  """
  _FIELDS_STATIC = utils.FieldSet(constants.SF_NODE)
  REQ_BGL = False

  def CheckArguments(self):
    _CheckOutputFields(static=self._FIELDS_STATIC,
                       dynamic=utils.FieldSet(*constants.VALID_STORAGE_FIELDS),
                       selected=self.op.output_fields)

  def ExpandNames(self):
    self.needed_locks = {}
    self.share_locks[locking.LEVEL_NODE] = 1

    if self.op.nodes:
      self.needed_locks[locking.LEVEL_NODE] = \
        _GetWantedNodes(self, self.op.nodes)
    else:
      self.needed_locks[locking.LEVEL_NODE] = locking.ALL_SET

  def Exec(self, feedback_fn):
    """Computes the list of nodes and their attributes.

    """
    self.nodes = self.glm.list_owned(locking.LEVEL_NODE)

    # Always get name to sort by
    if constants.SF_NAME in self.op.output_fields:
      fields = self.op.output_fields[:]
    else:
      fields = [constants.SF_NAME] + self.op.output_fields

    # Never ask for node or type as it's only known to the LU
    for extra in [constants.SF_NODE, constants.SF_TYPE]:
      while extra in fields:
        fields.remove(extra)

    field_idx = dict([(name, idx) for (idx, name) in enumerate(fields)])
    name_idx = field_idx[constants.SF_NAME]

    st_args = _GetStorageTypeArgs(self.cfg, self.op.storage_type)
    data = self.rpc.call_storage_list(self.nodes,
                                      self.op.storage_type, st_args,
                                      self.op.name, fields)

    result = []

    for node in utils.NiceSort(self.nodes):
      nresult = data[node]
      if nresult.offline:
        continue

      msg = nresult.fail_msg
      if msg:
        self.LogWarning("Can't get storage data from node %s: %s", node, msg)
        continue

      rows = dict([(row[name_idx], row) for row in nresult.payload])

      for name in utils.NiceSort(rows.keys()):
        row = rows[name]

        out = []

        for field in self.op.output_fields:
          if field == constants.SF_NODE:
            val = node
          elif field == constants.SF_TYPE:
            val = self.op.storage_type
          elif field in field_idx:
            val = row[field_idx[field]]
          else:
            raise errors.ParameterError(field)

          out.append(val)

        result.append(out)

    return result


class _InstanceQuery(_QueryBase):
  FIELDS = query.INSTANCE_FIELDS

  def ExpandNames(self, lu):
    lu.needed_locks = {}
    lu.share_locks[locking.LEVEL_INSTANCE] = 1
    lu.share_locks[locking.LEVEL_NODE] = 1

    if self.names:
      self.wanted = _GetWantedInstances(lu, self.names)
    else:
      self.wanted = locking.ALL_SET

    self.do_locking = (self.use_locking and
                       query.IQ_LIVE in self.requested_data)
    if self.do_locking:
      lu.needed_locks[locking.LEVEL_INSTANCE] = self.wanted
      lu.needed_locks[locking.LEVEL_NODE] = []
      lu.recalculate_locks[locking.LEVEL_NODE] = constants.LOCKS_REPLACE

  def DeclareLocks(self, lu, level):
    if level == locking.LEVEL_NODE and self.do_locking:
      lu._LockInstancesNodes() # pylint: disable-msg=W0212

  def _GetQueryData(self, lu):
    """Computes the list of instances and their attributes.

    """
    cluster = lu.cfg.GetClusterInfo()
    all_info = lu.cfg.GetAllInstancesInfo()

    instance_names = self._GetNames(lu, all_info.keys(), locking.LEVEL_INSTANCE)

    instance_list = [all_info[name] for name in instance_names]
    nodes = frozenset(itertools.chain(*(inst.all_nodes
                                        for inst in instance_list)))
    hv_list = list(set([inst.hypervisor for inst in instance_list]))
    bad_nodes = []
    offline_nodes = []
    wrongnode_inst = set()

    # Gather data as requested
    if self.requested_data & set([query.IQ_LIVE, query.IQ_CONSOLE]):
      live_data = {}
      node_data = lu.rpc.call_all_instances_info(nodes, hv_list)
      for name in nodes:
        result = node_data[name]
        if result.offline:
          # offline nodes will be in both lists
          assert result.fail_msg
          offline_nodes.append(name)
        if result.fail_msg:
          bad_nodes.append(name)
        elif result.payload:
          for inst in result.payload:
            if inst in all_info:
              if all_info[inst].primary_node == name:
                live_data.update(result.payload)
              else:
                wrongnode_inst.add(inst)
            else:
              # orphan instance; we don't list it here as we don't
              # handle this case yet in the output of instance listing
              logging.warning("Orphan instance '%s' found on node %s",
                              inst, name)
        # else no instance is alive
    else:
      live_data = {}

    if query.IQ_DISKUSAGE in self.requested_data:
      disk_usage = dict((inst.name,
                         _ComputeDiskSize(inst.disk_template,
                                          [{constants.IDISK_SIZE: disk.size}
                                           for disk in inst.disks]))
                        for inst in instance_list)
    else:
      disk_usage = None

    if query.IQ_CONSOLE in self.requested_data:
      consinfo = {}
      for inst in instance_list:
        if inst.name in live_data:
          # Instance is running
          consinfo[inst.name] = _GetInstanceConsole(cluster, inst)
        else:
          consinfo[inst.name] = None
      assert set(consinfo.keys()) == set(instance_names)
    else:
      consinfo = None

    return query.InstanceQueryData(instance_list, lu.cfg.GetClusterInfo(),
                                   disk_usage, offline_nodes, bad_nodes,
                                   live_data, wrongnode_inst, consinfo)


class LUQuery(NoHooksLU):
  """Query for resources/items of a certain kind.

  """
  # pylint: disable-msg=W0142
  REQ_BGL = False

  def CheckArguments(self):
    qcls = _GetQueryImplementation(self.op.what)

    self.impl = qcls(self.op.filter, self.op.fields, False)

  def ExpandNames(self):
    self.impl.ExpandNames(self)

  def DeclareLocks(self, level):
    self.impl.DeclareLocks(self, level)

  def Exec(self, feedback_fn):
    return self.impl.NewStyleQuery(self)


class LUQueryFields(NoHooksLU):
  """Query for resources/items of a certain kind.

  """
  # pylint: disable-msg=W0142
  REQ_BGL = False

  def CheckArguments(self):
    self.qcls = _GetQueryImplementation(self.op.what)

  def ExpandNames(self):
    self.needed_locks = {}

  def Exec(self, feedback_fn):
    return query.QueryFields(self.qcls.FIELDS, self.op.fields)


class LUNodeModifyStorage(NoHooksLU):
  """Logical unit for modifying a storage volume on a node.

  """
  REQ_BGL = False

  def CheckArguments(self):
    self.op.node_name = _ExpandNodeName(self.cfg, self.op.node_name)

    storage_type = self.op.storage_type

    try:
      modifiable = constants.MODIFIABLE_STORAGE_FIELDS[storage_type]
    except KeyError:
      raise errors.OpPrereqError("Storage units of type '%s' can not be"
                                 " modified" % storage_type,
                                 errors.ECODE_INVAL)

    diff = set(self.op.changes.keys()) - modifiable
    if diff:
      raise errors.OpPrereqError("The following fields can not be modified for"
                                 " storage units of type '%s': %r" %
                                 (storage_type, list(diff)),
                                 errors.ECODE_INVAL)

  def ExpandNames(self):
    self.needed_locks = {
      locking.LEVEL_NODE: self.op.node_name,
      }

  def Exec(self, feedback_fn):
    """Computes the list of nodes and their attributes.

    """
    st_args = _GetStorageTypeArgs(self.cfg, self.op.storage_type)
    result = self.rpc.call_storage_modify(self.op.node_name,
                                          self.op.storage_type, st_args,
                                          self.op.name, self.op.changes)
    result.Raise("Failed to modify storage unit '%s' on %s" %
                 (self.op.name, self.op.node_name))


class LUNodeAdd(LogicalUnit):
  """Logical unit for adding node to the cluster.

  """
  HPATH = "node-add"
  HTYPE = constants.HTYPE_NODE
  _NFLAGS = ["master_capable", "vm_capable"]

  def CheckArguments(self):
    self.primary_ip_family = self.cfg.GetPrimaryIPFamily()
    # validate/normalize the node name
    self.hostname = netutils.GetHostname(name=self.op.node_name,
                                         family=self.primary_ip_family)
    self.op.node_name = self.hostname.name

    if self.op.readd and self.op.node_name == self.cfg.GetMasterNode():
      raise errors.OpPrereqError("Cannot readd the master node",
                                 errors.ECODE_STATE)

    if self.op.readd and self.op.group:
      raise errors.OpPrereqError("Cannot pass a node group when a node is"
                                 " being readded", errors.ECODE_INVAL)

  def BuildHooksEnv(self):
    """Build hooks env.

    This will run on all nodes before, and on all nodes + the new node after.

    """
    return {
      "OP_TARGET": self.op.node_name,
      "NODE_NAME": self.op.node_name,
      "NODE_PIP": self.op.primary_ip,
      "NODE_SIP": self.op.secondary_ip,
      "MASTER_CAPABLE": str(self.op.master_capable),
      "VM_CAPABLE": str(self.op.vm_capable),
      }

  def BuildHooksNodes(self):
    """Build hooks nodes.

    """
    # Exclude added node
    pre_nodes = list(set(self.cfg.GetNodeList()) - set([self.op.node_name]))
    post_nodes = pre_nodes + [self.op.node_name, ]

    return (pre_nodes, post_nodes)

  def CheckPrereq(self):
    """Check prerequisites.

    This checks:
     - the new node is not already in the config
     - it is resolvable
     - its parameters (single/dual homed) matches the cluster

    Any errors are signaled by raising errors.OpPrereqError.

    """
    cfg = self.cfg
    hostname = self.hostname
    node = hostname.name
    primary_ip = self.op.primary_ip = hostname.ip
    if self.op.secondary_ip is None:
      if self.primary_ip_family == netutils.IP6Address.family:
        raise errors.OpPrereqError("When using a IPv6 primary address, a valid"
                                   " IPv4 address must be given as secondary",
                                   errors.ECODE_INVAL)
      self.op.secondary_ip = primary_ip

    secondary_ip = self.op.secondary_ip
    if not netutils.IP4Address.IsValid(secondary_ip):
      raise errors.OpPrereqError("Secondary IP (%s) needs to be a valid IPv4"
                                 " address" % secondary_ip, errors.ECODE_INVAL)

    node_list = cfg.GetNodeList()
    if not self.op.readd and node in node_list:
      raise errors.OpPrereqError("Node %s is already in the configuration" %
                                 node, errors.ECODE_EXISTS)
    elif self.op.readd and node not in node_list:
      raise errors.OpPrereqError("Node %s is not in the configuration" % node,
                                 errors.ECODE_NOENT)

    self.changed_primary_ip = False

    for existing_node_name in node_list:
      existing_node = cfg.GetNodeInfo(existing_node_name)

      if self.op.readd and node == existing_node_name:
        if existing_node.secondary_ip != secondary_ip:
          raise errors.OpPrereqError("Readded node doesn't have the same IP"
                                     " address configuration as before",
                                     errors.ECODE_INVAL)
        if existing_node.primary_ip != primary_ip:
          self.changed_primary_ip = True

        continue

      if (existing_node.primary_ip == primary_ip or
          existing_node.secondary_ip == primary_ip or
          existing_node.primary_ip == secondary_ip or
          existing_node.secondary_ip == secondary_ip):
        raise errors.OpPrereqError("New node ip address(es) conflict with"
                                   " existing node %s" % existing_node.name,
                                   errors.ECODE_NOTUNIQUE)

    # After this 'if' block, None is no longer a valid value for the
    # _capable op attributes
    if self.op.readd:
      old_node = self.cfg.GetNodeInfo(node)
      assert old_node is not None, "Can't retrieve locked node %s" % node
      for attr in self._NFLAGS:
        if getattr(self.op, attr) is None:
          setattr(self.op, attr, getattr(old_node, attr))
    else:
      for attr in self._NFLAGS:
        if getattr(self.op, attr) is None:
          setattr(self.op, attr, True)

    if self.op.readd and not self.op.vm_capable:
      pri, sec = cfg.GetNodeInstances(node)
      if pri or sec:
        raise errors.OpPrereqError("Node %s being re-added with vm_capable"
                                   " flag set to false, but it already holds"
                                   " instances" % node,
                                   errors.ECODE_STATE)

    # check that the type of the node (single versus dual homed) is the
    # same as for the master
    myself = cfg.GetNodeInfo(self.cfg.GetMasterNode())
    master_singlehomed = myself.secondary_ip == myself.primary_ip
    newbie_singlehomed = secondary_ip == primary_ip
    if master_singlehomed != newbie_singlehomed:
      if master_singlehomed:
        raise errors.OpPrereqError("The master has no secondary ip but the"
                                   " new node has one",
                                   errors.ECODE_INVAL)
      else:
        raise errors.OpPrereqError("The master has a secondary ip but the"
                                   " new node doesn't have one",
                                   errors.ECODE_INVAL)

    # checks reachability
    if not netutils.TcpPing(primary_ip, constants.DEFAULT_NODED_PORT):
      raise errors.OpPrereqError("Node not reachable by ping",
                                 errors.ECODE_ENVIRON)

    if not newbie_singlehomed:
      # check reachability from my secondary ip to newbie's secondary ip
      if not netutils.TcpPing(secondary_ip, constants.DEFAULT_NODED_PORT,
                           source=myself.secondary_ip):
        raise errors.OpPrereqError("Node secondary ip not reachable by TCP"
                                   " based ping to node daemon port",
                                   errors.ECODE_ENVIRON)

    if self.op.readd:
      exceptions = [node]
    else:
      exceptions = []

    if self.op.master_capable:
      self.master_candidate = _DecideSelfPromotion(self, exceptions=exceptions)
    else:
      self.master_candidate = False

    if self.op.readd:
      self.new_node = old_node
    else:
      node_group = cfg.LookupNodeGroup(self.op.group)
      self.new_node = objects.Node(name=node,
                                   primary_ip=primary_ip,
                                   secondary_ip=secondary_ip,
                                   master_candidate=self.master_candidate,
                                   offline=False, drained=False,
                                   group=node_group)

    if self.op.ndparams:
      utils.ForceDictType(self.op.ndparams, constants.NDS_PARAMETER_TYPES)

  def Exec(self, feedback_fn):
    """Adds the new node to the cluster.

    """
    new_node = self.new_node
    node = new_node.name

    # We adding a new node so we assume it's powered
    new_node.powered = True

    # for re-adds, reset the offline/drained/master-candidate flags;
    # we need to reset here, otherwise offline would prevent RPC calls
    # later in the procedure; this also means that if the re-add
    # fails, we are left with a non-offlined, broken node
    if self.op.readd:
      new_node.drained = new_node.offline = False # pylint: disable-msg=W0201
      self.LogInfo("Readding a node, the offline/drained flags were reset")
      # if we demote the node, we do cleanup later in the procedure
      new_node.master_candidate = self.master_candidate
      if self.changed_primary_ip:
        new_node.primary_ip = self.op.primary_ip

    # copy the master/vm_capable flags
    for attr in self._NFLAGS:
      setattr(new_node, attr, getattr(self.op, attr))

    # notify the user about any possible mc promotion
    if new_node.master_candidate:
      self.LogInfo("Node will be a master candidate")

    if self.op.ndparams:
      new_node.ndparams = self.op.ndparams
    else:
      new_node.ndparams = {}

    # check connectivity
    result = self.rpc.call_version([node])[node]
    result.Raise("Can't get version information from node %s" % node)
    if constants.PROTOCOL_VERSION == result.payload:
      logging.info("Communication to node %s fine, sw version %s match",
                   node, result.payload)
    else:
      raise errors.OpExecError("Version mismatch master version %s,"
                               " node version %s" %
                               (constants.PROTOCOL_VERSION, result.payload))

    # Add node to our /etc/hosts, and add key to known_hosts
    if self.cfg.GetClusterInfo().modify_etc_hosts:
      master_node = self.cfg.GetMasterNode()
      result = self.rpc.call_etc_hosts_modify(master_node,
                                              constants.ETC_HOSTS_ADD,
                                              self.hostname.name,
                                              self.hostname.ip)
      result.Raise("Can't update hosts file with new host data")

    if new_node.secondary_ip != new_node.primary_ip:
      _CheckNodeHasSecondaryIP(self, new_node.name, new_node.secondary_ip,
                               False)

    node_verify_list = [self.cfg.GetMasterNode()]
    node_verify_param = {
      constants.NV_NODELIST: [node],
      # TODO: do a node-net-test as well?
    }

    result = self.rpc.call_node_verify(node_verify_list, node_verify_param,
                                       self.cfg.GetClusterName())
    for verifier in node_verify_list:
      result[verifier].Raise("Cannot communicate with node %s" % verifier)
      nl_payload = result[verifier].payload[constants.NV_NODELIST]
      if nl_payload:
        for failed in nl_payload:
          feedback_fn("ssh/hostname verification failed"
                      " (checking from %s): %s" %
                      (verifier, nl_payload[failed]))
        raise errors.OpExecError("ssh/hostname verification failed")

    if self.op.readd:
      _RedistributeAncillaryFiles(self)
      self.context.ReaddNode(new_node)
      # make sure we redistribute the config
      self.cfg.Update(new_node, feedback_fn)
      # and make sure the new node will not have old files around
      if not new_node.master_candidate:
        result = self.rpc.call_node_demote_from_mc(new_node.name)
        msg = result.fail_msg
        if msg:
          self.LogWarning("Node failed to demote itself from master"
                          " candidate status: %s" % msg)
    else:
      _RedistributeAncillaryFiles(self, additional_nodes=[node],
                                  additional_vm=self.op.vm_capable)
      self.context.AddNode(new_node, self.proc.GetECId())


class LUNodeSetParams(LogicalUnit):
  """Modifies the parameters of a node.

  @cvar _F2R: a dictionary from tuples of flags (mc, drained, offline)
      to the node role (as _ROLE_*)
  @cvar _R2F: a dictionary from node role to tuples of flags
  @cvar _FLAGS: a list of attribute names corresponding to the flags

  """
  HPATH = "node-modify"
  HTYPE = constants.HTYPE_NODE
  REQ_BGL = False
  (_ROLE_CANDIDATE, _ROLE_DRAINED, _ROLE_OFFLINE, _ROLE_REGULAR) = range(4)
  _F2R = {
    (True, False, False): _ROLE_CANDIDATE,
    (False, True, False): _ROLE_DRAINED,
    (False, False, True): _ROLE_OFFLINE,
    (False, False, False): _ROLE_REGULAR,
    }
  _R2F = dict((v, k) for k, v in _F2R.items())
  _FLAGS = ["master_candidate", "drained", "offline"]

  def CheckArguments(self):
    self.op.node_name = _ExpandNodeName(self.cfg, self.op.node_name)
    all_mods = [self.op.offline, self.op.master_candidate, self.op.drained,
                self.op.master_capable, self.op.vm_capable,
                self.op.secondary_ip, self.op.ndparams]
    if all_mods.count(None) == len(all_mods):
      raise errors.OpPrereqError("Please pass at least one modification",
                                 errors.ECODE_INVAL)
    if all_mods.count(True) > 1:
      raise errors.OpPrereqError("Can't set the node into more than one"
                                 " state at the same time",
                                 errors.ECODE_INVAL)

    # Boolean value that tells us whether we might be demoting from MC
    self.might_demote = (self.op.master_candidate == False or
                         self.op.offline == True or
                         self.op.drained == True or
                         self.op.master_capable == False)

    if self.op.secondary_ip:
      if not netutils.IP4Address.IsValid(self.op.secondary_ip):
        raise errors.OpPrereqError("Secondary IP (%s) needs to be a valid IPv4"
                                   " address" % self.op.secondary_ip,
                                   errors.ECODE_INVAL)

    self.lock_all = self.op.auto_promote and self.might_demote
    self.lock_instances = self.op.secondary_ip is not None

  def ExpandNames(self):
    if self.lock_all:
      self.needed_locks = {locking.LEVEL_NODE: locking.ALL_SET}
    else:
      self.needed_locks = {locking.LEVEL_NODE: self.op.node_name}

    if self.lock_instances:
      self.needed_locks[locking.LEVEL_INSTANCE] = locking.ALL_SET

  def DeclareLocks(self, level):
    # If we have locked all instances, before waiting to lock nodes, release
    # all the ones living on nodes unrelated to the current operation.
    if level == locking.LEVEL_NODE and self.lock_instances:
      self.affected_instances = []
      if self.needed_locks[locking.LEVEL_NODE] is not locking.ALL_SET:
        instances_keep = []

        # Build list of instances to release
        for instance_name in self.glm.list_owned(locking.LEVEL_INSTANCE):
          instance = self.context.cfg.GetInstanceInfo(instance_name)
          if (instance.disk_template in constants.DTS_INT_MIRROR and
              self.op.node_name in instance.all_nodes):
            instances_keep.append(instance_name)
            self.affected_instances.append(instance)

        _ReleaseLocks(self, locking.LEVEL_INSTANCE, keep=instances_keep)

        assert (set(self.glm.list_owned(locking.LEVEL_INSTANCE)) ==
                set(instances_keep))

  def BuildHooksEnv(self):
    """Build hooks env.

    This runs on the master node.

    """
    return {
      "OP_TARGET": self.op.node_name,
      "MASTER_CANDIDATE": str(self.op.master_candidate),
      "OFFLINE": str(self.op.offline),
      "DRAINED": str(self.op.drained),
      "MASTER_CAPABLE": str(self.op.master_capable),
      "VM_CAPABLE": str(self.op.vm_capable),
      }

  def BuildHooksNodes(self):
    """Build hooks nodes.

    """
    nl = [self.cfg.GetMasterNode(), self.op.node_name]
    return (nl, nl)

  def CheckPrereq(self):
    """Check prerequisites.

    This only checks the instance list against the existing names.

    """
    node = self.node = self.cfg.GetNodeInfo(self.op.node_name)

    if (self.op.master_candidate is not None or
        self.op.drained is not None or
        self.op.offline is not None):
      # we can't change the master's node flags
      if self.op.node_name == self.cfg.GetMasterNode():
        raise errors.OpPrereqError("The master role can be changed"
                                   " only via master-failover",
                                   errors.ECODE_INVAL)

    if self.op.master_candidate and not node.master_capable:
      raise errors.OpPrereqError("Node %s is not master capable, cannot make"
                                 " it a master candidate" % node.name,
                                 errors.ECODE_STATE)

    if self.op.vm_capable == False:
      (ipri, isec) = self.cfg.GetNodeInstances(self.op.node_name)
      if ipri or isec:
        raise errors.OpPrereqError("Node %s hosts instances, cannot unset"
                                   " the vm_capable flag" % node.name,
                                   errors.ECODE_STATE)

    if node.master_candidate and self.might_demote and not self.lock_all:
      assert not self.op.auto_promote, "auto_promote set but lock_all not"
      # check if after removing the current node, we're missing master
      # candidates
      (mc_remaining, mc_should, _) = \
          self.cfg.GetMasterCandidateStats(exceptions=[node.name])
      if mc_remaining < mc_should:
        raise errors.OpPrereqError("Not enough master candidates, please"
                                   " pass auto promote option to allow"
                                   " promotion", errors.ECODE_STATE)

    self.old_flags = old_flags = (node.master_candidate,
                                  node.drained, node.offline)
    assert old_flags in self._F2R, "Un-handled old flags %s" % str(old_flags)
    self.old_role = old_role = self._F2R[old_flags]

    # Check for ineffective changes
    for attr in self._FLAGS:
      if (getattr(self.op, attr) == False and getattr(node, attr) == False):
        self.LogInfo("Ignoring request to unset flag %s, already unset", attr)
        setattr(self.op, attr, None)

    # Past this point, any flag change to False means a transition
    # away from the respective state, as only real changes are kept

    # TODO: We might query the real power state if it supports OOB
    if _SupportsOob(self.cfg, node):
      if self.op.offline is False and not (node.powered or
                                           self.op.powered == True):
        raise errors.OpPrereqError(("Node %s needs to be turned on before its"
                                    " offline status can be reset") %
                                   self.op.node_name)
    elif self.op.powered is not None:
      raise errors.OpPrereqError(("Unable to change powered state for node %s"
                                  " as it does not support out-of-band"
                                  " handling") % self.op.node_name)

    # If we're being deofflined/drained, we'll MC ourself if needed
    if (self.op.drained == False or self.op.offline == False or
        (self.op.master_capable and not node.master_capable)):
      if _DecideSelfPromotion(self):
        self.op.master_candidate = True
        self.LogInfo("Auto-promoting node to master candidate")

    # If we're no longer master capable, we'll demote ourselves from MC
    if self.op.master_capable == False and node.master_candidate:
      self.LogInfo("Demoting from master candidate")
      self.op.master_candidate = False

    # Compute new role
    assert [getattr(self.op, attr) for attr in self._FLAGS].count(True) <= 1
    if self.op.master_candidate:
      new_role = self._ROLE_CANDIDATE
    elif self.op.drained:
      new_role = self._ROLE_DRAINED
    elif self.op.offline:
      new_role = self._ROLE_OFFLINE
    elif False in [self.op.master_candidate, self.op.drained, self.op.offline]:
      # False is still in new flags, which means we're un-setting (the
      # only) True flag
      new_role = self._ROLE_REGULAR
    else: # no new flags, nothing, keep old role
      new_role = old_role

    self.new_role = new_role

    if old_role == self._ROLE_OFFLINE and new_role != old_role:
      # Trying to transition out of offline status
      result = self.rpc.call_version([node.name])[node.name]
      if result.fail_msg:
        raise errors.OpPrereqError("Node %s is being de-offlined but fails"
                                   " to report its version: %s" %
                                   (node.name, result.fail_msg),
                                   errors.ECODE_STATE)
      else:
        self.LogWarning("Transitioning node from offline to online state"
                        " without using re-add. Please make sure the node"
                        " is healthy!")

    if self.op.secondary_ip:
      # Ok even without locking, because this can't be changed by any LU
      master = self.cfg.GetNodeInfo(self.cfg.GetMasterNode())
      master_singlehomed = master.secondary_ip == master.primary_ip
      if master_singlehomed and self.op.secondary_ip:
        raise errors.OpPrereqError("Cannot change the secondary ip on a single"
                                   " homed cluster", errors.ECODE_INVAL)

      if node.offline:
        if self.affected_instances:
          raise errors.OpPrereqError("Cannot change secondary ip: offline"
                                     " node has instances (%s) configured"
                                     " to use it" % self.affected_instances)
      else:
        # On online nodes, check that no instances are running, and that
        # the node has the new ip and we can reach it.
        for instance in self.affected_instances:
          _CheckInstanceDown(self, instance, "cannot change secondary ip")

        _CheckNodeHasSecondaryIP(self, node.name, self.op.secondary_ip, True)
        if master.name != node.name:
          # check reachability from master secondary ip to new secondary ip
          if not netutils.TcpPing(self.op.secondary_ip,
                                  constants.DEFAULT_NODED_PORT,
                                  source=master.secondary_ip):
            raise errors.OpPrereqError("Node secondary ip not reachable by TCP"
                                       " based ping to node daemon port",
                                       errors.ECODE_ENVIRON)

    if self.op.ndparams:
      new_ndparams = _GetUpdatedParams(self.node.ndparams, self.op.ndparams)
      utils.ForceDictType(new_ndparams, constants.NDS_PARAMETER_TYPES)
      self.new_ndparams = new_ndparams

  def Exec(self, feedback_fn):
    """Modifies a node.

    """
    node = self.node
    old_role = self.old_role
    new_role = self.new_role

    result = []

    if self.op.ndparams:
      node.ndparams = self.new_ndparams

    if self.op.powered is not None:
      node.powered = self.op.powered

    for attr in ["master_capable", "vm_capable"]:
      val = getattr(self.op, attr)
      if val is not None:
        setattr(node, attr, val)
        result.append((attr, str(val)))

    if new_role != old_role:
      # Tell the node to demote itself, if no longer MC and not offline
      if old_role == self._ROLE_CANDIDATE and new_role != self._ROLE_OFFLINE:
        msg = self.rpc.call_node_demote_from_mc(node.name).fail_msg
        if msg:
          self.LogWarning("Node failed to demote itself: %s", msg)

      new_flags = self._R2F[new_role]
      for of, nf, desc in zip(self.old_flags, new_flags, self._FLAGS):
        if of != nf:
          result.append((desc, str(nf)))
      (node.master_candidate, node.drained, node.offline) = new_flags

      # we locked all nodes, we adjust the CP before updating this node
      if self.lock_all:
        _AdjustCandidatePool(self, [node.name])

    if self.op.secondary_ip:
      node.secondary_ip = self.op.secondary_ip
      result.append(("secondary_ip", self.op.secondary_ip))

    # this will trigger configuration file update, if needed
    self.cfg.Update(node, feedback_fn)

    # this will trigger job queue propagation or cleanup if the mc
    # flag changed
    if [old_role, new_role].count(self._ROLE_CANDIDATE) == 1:
      self.context.ReaddNode(node)

    return result


class LUNodePowercycle(NoHooksLU):
  """Powercycles a node.

  """
  REQ_BGL = False

  def CheckArguments(self):
    self.op.node_name = _ExpandNodeName(self.cfg, self.op.node_name)
    if self.op.node_name == self.cfg.GetMasterNode() and not self.op.force:
      raise errors.OpPrereqError("The node is the master and the force"
                                 " parameter was not set",
                                 errors.ECODE_INVAL)

  def ExpandNames(self):
    """Locking for PowercycleNode.

    This is a last-resort option and shouldn't block on other
    jobs. Therefore, we grab no locks.

    """
    self.needed_locks = {}

  def Exec(self, feedback_fn):
    """Reboots a node.

    """
    result = self.rpc.call_node_powercycle(self.op.node_name,
                                           self.cfg.GetHypervisorType())
    result.Raise("Failed to schedule the reboot")
    return result.payload


class LUClusterQuery(NoHooksLU):
  """Query cluster configuration.

  """
  REQ_BGL = False

  def ExpandNames(self):
    self.needed_locks = {}

  def Exec(self, feedback_fn):
    """Return cluster config.

    """
    cluster = self.cfg.GetClusterInfo()
    os_hvp = {}

    # Filter just for enabled hypervisors
    for os_name, hv_dict in cluster.os_hvp.items():
      os_hvp[os_name] = {}
      for hv_name, hv_params in hv_dict.items():
        if hv_name in cluster.enabled_hypervisors:
          os_hvp[os_name][hv_name] = hv_params

    # Convert ip_family to ip_version
    primary_ip_version = constants.IP4_VERSION
    if cluster.primary_ip_family == netutils.IP6Address.family:
      primary_ip_version = constants.IP6_VERSION

    result = {
      "software_version": constants.RELEASE_VERSION,
      "protocol_version": constants.PROTOCOL_VERSION,
      "config_version": constants.CONFIG_VERSION,
      "os_api_version": max(constants.OS_API_VERSIONS),
      "export_version": constants.EXPORT_VERSION,
      "architecture": (platform.architecture()[0], platform.machine()),
      "name": cluster.cluster_name,
      "master": cluster.master_node,
      "default_hypervisor": cluster.enabled_hypervisors[0],
      "enabled_hypervisors": cluster.enabled_hypervisors,
      "hvparams": dict([(hypervisor_name, cluster.hvparams[hypervisor_name])
                        for hypervisor_name in cluster.enabled_hypervisors]),
      "os_hvp": os_hvp,
      "beparams": cluster.beparams,
      "osparams": cluster.osparams,
      "nicparams": cluster.nicparams,
      "ndparams": cluster.ndparams,
      "candidate_pool_size": cluster.candidate_pool_size,
      "master_netdev": cluster.master_netdev,
      "volume_group_name": cluster.volume_group_name,
      "drbd_usermode_helper": cluster.drbd_usermode_helper,
      "file_storage_dir": cluster.file_storage_dir,
      "shared_file_storage_dir": cluster.shared_file_storage_dir,
      "maintain_node_health": cluster.maintain_node_health,
      "ctime": cluster.ctime,
      "mtime": cluster.mtime,
      "uuid": cluster.uuid,
      "tags": list(cluster.GetTags()),
      "uid_pool": cluster.uid_pool,
      "default_iallocator": cluster.default_iallocator,
      "reserved_lvs": cluster.reserved_lvs,
      "primary_ip_version": primary_ip_version,
      "prealloc_wipe_disks": cluster.prealloc_wipe_disks,
      "hidden_os": cluster.hidden_os,
      "blacklisted_os": cluster.blacklisted_os,
      }

    return result


class LUClusterConfigQuery(NoHooksLU):
  """Return configuration values.

  """
  REQ_BGL = False
  _FIELDS_DYNAMIC = utils.FieldSet()
  _FIELDS_STATIC = utils.FieldSet("cluster_name", "master_node", "drain_flag",
                                  "watcher_pause", "volume_group_name")

  def CheckArguments(self):
    _CheckOutputFields(static=self._FIELDS_STATIC,
                       dynamic=self._FIELDS_DYNAMIC,
                       selected=self.op.output_fields)

  def ExpandNames(self):
    self.needed_locks = {}

  def Exec(self, feedback_fn):
    """Dump a representation of the cluster config to the standard output.

    """
    values = []
    for field in self.op.output_fields:
      if field == "cluster_name":
        entry = self.cfg.GetClusterName()
      elif field == "master_node":
        entry = self.cfg.GetMasterNode()
      elif field == "drain_flag":
        entry = os.path.exists(constants.JOB_QUEUE_DRAIN_FILE)
      elif field == "watcher_pause":
        entry = utils.ReadWatcherPauseFile(constants.WATCHER_PAUSEFILE)
      elif field == "volume_group_name":
        entry = self.cfg.GetVGName()
      else:
        raise errors.ParameterError(field)
      values.append(entry)
    return values


class LUInstanceActivateDisks(NoHooksLU):
  """Bring up an instance's disks.

  """
  REQ_BGL = False

  def ExpandNames(self):
    self._ExpandAndLockInstance()
    self.needed_locks[locking.LEVEL_NODE] = []
    self.recalculate_locks[locking.LEVEL_NODE] = constants.LOCKS_REPLACE

  def DeclareLocks(self, level):
    if level == locking.LEVEL_NODE:
      self._LockInstancesNodes()

  def CheckPrereq(self):
    """Check prerequisites.

    This checks that the instance is in the cluster.

    """
    self.instance = self.cfg.GetInstanceInfo(self.op.instance_name)
    assert self.instance is not None, \
      "Cannot retrieve locked instance %s" % self.op.instance_name
    _CheckNodeOnline(self, self.instance.primary_node)

  def Exec(self, feedback_fn):
    """Activate the disks.

    """
    disks_ok, disks_info = \
              _AssembleInstanceDisks(self, self.instance,
                                     ignore_size=self.op.ignore_size)
    if not disks_ok:
      raise errors.OpExecError("Cannot activate block devices")

    return disks_info


def _AssembleInstanceDisks(lu, instance, disks=None, ignore_secondaries=False,
                           ignore_size=False):
  """Prepare the block devices for an instance.

  This sets up the block devices on all nodes.

  @type lu: L{LogicalUnit}
  @param lu: the logical unit on whose behalf we execute
  @type instance: L{objects.Instance}
  @param instance: the instance for whose disks we assemble
  @type disks: list of L{objects.Disk} or None
  @param disks: which disks to assemble (or all, if None)
  @type ignore_secondaries: boolean
  @param ignore_secondaries: if true, errors on secondary nodes
      won't result in an error return from the function
  @type ignore_size: boolean
  @param ignore_size: if true, the current known size of the disk
      will not be used during the disk activation, useful for cases
      when the size is wrong
  @return: False if the operation failed, otherwise a list of
      (host, instance_visible_name, node_visible_name)
      with the mapping from node devices to instance devices

  """
  device_info = []
  disks_ok = True
  iname = instance.name
  disks = _ExpandCheckDisks(instance, disks)

  # With the two passes mechanism we try to reduce the window of
  # opportunity for the race condition of switching DRBD to primary
  # before handshaking occured, but we do not eliminate it

  # The proper fix would be to wait (with some limits) until the
  # connection has been made and drbd transitions from WFConnection
  # into any other network-connected state (Connected, SyncTarget,
  # SyncSource, etc.)

  # 1st pass, assemble on all nodes in secondary mode
  for idx, inst_disk in enumerate(disks):
    for node, node_disk in inst_disk.ComputeNodeTree(instance.primary_node):
      if ignore_size:
        node_disk = node_disk.Copy()
        node_disk.UnsetSize()
      lu.cfg.SetDiskID(node_disk, node)
      result = lu.rpc.call_blockdev_assemble(node, node_disk, iname, False, idx)
      msg = result.fail_msg
      if msg:
        lu.proc.LogWarning("Could not prepare block device %s on node %s"
                           " (is_primary=False, pass=1): %s",
                           inst_disk.iv_name, node, msg)
        if not ignore_secondaries:
          disks_ok = False

  # FIXME: race condition on drbd migration to primary

  # 2nd pass, do only the primary node
  for idx, inst_disk in enumerate(disks):
    dev_path = None

    for node, node_disk in inst_disk.ComputeNodeTree(instance.primary_node):
      if node != instance.primary_node:
        continue
      if ignore_size:
        node_disk = node_disk.Copy()
        node_disk.UnsetSize()
      lu.cfg.SetDiskID(node_disk, node)
      result = lu.rpc.call_blockdev_assemble(node, node_disk, iname, True, idx)
      msg = result.fail_msg
      if msg:
        lu.proc.LogWarning("Could not prepare block device %s on node %s"
                           " (is_primary=True, pass=2): %s",
                           inst_disk.iv_name, node, msg)
        disks_ok = False
      else:
        dev_path = result.payload

    device_info.append((instance.primary_node, inst_disk.iv_name, dev_path))

  # leave the disks configured for the primary node
  # this is a workaround that would be fixed better by
  # improving the logical/physical id handling
  for disk in disks:
    lu.cfg.SetDiskID(disk, instance.primary_node)

  return disks_ok, device_info


def _StartInstanceDisks(lu, instance, force):
  """Start the disks of an instance.

  """
  disks_ok, _ = _AssembleInstanceDisks(lu, instance,
                                           ignore_secondaries=force)
  if not disks_ok:
    _ShutdownInstanceDisks(lu, instance)
    if force is not None and not force:
      lu.proc.LogWarning("", hint="If the message above refers to a"
                         " secondary node,"
                         " you can retry the operation using '--force'.")
    raise errors.OpExecError("Disk consistency error")


class LUInstanceDeactivateDisks(NoHooksLU):
  """Shutdown an instance's disks.

  """
  REQ_BGL = False

  def ExpandNames(self):
    self._ExpandAndLockInstance()
    self.needed_locks[locking.LEVEL_NODE] = []
    self.recalculate_locks[locking.LEVEL_NODE] = constants.LOCKS_REPLACE

  def DeclareLocks(self, level):
    if level == locking.LEVEL_NODE:
      self._LockInstancesNodes()

  def CheckPrereq(self):
    """Check prerequisites.

    This checks that the instance is in the cluster.

    """
    self.instance = self.cfg.GetInstanceInfo(self.op.instance_name)
    assert self.instance is not None, \
      "Cannot retrieve locked instance %s" % self.op.instance_name

  def Exec(self, feedback_fn):
    """Deactivate the disks

    """
    instance = self.instance
    if self.op.force:
      _ShutdownInstanceDisks(self, instance)
    else:
      _SafeShutdownInstanceDisks(self, instance)


def _SafeShutdownInstanceDisks(lu, instance, disks=None):
  """Shutdown block devices of an instance.

  This function checks if an instance is running, before calling
  _ShutdownInstanceDisks.

  """
  _CheckInstanceDown(lu, instance, "cannot shutdown disks")
  _ShutdownInstanceDisks(lu, instance, disks=disks)


def _ExpandCheckDisks(instance, disks):
  """Return the instance disks selected by the disks list

  @type disks: list of L{objects.Disk} or None
  @param disks: selected disks
  @rtype: list of L{objects.Disk}
  @return: selected instance disks to act on

  """
  if disks is None:
    return instance.disks
  else:
    if not set(disks).issubset(instance.disks):
      raise errors.ProgrammerError("Can only act on disks belonging to the"
                                   " target instance")
    return disks


def _ShutdownInstanceDisks(lu, instance, disks=None, ignore_primary=False):
  """Shutdown block devices of an instance.

  This does the shutdown on all nodes of the instance.

  If the ignore_primary is false, errors on the primary node are
  ignored.

  """
  all_result = True
  disks = _ExpandCheckDisks(instance, disks)

  for disk in disks:
    for node, top_disk in disk.ComputeNodeTree(instance.primary_node):
      lu.cfg.SetDiskID(top_disk, node)
      result = lu.rpc.call_blockdev_shutdown(node, top_disk)
      msg = result.fail_msg
      if msg:
        lu.LogWarning("Could not shutdown block device %s on node %s: %s",
                      disk.iv_name, node, msg)
        if ((node == instance.primary_node and not ignore_primary) or
            (node != instance.primary_node and not result.offline)):
          all_result = False
  return all_result


def _CheckNodeFreeMemory(lu, node, reason, requested, hypervisor_name):
  """Checks if a node has enough free memory.

  This function check if a given node has the needed amount of free
  memory. In case the node has less memory or we cannot get the
  information from the node, this function raise an OpPrereqError
  exception.

  @type lu: C{LogicalUnit}
  @param lu: a logical unit from which we get configuration data
  @type node: C{str}
  @param node: the node to check
  @type reason: C{str}
  @param reason: string to use in the error message
  @type requested: C{int}
  @param requested: the amount of memory in MiB to check for
  @type hypervisor_name: C{str}
  @param hypervisor_name: the hypervisor to ask for memory stats
  @raise errors.OpPrereqError: if the node doesn't have enough memory, or
      we cannot check the node

  """
  nodeinfo = lu.rpc.call_node_info([node], None, hypervisor_name)
  nodeinfo[node].Raise("Can't get data from node %s" % node,
                       prereq=True, ecode=errors.ECODE_ENVIRON)
  free_mem = nodeinfo[node].payload.get('memory_free', None)
  if not isinstance(free_mem, int):
    raise errors.OpPrereqError("Can't compute free memory on node %s, result"
                               " was '%s'" % (node, free_mem),
                               errors.ECODE_ENVIRON)
  if requested > free_mem:
    raise errors.OpPrereqError("Not enough memory on node %s for %s:"
                               " needed %s MiB, available %s MiB" %
                               (node, reason, requested, free_mem),
                               errors.ECODE_NORES)


def _CheckNodesFreeDiskPerVG(lu, nodenames, req_sizes):
  """Checks if nodes have enough free disk space in the all VGs.

  This function check if all given nodes have the needed amount of
  free disk. In case any node has less disk or we cannot get the
  information from the node, this function raise an OpPrereqError
  exception.

  @type lu: C{LogicalUnit}
  @param lu: a logical unit from which we get configuration data
  @type nodenames: C{list}
  @param nodenames: the list of node names to check
  @type req_sizes: C{dict}
  @param req_sizes: the hash of vg and corresponding amount of disk in
      MiB to check for
  @raise errors.OpPrereqError: if the node doesn't have enough disk,
      or we cannot check the node

  """
  for vg, req_size in req_sizes.items():
    _CheckNodesFreeDiskOnVG(lu, nodenames, vg, req_size)


def _CheckNodesFreeDiskOnVG(lu, nodenames, vg, requested):
  """Checks if nodes have enough free disk space in the specified VG.

  This function check if all given nodes have the needed amount of
  free disk. In case any node has less disk or we cannot get the
  information from the node, this function raise an OpPrereqError
  exception.

  @type lu: C{LogicalUnit}
  @param lu: a logical unit from which we get configuration data
  @type nodenames: C{list}
  @param nodenames: the list of node names to check
  @type vg: C{str}
  @param vg: the volume group to check
  @type requested: C{int}
  @param requested: the amount of disk in MiB to check for
  @raise errors.OpPrereqError: if the node doesn't have enough disk,
      or we cannot check the node

  """
  nodeinfo = lu.rpc.call_node_info(nodenames, vg, None)
  for node in nodenames:
    info = nodeinfo[node]
    info.Raise("Cannot get current information from node %s" % node,
               prereq=True, ecode=errors.ECODE_ENVIRON)
    vg_free = info.payload.get("vg_free", None)
    if not isinstance(vg_free, int):
      raise errors.OpPrereqError("Can't compute free disk space on node"
                                 " %s for vg %s, result was '%s'" %
                                 (node, vg, vg_free), errors.ECODE_ENVIRON)
    if requested > vg_free:
      raise errors.OpPrereqError("Not enough disk space on target node %s"
                                 " vg %s: required %d MiB, available %d MiB" %
                                 (node, vg, requested, vg_free),
                                 errors.ECODE_NORES)


class LUInstanceStartup(LogicalUnit):
  """Starts an instance.

  """
  HPATH = "instance-start"
  HTYPE = constants.HTYPE_INSTANCE
  REQ_BGL = False

  def CheckArguments(self):
    # extra beparams
    if self.op.beparams:
      # fill the beparams dict
      utils.ForceDictType(self.op.beparams, constants.BES_PARAMETER_TYPES)

  def ExpandNames(self):
    self._ExpandAndLockInstance()

  def BuildHooksEnv(self):
    """Build hooks env.

    This runs on master, primary and secondary nodes of the instance.

    """
    env = {
      "FORCE": self.op.force,
      }

    env.update(_BuildInstanceHookEnvByObject(self, self.instance))

    return env

  def BuildHooksNodes(self):
    """Build hooks nodes.

    """
    nl = [self.cfg.GetMasterNode()] + list(self.instance.all_nodes)
    return (nl, nl)

  def CheckPrereq(self):
    """Check prerequisites.

    This checks that the instance is in the cluster.

    """
    self.instance = instance = self.cfg.GetInstanceInfo(self.op.instance_name)
    assert self.instance is not None, \
      "Cannot retrieve locked instance %s" % self.op.instance_name

    # extra hvparams
    if self.op.hvparams:
      # check hypervisor parameter syntax (locally)
      cluster = self.cfg.GetClusterInfo()
      utils.ForceDictType(self.op.hvparams, constants.HVS_PARAMETER_TYPES)
      filled_hvp = cluster.FillHV(instance)
      filled_hvp.update(self.op.hvparams)
      hv_type = hypervisor.GetHypervisor(instance.hypervisor)
      hv_type.CheckParameterSyntax(filled_hvp)
      _CheckHVParams(self, instance.all_nodes, instance.hypervisor, filled_hvp)

    self.primary_offline = self.cfg.GetNodeInfo(instance.primary_node).offline

    if self.primary_offline and self.op.ignore_offline_nodes:
      self.proc.LogWarning("Ignoring offline primary node")

      if self.op.hvparams or self.op.beparams:
        self.proc.LogWarning("Overridden parameters are ignored")
    else:
      _CheckNodeOnline(self, instance.primary_node)

      bep = self.cfg.GetClusterInfo().FillBE(instance)

      # check bridges existence
      _CheckInstanceBridgesExist(self, instance)

      remote_info = self.rpc.call_instance_info(instance.primary_node,
                                                instance.name,
                                                instance.hypervisor)
      remote_info.Raise("Error checking node %s" % instance.primary_node,
                        prereq=True, ecode=errors.ECODE_ENVIRON)
      if not remote_info.payload: # not running already
        _CheckNodeFreeMemory(self, instance.primary_node,
                             "starting instance %s" % instance.name,
                             bep[constants.BE_MEMORY], instance.hypervisor)

  def Exec(self, feedback_fn):
    """Start the instance.

    """
    instance = self.instance
    force = self.op.force

    if not self.op.no_remember:
      self.cfg.MarkInstanceUp(instance.name)

    if self.primary_offline:
      assert self.op.ignore_offline_nodes
      self.proc.LogInfo("Primary node offline, marked instance as started")
    else:
      node_current = instance.primary_node

      _StartInstanceDisks(self, instance, force)

      result = self.rpc.call_instance_start(node_current, instance,
                                            self.op.hvparams, self.op.beparams)
      msg = result.fail_msg
      if msg:
        _ShutdownInstanceDisks(self, instance)
        raise errors.OpExecError("Could not start instance: %s" % msg)


class LUInstanceReboot(LogicalUnit):
  """Reboot an instance.

  """
  HPATH = "instance-reboot"
  HTYPE = constants.HTYPE_INSTANCE
  REQ_BGL = False

  def ExpandNames(self):
    self._ExpandAndLockInstance()

  def BuildHooksEnv(self):
    """Build hooks env.

    This runs on master, primary and secondary nodes of the instance.

    """
    env = {
      "IGNORE_SECONDARIES": self.op.ignore_secondaries,
      "REBOOT_TYPE": self.op.reboot_type,
      "SHUTDOWN_TIMEOUT": self.op.shutdown_timeout,
      }

    env.update(_BuildInstanceHookEnvByObject(self, self.instance))

    return env

  def BuildHooksNodes(self):
    """Build hooks nodes.

    """
    nl = [self.cfg.GetMasterNode()] + list(self.instance.all_nodes)
    return (nl, nl)

  def CheckPrereq(self):
    """Check prerequisites.

    This checks that the instance is in the cluster.

    """
    self.instance = instance = self.cfg.GetInstanceInfo(self.op.instance_name)
    assert self.instance is not None, \
      "Cannot retrieve locked instance %s" % self.op.instance_name

    _CheckNodeOnline(self, instance.primary_node)

    # check bridges existence
    _CheckInstanceBridgesExist(self, instance)

  def Exec(self, feedback_fn):
    """Reboot the instance.

    """
    instance = self.instance
    ignore_secondaries = self.op.ignore_secondaries
    reboot_type = self.op.reboot_type

    remote_info = self.rpc.call_instance_info(instance.primary_node,
                                              instance.name,
                                              instance.hypervisor)
    remote_info.Raise("Error checking node %s" % instance.primary_node)
    instance_running = bool(remote_info.payload)

    node_current = instance.primary_node

    if instance_running and reboot_type in [constants.INSTANCE_REBOOT_SOFT,
                                            constants.INSTANCE_REBOOT_HARD]:
      for disk in instance.disks:
        self.cfg.SetDiskID(disk, node_current)
      result = self.rpc.call_instance_reboot(node_current, instance,
                                             reboot_type,
                                             self.op.shutdown_timeout)
      result.Raise("Could not reboot instance")
    else:
      if instance_running:
        result = self.rpc.call_instance_shutdown(node_current, instance,
                                                 self.op.shutdown_timeout)
        result.Raise("Could not shutdown instance for full reboot")
        _ShutdownInstanceDisks(self, instance)
      else:
        self.LogInfo("Instance %s was already stopped, starting now",
                     instance.name)
      _StartInstanceDisks(self, instance, ignore_secondaries)
      result = self.rpc.call_instance_start(node_current, instance, None, None)
      msg = result.fail_msg
      if msg:
        _ShutdownInstanceDisks(self, instance)
        raise errors.OpExecError("Could not start instance for"
                                 " full reboot: %s" % msg)

    self.cfg.MarkInstanceUp(instance.name)


class LUInstanceShutdown(LogicalUnit):
  """Shutdown an instance.

  """
  HPATH = "instance-stop"
  HTYPE = constants.HTYPE_INSTANCE
  REQ_BGL = False

  def ExpandNames(self):
    self._ExpandAndLockInstance()

  def BuildHooksEnv(self):
    """Build hooks env.

    This runs on master, primary and secondary nodes of the instance.

    """
    env = _BuildInstanceHookEnvByObject(self, self.instance)
    env["TIMEOUT"] = self.op.timeout
    return env

  def BuildHooksNodes(self):
    """Build hooks nodes.

    """
    nl = [self.cfg.GetMasterNode()] + list(self.instance.all_nodes)
    return (nl, nl)

  def CheckPrereq(self):
    """Check prerequisites.

    This checks that the instance is in the cluster.

    """
    self.instance = self.cfg.GetInstanceInfo(self.op.instance_name)
    assert self.instance is not None, \
      "Cannot retrieve locked instance %s" % self.op.instance_name

    self.primary_offline = \
      self.cfg.GetNodeInfo(self.instance.primary_node).offline

    if self.primary_offline and self.op.ignore_offline_nodes:
      self.proc.LogWarning("Ignoring offline primary node")
    else:
      _CheckNodeOnline(self, self.instance.primary_node)

  def Exec(self, feedback_fn):
    """Shutdown the instance.

    """
    instance = self.instance
    node_current = instance.primary_node
    timeout = self.op.timeout

    if not self.op.no_remember:
      self.cfg.MarkInstanceDown(instance.name)

    if self.primary_offline:
      assert self.op.ignore_offline_nodes
      self.proc.LogInfo("Primary node offline, marked instance as stopped")
    else:
      result = self.rpc.call_instance_shutdown(node_current, instance, timeout)
      msg = result.fail_msg
      if msg:
        self.proc.LogWarning("Could not shutdown instance: %s" % msg)

      _ShutdownInstanceDisks(self, instance)


class LUInstanceReinstall(LogicalUnit):
  """Reinstall an instance.

  """
  HPATH = "instance-reinstall"
  HTYPE = constants.HTYPE_INSTANCE
  REQ_BGL = False

  def ExpandNames(self):
    self._ExpandAndLockInstance()

  def BuildHooksEnv(self):
    """Build hooks env.

    This runs on master, primary and secondary nodes of the instance.

    """
    return _BuildInstanceHookEnvByObject(self, self.instance)

  def BuildHooksNodes(self):
    """Build hooks nodes.

    """
    nl = [self.cfg.GetMasterNode()] + list(self.instance.all_nodes)
    return (nl, nl)

  def CheckPrereq(self):
    """Check prerequisites.

    This checks that the instance is in the cluster and is not running.

    """
    instance = self.cfg.GetInstanceInfo(self.op.instance_name)
    assert instance is not None, \
      "Cannot retrieve locked instance %s" % self.op.instance_name
    _CheckNodeOnline(self, instance.primary_node, "Instance primary node"
                     " offline, cannot reinstall")
    for node in instance.secondary_nodes:
      _CheckNodeOnline(self, node, "Instance secondary node offline,"
                       " cannot reinstall")

    if instance.disk_template == constants.DT_DISKLESS:
      raise errors.OpPrereqError("Instance '%s' has no disks" %
                                 self.op.instance_name,
                                 errors.ECODE_INVAL)
    _CheckInstanceDown(self, instance, "cannot reinstall")

    if self.op.os_type is not None:
      # OS verification
      pnode = _ExpandNodeName(self.cfg, instance.primary_node)
      _CheckNodeHasOS(self, pnode, self.op.os_type, self.op.force_variant)
      instance_os = self.op.os_type
    else:
      instance_os = instance.os

    nodelist = list(instance.all_nodes)

    if self.op.osparams:
      i_osdict = _GetUpdatedParams(instance.osparams, self.op.osparams)
      _CheckOSParams(self, True, nodelist, instance_os, i_osdict)
      self.os_inst = i_osdict # the new dict (without defaults)
    else:
      self.os_inst = None

    self.instance = instance

  def Exec(self, feedback_fn):
    """Reinstall the instance.

    """
    inst = self.instance

    if self.op.os_type is not None:
      feedback_fn("Changing OS to '%s'..." % self.op.os_type)
      inst.os = self.op.os_type
      # Write to configuration
      self.cfg.Update(inst, feedback_fn)

    _StartInstanceDisks(self, inst, None)
    try:
      feedback_fn("Running the instance OS create scripts...")
      # FIXME: pass debug option from opcode to backend
      result = self.rpc.call_instance_os_add(inst.primary_node, inst, True,
                                             self.op.debug_level,
                                             osparams=self.os_inst)
      result.Raise("Could not install OS for instance %s on node %s" %
                   (inst.name, inst.primary_node))
    finally:
      _ShutdownInstanceDisks(self, inst)


class LUInstanceRecreateDisks(LogicalUnit):
  """Recreate an instance's missing disks.

  """
  HPATH = "instance-recreate-disks"
  HTYPE = constants.HTYPE_INSTANCE
  REQ_BGL = False

  def CheckArguments(self):
    # normalise the disk list
    self.op.disks = sorted(frozenset(self.op.disks))

  def ExpandNames(self):
    self._ExpandAndLockInstance()
    self.recalculate_locks[locking.LEVEL_NODE] = constants.LOCKS_APPEND
    if self.op.nodes:
      self.op.nodes = [_ExpandNodeName(self.cfg, n) for n in self.op.nodes]
      self.needed_locks[locking.LEVEL_NODE] = list(self.op.nodes)
    else:
      self.needed_locks[locking.LEVEL_NODE] = []

  def DeclareLocks(self, level):
    if level == locking.LEVEL_NODE:
      # if we replace the nodes, we only need to lock the old primary,
      # otherwise we need to lock all nodes for disk re-creation
      primary_only = bool(self.op.nodes)
      self._LockInstancesNodes(primary_only=primary_only)

  def BuildHooksEnv(self):
    """Build hooks env.

    This runs on master, primary and secondary nodes of the instance.

    """
    return _BuildInstanceHookEnvByObject(self, self.instance)

  def BuildHooksNodes(self):
    """Build hooks nodes.

    """
    nl = [self.cfg.GetMasterNode()] + list(self.instance.all_nodes)
    return (nl, nl)

  def CheckPrereq(self):
    """Check prerequisites.

    This checks that the instance is in the cluster and is not running.

    """
    instance = self.cfg.GetInstanceInfo(self.op.instance_name)
    assert instance is not None, \
      "Cannot retrieve locked instance %s" % self.op.instance_name
    if self.op.nodes:
      if len(self.op.nodes) != len(instance.all_nodes):
        raise errors.OpPrereqError("Instance %s currently has %d nodes, but"
                                   " %d replacement nodes were specified" %
                                   (instance.name, len(instance.all_nodes),
                                    len(self.op.nodes)),
                                   errors.ECODE_INVAL)
      assert instance.disk_template != constants.DT_DRBD8 or \
          len(self.op.nodes) == 2
      assert instance.disk_template != constants.DT_PLAIN or \
          len(self.op.nodes) == 1
      primary_node = self.op.nodes[0]
    else:
      primary_node = instance.primary_node
    _CheckNodeOnline(self, primary_node)

    if instance.disk_template == constants.DT_DISKLESS:
      raise errors.OpPrereqError("Instance '%s' has no disks" %
                                 self.op.instance_name, errors.ECODE_INVAL)
    # if we replace nodes *and* the old primary is offline, we don't
    # check
    assert instance.primary_node in self.needed_locks[locking.LEVEL_NODE]
    old_pnode = self.cfg.GetNodeInfo(instance.primary_node)
    if not (self.op.nodes and old_pnode.offline):
      _CheckInstanceDown(self, instance, "cannot recreate disks")

    if not self.op.disks:
      self.op.disks = range(len(instance.disks))
    else:
      for idx in self.op.disks:
        if idx >= len(instance.disks):
          raise errors.OpPrereqError("Invalid disk index '%s'" % idx,
                                     errors.ECODE_INVAL)
    if self.op.disks != range(len(instance.disks)) and self.op.nodes:
      raise errors.OpPrereqError("Can't recreate disks partially and"
                                 " change the nodes at the same time",
                                 errors.ECODE_INVAL)
    self.instance = instance

  def Exec(self, feedback_fn):
    """Recreate the disks.

    """
    # change primary node, if needed
    if self.op.nodes:
      self.instance.primary_node = self.op.nodes[0]
      self.LogWarning("Changing the instance's nodes, you will have to"
                      " remove any disks left on the older nodes manually")

    to_skip = []
    for idx, disk in enumerate(self.instance.disks):
      if idx not in self.op.disks: # disk idx has not been passed in
        to_skip.append(idx)
        continue
      # update secondaries for disks, if needed
      if self.op.nodes:
        if disk.dev_type == constants.LD_DRBD8:
          # need to update the nodes
          assert len(self.op.nodes) == 2
          logical_id = list(disk.logical_id)
          logical_id[0] = self.op.nodes[0]
          logical_id[1] = self.op.nodes[1]
          disk.logical_id = tuple(logical_id)

    if self.op.nodes:
      self.cfg.Update(self.instance, feedback_fn)

    _CreateDisks(self, self.instance, to_skip=to_skip)


class LUInstanceRename(LogicalUnit):
  """Rename an instance.

  """
  HPATH = "instance-rename"
  HTYPE = constants.HTYPE_INSTANCE

  def CheckArguments(self):
    """Check arguments.

    """
    if self.op.ip_check and not self.op.name_check:
      # TODO: make the ip check more flexible and not depend on the name check
      raise errors.OpPrereqError("IP address check requires a name check",
                                 errors.ECODE_INVAL)

  def BuildHooksEnv(self):
    """Build hooks env.

    This runs on master, primary and secondary nodes of the instance.

    """
    env = _BuildInstanceHookEnvByObject(self, self.instance)
    env["INSTANCE_NEW_NAME"] = self.op.new_name
    return env

  def BuildHooksNodes(self):
    """Build hooks nodes.

    """
    nl = [self.cfg.GetMasterNode()] + list(self.instance.all_nodes)
    return (nl, nl)

  def CheckPrereq(self):
    """Check prerequisites.

    This checks that the instance is in the cluster and is not running.

    """
    self.op.instance_name = _ExpandInstanceName(self.cfg,
                                                self.op.instance_name)
    instance = self.cfg.GetInstanceInfo(self.op.instance_name)
    assert instance is not None
    _CheckNodeOnline(self, instance.primary_node)
    _CheckInstanceDown(self, instance, "cannot rename")
    self.instance = instance

    new_name = self.op.new_name
    if self.op.name_check:
      hostname = netutils.GetHostname(name=new_name)
      if hostname != new_name:
        self.LogInfo("Resolved given name '%s' to '%s'", new_name,
                     hostname.name)
      if not utils.MatchNameComponent(self.op.new_name, [hostname.name]):
        raise errors.OpPrereqError(("Resolved hostname '%s' does not look the"
                                    " same as given hostname '%s'") %
                                    (hostname.name, self.op.new_name),
                                    errors.ECODE_INVAL)
      new_name = self.op.new_name = hostname.name
      if (self.op.ip_check and
          netutils.TcpPing(hostname.ip, constants.DEFAULT_NODED_PORT)):
        raise errors.OpPrereqError("IP %s of instance %s already in use" %
                                   (hostname.ip, new_name),
                                   errors.ECODE_NOTUNIQUE)

    instance_list = self.cfg.GetInstanceList()
    if new_name in instance_list and new_name != instance.name:
      raise errors.OpPrereqError("Instance '%s' is already in the cluster" %
                                 new_name, errors.ECODE_EXISTS)

  def Exec(self, feedback_fn):
    """Rename the instance.

    """
    inst = self.instance
    old_name = inst.name

    rename_file_storage = False
    if (inst.disk_template in constants.DTS_FILEBASED and
        self.op.new_name != inst.name):
      old_file_storage_dir = os.path.dirname(inst.disks[0].logical_id[1])
      rename_file_storage = True

    self.cfg.RenameInstance(inst.name, self.op.new_name)
    # Change the instance lock. This is definitely safe while we hold the BGL.
    # Otherwise the new lock would have to be added in acquired mode.
    assert self.REQ_BGL
    self.glm.remove(locking.LEVEL_INSTANCE, old_name)
    self.glm.add(locking.LEVEL_INSTANCE, self.op.new_name)

    # re-read the instance from the configuration after rename
    inst = self.cfg.GetInstanceInfo(self.op.new_name)

    if rename_file_storage:
      new_file_storage_dir = os.path.dirname(inst.disks[0].logical_id[1])
      result = self.rpc.call_file_storage_dir_rename(inst.primary_node,
                                                     old_file_storage_dir,
                                                     new_file_storage_dir)
      result.Raise("Could not rename on node %s directory '%s' to '%s'"
                   " (but the instance has been renamed in Ganeti)" %
                   (inst.primary_node, old_file_storage_dir,
                    new_file_storage_dir))

    _StartInstanceDisks(self, inst, None)
    try:
      result = self.rpc.call_instance_run_rename(inst.primary_node, inst,
                                                 old_name, self.op.debug_level)
      msg = result.fail_msg
      if msg:
        msg = ("Could not run OS rename script for instance %s on node %s"
               " (but the instance has been renamed in Ganeti): %s" %
               (inst.name, inst.primary_node, msg))
        self.proc.LogWarning(msg)
    finally:
      _ShutdownInstanceDisks(self, inst)

    return inst.name


class LUInstanceRemove(LogicalUnit):
  """Remove an instance.

  """
  HPATH = "instance-remove"
  HTYPE = constants.HTYPE_INSTANCE
  REQ_BGL = False

  def ExpandNames(self):
    self._ExpandAndLockInstance()
    self.needed_locks[locking.LEVEL_NODE] = []
    self.recalculate_locks[locking.LEVEL_NODE] = constants.LOCKS_REPLACE

  def DeclareLocks(self, level):
    if level == locking.LEVEL_NODE:
      self._LockInstancesNodes()

  def BuildHooksEnv(self):
    """Build hooks env.

    This runs on master, primary and secondary nodes of the instance.

    """
    env = _BuildInstanceHookEnvByObject(self, self.instance)
    env["SHUTDOWN_TIMEOUT"] = self.op.shutdown_timeout
    return env

  def BuildHooksNodes(self):
    """Build hooks nodes.

    """
    nl = [self.cfg.GetMasterNode()]
    nl_post = list(self.instance.all_nodes) + nl
    return (nl, nl_post)

  def CheckPrereq(self):
    """Check prerequisites.

    This checks that the instance is in the cluster.

    """
    self.instance = self.cfg.GetInstanceInfo(self.op.instance_name)
    assert self.instance is not None, \
      "Cannot retrieve locked instance %s" % self.op.instance_name

  def Exec(self, feedback_fn):
    """Remove the instance.

    """
    instance = self.instance
    logging.info("Shutting down instance %s on node %s",
                 instance.name, instance.primary_node)

    result = self.rpc.call_instance_shutdown(instance.primary_node, instance,
                                             self.op.shutdown_timeout)
    msg = result.fail_msg
    if msg:
      if self.op.ignore_failures:
        feedback_fn("Warning: can't shutdown instance: %s" % msg)
      else:
        raise errors.OpExecError("Could not shutdown instance %s on"
                                 " node %s: %s" %
                                 (instance.name, instance.primary_node, msg))

    _RemoveInstance(self, feedback_fn, instance, self.op.ignore_failures)


def _RemoveInstance(lu, feedback_fn, instance, ignore_failures):
  """Utility function to remove an instance.

  """
  logging.info("Removing block devices for instance %s", instance.name)

  if not _RemoveDisks(lu, instance):
    if not ignore_failures:
      raise errors.OpExecError("Can't remove instance's disks")
    feedback_fn("Warning: can't remove instance's disks")

  logging.info("Removing instance %s out of cluster config", instance.name)

  lu.cfg.RemoveInstance(instance.name)

  assert not lu.remove_locks.get(locking.LEVEL_INSTANCE), \
    "Instance lock removal conflict"

  # Remove lock for the instance
  lu.remove_locks[locking.LEVEL_INSTANCE] = instance.name


class LUInstanceQuery(NoHooksLU):
  """Logical unit for querying instances.

  """
  # pylint: disable-msg=W0142
  REQ_BGL = False

  def CheckArguments(self):
    self.iq = _InstanceQuery(qlang.MakeSimpleFilter("name", self.op.names),
                             self.op.output_fields, self.op.use_locking)

  def ExpandNames(self):
    self.iq.ExpandNames(self)

  def DeclareLocks(self, level):
    self.iq.DeclareLocks(self, level)

  def Exec(self, feedback_fn):
    return self.iq.OldStyleQuery(self)


class LUInstanceFailover(LogicalUnit):
  """Failover an instance.

  """
  HPATH = "instance-failover"
  HTYPE = constants.HTYPE_INSTANCE
  REQ_BGL = False

  def CheckArguments(self):
    """Check the arguments.

    """
    self.iallocator = getattr(self.op, "iallocator", None)
    self.target_node = getattr(self.op, "target_node", None)

  def ExpandNames(self):
    self._ExpandAndLockInstance()

    if self.op.target_node is not None:
      self.op.target_node = _ExpandNodeName(self.cfg, self.op.target_node)

    self.needed_locks[locking.LEVEL_NODE] = []
    self.recalculate_locks[locking.LEVEL_NODE] = constants.LOCKS_REPLACE

    ignore_consistency = self.op.ignore_consistency
    shutdown_timeout = self.op.shutdown_timeout
    self._migrater = TLMigrateInstance(self, self.op.instance_name,
                                       cleanup=False,
                                       failover=True,
                                       ignore_consistency=ignore_consistency,
                                       shutdown_timeout=shutdown_timeout)
    self.tasklets = [self._migrater]

  def DeclareLocks(self, level):
    if level == locking.LEVEL_NODE:
      instance = self.context.cfg.GetInstanceInfo(self.op.instance_name)
      if instance.disk_template in constants.DTS_EXT_MIRROR:
        if self.op.target_node is None:
          self.needed_locks[locking.LEVEL_NODE] = locking.ALL_SET
        else:
          self.needed_locks[locking.LEVEL_NODE] = [instance.primary_node,
                                                   self.op.target_node]
        del self.recalculate_locks[locking.LEVEL_NODE]
      else:
        self._LockInstancesNodes()

  def BuildHooksEnv(self):
    """Build hooks env.

    This runs on master, primary and secondary nodes of the instance.

    """
    instance = self._migrater.instance
    source_node = instance.primary_node
    target_node = self.op.target_node
    env = {
      "IGNORE_CONSISTENCY": self.op.ignore_consistency,
      "SHUTDOWN_TIMEOUT": self.op.shutdown_timeout,
      "OLD_PRIMARY": source_node,
      "NEW_PRIMARY": target_node,
      }

    if instance.disk_template in constants.DTS_INT_MIRROR:
      env["OLD_SECONDARY"] = instance.secondary_nodes[0]
      env["NEW_SECONDARY"] = source_node
    else:
      env["OLD_SECONDARY"] = env["NEW_SECONDARY"] = ""

    env.update(_BuildInstanceHookEnvByObject(self, instance))

    return env

  def BuildHooksNodes(self):
    """Build hooks nodes.

    """
    instance = self._migrater.instance
    nl = [self.cfg.GetMasterNode()] + list(instance.secondary_nodes)
    return (nl, nl + [instance.primary_node])


class LUInstanceMigrate(LogicalUnit):
  """Migrate an instance.

  This is migration without shutting down, compared to the failover,
  which is done with shutdown.

  """
  HPATH = "instance-migrate"
  HTYPE = constants.HTYPE_INSTANCE
  REQ_BGL = False

  def ExpandNames(self):
    self._ExpandAndLockInstance()

    if self.op.target_node is not None:
      self.op.target_node = _ExpandNodeName(self.cfg, self.op.target_node)

    self.needed_locks[locking.LEVEL_NODE] = []
    self.recalculate_locks[locking.LEVEL_NODE] = constants.LOCKS_REPLACE

    self._migrater = TLMigrateInstance(self, self.op.instance_name,
                                       cleanup=self.op.cleanup,
                                       failover=False,
                                       fallback=self.op.allow_failover)
    self.tasklets = [self._migrater]

  def DeclareLocks(self, level):
    if level == locking.LEVEL_NODE:
      instance = self.context.cfg.GetInstanceInfo(self.op.instance_name)
      if instance.disk_template in constants.DTS_EXT_MIRROR:
        if self.op.target_node is None:
          self.needed_locks[locking.LEVEL_NODE] = locking.ALL_SET
        else:
          self.needed_locks[locking.LEVEL_NODE] = [instance.primary_node,
                                                   self.op.target_node]
        del self.recalculate_locks[locking.LEVEL_NODE]
      else:
        self._LockInstancesNodes()

  def BuildHooksEnv(self):
    """Build hooks env.

    This runs on master, primary and secondary nodes of the instance.

    """
    instance = self._migrater.instance
    source_node = instance.primary_node
    target_node = self.op.target_node
    env = _BuildInstanceHookEnvByObject(self, instance)
    env.update({
      "MIGRATE_LIVE": self._migrater.live,
      "MIGRATE_CLEANUP": self.op.cleanup,
      "OLD_PRIMARY": source_node,
      "NEW_PRIMARY": target_node,
      })

    if instance.disk_template in constants.DTS_INT_MIRROR:
      env["OLD_SECONDARY"] = target_node
      env["NEW_SECONDARY"] = source_node
    else:
      env["OLD_SECONDARY"] = env["NEW_SECONDARY"] = None

    return env

  def BuildHooksNodes(self):
    """Build hooks nodes.

    """
    instance = self._migrater.instance
    nl = [self.cfg.GetMasterNode()] + list(instance.secondary_nodes)
    return (nl, nl + [instance.primary_node])


class LUInstanceMove(LogicalUnit):
  """Move an instance by data-copying.

  """
  HPATH = "instance-move"
  HTYPE = constants.HTYPE_INSTANCE
  REQ_BGL = False

  def ExpandNames(self):
    self._ExpandAndLockInstance()
    target_node = _ExpandNodeName(self.cfg, self.op.target_node)
    self.op.target_node = target_node
    self.needed_locks[locking.LEVEL_NODE] = [target_node]
    self.recalculate_locks[locking.LEVEL_NODE] = constants.LOCKS_APPEND

  def DeclareLocks(self, level):
    if level == locking.LEVEL_NODE:
      self._LockInstancesNodes(primary_only=True)

  def BuildHooksEnv(self):
    """Build hooks env.

    This runs on master, primary and secondary nodes of the instance.

    """
    env = {
      "TARGET_NODE": self.op.target_node,
      "SHUTDOWN_TIMEOUT": self.op.shutdown_timeout,
      }
    env.update(_BuildInstanceHookEnvByObject(self, self.instance))
    return env

  def BuildHooksNodes(self):
    """Build hooks nodes.

    """
    nl = [
      self.cfg.GetMasterNode(),
      self.instance.primary_node,
      self.op.target_node,
      ]
    return (nl, nl)

  def CheckPrereq(self):
    """Check prerequisites.

    This checks that the instance is in the cluster.

    """
    self.instance = instance = self.cfg.GetInstanceInfo(self.op.instance_name)
    assert self.instance is not None, \
      "Cannot retrieve locked instance %s" % self.op.instance_name

    node = self.cfg.GetNodeInfo(self.op.target_node)
    assert node is not None, \
      "Cannot retrieve locked node %s" % self.op.target_node

    self.target_node = target_node = node.name

    if target_node == instance.primary_node:
      raise errors.OpPrereqError("Instance %s is already on the node %s" %
                                 (instance.name, target_node),
                                 errors.ECODE_STATE)

    bep = self.cfg.GetClusterInfo().FillBE(instance)

    for idx, dsk in enumerate(instance.disks):
      if dsk.dev_type not in (constants.LD_LV, constants.LD_FILE):
        raise errors.OpPrereqError("Instance disk %d has a complex layout,"
                                   " cannot copy" % idx, errors.ECODE_STATE)

    _CheckNodeOnline(self, target_node)
    _CheckNodeNotDrained(self, target_node)
    _CheckNodeVmCapable(self, target_node)

    if instance.admin_up:
      # check memory requirements on the secondary node
      _CheckNodeFreeMemory(self, target_node, "failing over instance %s" %
                           instance.name, bep[constants.BE_MEMORY],
                           instance.hypervisor)
    else:
      self.LogInfo("Not checking memory on the secondary node as"
                   " instance will not be started")

    # check bridge existance
    _CheckInstanceBridgesExist(self, instance, node=target_node)

  def Exec(self, feedback_fn):
    """Move an instance.

    The move is done by shutting it down on its present node, copying
    the data over (slow) and starting it on the new node.

    """
    instance = self.instance

    source_node = instance.primary_node
    target_node = self.target_node

    self.LogInfo("Shutting down instance %s on source node %s",
                 instance.name, source_node)

    result = self.rpc.call_instance_shutdown(source_node, instance,
                                             self.op.shutdown_timeout)
    msg = result.fail_msg
    if msg:
      if self.op.ignore_consistency:
        self.proc.LogWarning("Could not shutdown instance %s on node %s."
                             " Proceeding anyway. Please make sure node"
                             " %s is down. Error details: %s",
                             instance.name, source_node, source_node, msg)
      else:
        raise errors.OpExecError("Could not shutdown instance %s on"
                                 " node %s: %s" %
                                 (instance.name, source_node, msg))

    # create the target disks
    try:
      _CreateDisks(self, instance, target_node=target_node)
    except errors.OpExecError:
      self.LogWarning("Device creation failed, reverting...")
      try:
        _RemoveDisks(self, instance, target_node=target_node)
      finally:
        self.cfg.ReleaseDRBDMinors(instance.name)
        raise

    cluster_name = self.cfg.GetClusterInfo().cluster_name

    errs = []
    # activate, get path, copy the data over
    for idx, disk in enumerate(instance.disks):
      self.LogInfo("Copying data for disk %d", idx)
      result = self.rpc.call_blockdev_assemble(target_node, disk,
                                               instance.name, True, idx)
      if result.fail_msg:
        self.LogWarning("Can't assemble newly created disk %d: %s",
                        idx, result.fail_msg)
        errs.append(result.fail_msg)
        break
      dev_path = result.payload
      result = self.rpc.call_blockdev_export(source_node, disk,
                                             target_node, dev_path,
                                             cluster_name)
      if result.fail_msg:
        self.LogWarning("Can't copy data over for disk %d: %s",
                        idx, result.fail_msg)
        errs.append(result.fail_msg)
        break

    if errs:
      self.LogWarning("Some disks failed to copy, aborting")
      try:
        _RemoveDisks(self, instance, target_node=target_node)
      finally:
        self.cfg.ReleaseDRBDMinors(instance.name)
        raise errors.OpExecError("Errors during disk copy: %s" %
                                 (",".join(errs),))

    instance.primary_node = target_node
    self.cfg.Update(instance, feedback_fn)

    self.LogInfo("Removing the disks on the original node")
    _RemoveDisks(self, instance, target_node=source_node)

    # Only start the instance if it's marked as up
    if instance.admin_up:
      self.LogInfo("Starting instance %s on node %s",
                   instance.name, target_node)

      disks_ok, _ = _AssembleInstanceDisks(self, instance,
                                           ignore_secondaries=True)
      if not disks_ok:
        _ShutdownInstanceDisks(self, instance)
        raise errors.OpExecError("Can't activate the instance's disks")

      result = self.rpc.call_instance_start(target_node, instance, None, None)
      msg = result.fail_msg
      if msg:
        _ShutdownInstanceDisks(self, instance)
        raise errors.OpExecError("Could not start instance %s on node %s: %s" %
                                 (instance.name, target_node, msg))


class LUNodeMigrate(LogicalUnit):
  """Migrate all instances from a node.

  """
  HPATH = "node-migrate"
  HTYPE = constants.HTYPE_NODE
  REQ_BGL = False

  def CheckArguments(self):
    pass

  def ExpandNames(self):
    self.op.node_name = _ExpandNodeName(self.cfg, self.op.node_name)

    self.share_locks = dict.fromkeys(locking.LEVELS, 1)
    self.needed_locks = {
      locking.LEVEL_NODE: [self.op.node_name],
      }

  def BuildHooksEnv(self):
    """Build hooks env.

    This runs on the master, the primary and all the secondaries.

    """
    return {
      "NODE_NAME": self.op.node_name,
      }

  def BuildHooksNodes(self):
    """Build hooks nodes.

    """
    nl = [self.cfg.GetMasterNode()]
    return (nl, nl)

  def CheckPrereq(self):
    pass

  def Exec(self, feedback_fn):
    # Prepare jobs for migration instances
    jobs = [
      [opcodes.OpInstanceMigrate(instance_name=inst.name,
                                 mode=self.op.mode,
                                 live=self.op.live,
                                 iallocator=self.op.iallocator,
                                 target_node=self.op.target_node)]
      for inst in _GetNodePrimaryInstances(self.cfg, self.op.node_name)
      ]

    # TODO: Run iallocator in this opcode and pass correct placement options to
    # OpInstanceMigrate. Since other jobs can modify the cluster between
    # running the iallocator and the actual migration, a good consistency model
    # will have to be found.

    assert (frozenset(self.glm.list_owned(locking.LEVEL_NODE)) ==
            frozenset([self.op.node_name]))

    return ResultWithJobs(jobs)


class TLMigrateInstance(Tasklet):
  """Tasklet class for instance migration.

  @type live: boolean
  @ivar live: whether the migration will be done live or non-live;
      this variable is initalized only after CheckPrereq has run
  @type cleanup: boolean
  @ivar cleanup: Wheater we cleanup from a failed migration
  @type iallocator: string
  @ivar iallocator: The iallocator used to determine target_node
  @type target_node: string
  @ivar target_node: If given, the target_node to reallocate the instance to
  @type failover: boolean
  @ivar failover: Whether operation results in failover or migration
  @type fallback: boolean
  @ivar fallback: Whether fallback to failover is allowed if migration not
                  possible
  @type ignore_consistency: boolean
  @ivar ignore_consistency: Wheter we should ignore consistency between source
                            and target node
  @type shutdown_timeout: int
  @ivar shutdown_timeout: In case of failover timeout of the shutdown

  """
  def __init__(self, lu, instance_name, cleanup=False,
               failover=False, fallback=False,
               ignore_consistency=False,
               shutdown_timeout=constants.DEFAULT_SHUTDOWN_TIMEOUT):
    """Initializes this class.

    """
    Tasklet.__init__(self, lu)

    # Parameters
    self.instance_name = instance_name
    self.cleanup = cleanup
    self.live = False # will be overridden later
    self.failover = failover
    self.fallback = fallback
    self.ignore_consistency = ignore_consistency
    self.shutdown_timeout = shutdown_timeout

  def CheckPrereq(self):
    """Check prerequisites.

    This checks that the instance is in the cluster.

    """
    instance_name = _ExpandInstanceName(self.lu.cfg, self.instance_name)
    instance = self.cfg.GetInstanceInfo(instance_name)
    assert instance is not None
    self.instance = instance

    if (not self.cleanup and not instance.admin_up and not self.failover and
        self.fallback):
      self.lu.LogInfo("Instance is marked down, fallback allowed, switching"
                      " to failover")
      self.failover = True

    if instance.disk_template not in constants.DTS_MIRRORED:
      if self.failover:
        text = "failovers"
      else:
        text = "migrations"
      raise errors.OpPrereqError("Instance's disk layout '%s' does not allow"
                                 " %s" % (instance.disk_template, text),
                                 errors.ECODE_STATE)

    if instance.disk_template in constants.DTS_EXT_MIRROR:
      _CheckIAllocatorOrNode(self.lu, "iallocator", "target_node")

      if self.lu.op.iallocator:
        self._RunAllocator()
      else:
        # We set set self.target_node as it is required by
        # BuildHooksEnv
        self.target_node = self.lu.op.target_node

      # self.target_node is already populated, either directly or by the
      # iallocator run
      target_node = self.target_node
      if self.target_node == instance.primary_node:
        raise errors.OpPrereqError("Cannot migrate instance %s"
                                   " to its primary (%s)" %
                                   (instance.name, instance.primary_node))

      if len(self.lu.tasklets) == 1:
        # It is safe to release locks only when we're the only tasklet
        # in the LU
        _ReleaseLocks(self.lu, locking.LEVEL_NODE,
                      keep=[instance.primary_node, self.target_node])

    else:
      secondary_nodes = instance.secondary_nodes
      if not secondary_nodes:
        raise errors.ConfigurationError("No secondary node but using"
                                        " %s disk template" %
                                        instance.disk_template)
      target_node = secondary_nodes[0]
      if self.lu.op.iallocator or (self.lu.op.target_node and
                                   self.lu.op.target_node != target_node):
        if self.failover:
          text = "failed over"
        else:
          text = "migrated"
        raise errors.OpPrereqError("Instances with disk template %s cannot"
                                   " be %s to arbitrary nodes"
                                   " (neither an iallocator nor a target"
                                   " node can be passed)" %
                                   (instance.disk_template, text),
                                   errors.ECODE_INVAL)

    i_be = self.cfg.GetClusterInfo().FillBE(instance)

    # check memory requirements on the secondary node
    if not self.failover or instance.admin_up:
      _CheckNodeFreeMemory(self.lu, target_node, "migrating instance %s" %
                           instance.name, i_be[constants.BE_MEMORY],
                           instance.hypervisor)
    else:
      self.lu.LogInfo("Not checking memory on the secondary node as"
                      " instance will not be started")

    # check bridge existance
    _CheckInstanceBridgesExist(self.lu, instance, node=target_node)

    if not self.cleanup:
      _CheckNodeNotDrained(self.lu, target_node)
      if not self.failover:
        result = self.rpc.call_instance_migratable(instance.primary_node,
                                                   instance)
        if result.fail_msg and self.fallback:
          self.lu.LogInfo("Can't migrate, instance offline, fallback to"
                          " failover")
          self.failover = True
        else:
          result.Raise("Can't migrate, please use failover",
                       prereq=True, ecode=errors.ECODE_STATE)

    assert not (self.failover and self.cleanup)

    if not self.failover:
      if self.lu.op.live is not None and self.lu.op.mode is not None:
        raise errors.OpPrereqError("Only one of the 'live' and 'mode'"
                                   " parameters are accepted",
                                   errors.ECODE_INVAL)
      if self.lu.op.live is not None:
        if self.lu.op.live:
          self.lu.op.mode = constants.HT_MIGRATION_LIVE
        else:
          self.lu.op.mode = constants.HT_MIGRATION_NONLIVE
        # reset the 'live' parameter to None so that repeated
        # invocations of CheckPrereq do not raise an exception
        self.lu.op.live = None
      elif self.lu.op.mode is None:
        # read the default value from the hypervisor
        i_hv = self.cfg.GetClusterInfo().FillHV(self.instance,
                                                skip_globals=False)
        self.lu.op.mode = i_hv[constants.HV_MIGRATION_MODE]

      self.live = self.lu.op.mode == constants.HT_MIGRATION_LIVE
    else:
      # Failover is never live
      self.live = False

  def _RunAllocator(self):
    """Run the allocator based on input opcode.

    """
    ial = IAllocator(self.cfg, self.rpc,
                     mode=constants.IALLOCATOR_MODE_RELOC,
                     name=self.instance_name,
                     # TODO See why hail breaks with a single node below
                     relocate_from=[self.instance.primary_node,
                                    self.instance.primary_node],
                     )

    ial.Run(self.lu.op.iallocator)

    if not ial.success:
      raise errors.OpPrereqError("Can't compute nodes using"
                                 " iallocator '%s': %s" %
                                 (self.lu.op.iallocator, ial.info),
                                 errors.ECODE_NORES)
    if len(ial.result) != ial.required_nodes:
      raise errors.OpPrereqError("iallocator '%s' returned invalid number"
                                 " of nodes (%s), required %s" %
                                 (self.lu.op.iallocator, len(ial.result),
                                  ial.required_nodes), errors.ECODE_FAULT)
    self.target_node = ial.result[0]
    self.lu.LogInfo("Selected nodes for instance %s via iallocator %s: %s",
                 self.instance_name, self.lu.op.iallocator,
                 utils.CommaJoin(ial.result))

  def _WaitUntilSync(self):
    """Poll with custom rpc for disk sync.

    This uses our own step-based rpc call.

    """
    self.feedback_fn("* wait until resync is done")
    all_done = False
    while not all_done:
      all_done = True
      result = self.rpc.call_drbd_wait_sync(self.all_nodes,
                                            self.nodes_ip,
                                            self.instance.disks)
      min_percent = 100
      for node, nres in result.items():
        nres.Raise("Cannot resync disks on node %s" % node)
        node_done, node_percent = nres.payload
        all_done = all_done and node_done
        if node_percent is not None:
          min_percent = min(min_percent, node_percent)
      if not all_done:
        if min_percent < 100:
          self.feedback_fn("   - progress: %.1f%%" % min_percent)
        time.sleep(2)

  def _EnsureSecondary(self, node):
    """Demote a node to secondary.

    """
    self.feedback_fn("* switching node %s to secondary mode" % node)

    for dev in self.instance.disks:
      self.cfg.SetDiskID(dev, node)

    result = self.rpc.call_blockdev_close(node, self.instance.name,
                                          self.instance.disks)
    result.Raise("Cannot change disk to secondary on node %s" % node)

  def _GoStandalone(self):
    """Disconnect from the network.

    """
    self.feedback_fn("* changing into standalone mode")
    result = self.rpc.call_drbd_disconnect_net(self.all_nodes, self.nodes_ip,
                                               self.instance.disks)
    for node, nres in result.items():
      nres.Raise("Cannot disconnect disks node %s" % node)

  def _GoReconnect(self, multimaster):
    """Reconnect to the network.

    """
    if multimaster:
      msg = "dual-master"
    else:
      msg = "single-master"
    self.feedback_fn("* changing disks into %s mode" % msg)
    result = self.rpc.call_drbd_attach_net(self.all_nodes, self.nodes_ip,
                                           self.instance.disks,
                                           self.instance.name, multimaster)
    for node, nres in result.items():
      nres.Raise("Cannot change disks config on node %s" % node)

  def _ExecCleanup(self):
    """Try to cleanup after a failed migration.

    The cleanup is done by:
      - check that the instance is running only on one node
        (and update the config if needed)
      - change disks on its secondary node to secondary
      - wait until disks are fully synchronized
      - disconnect from the network
      - change disks into single-master mode
      - wait again until disks are fully synchronized

    """
    instance = self.instance
    target_node = self.target_node
    source_node = self.source_node

    # check running on only one node
    self.feedback_fn("* checking where the instance actually runs"
                     " (if this hangs, the hypervisor might be in"
                     " a bad state)")
    ins_l = self.rpc.call_instance_list(self.all_nodes, [instance.hypervisor])
    for node, result in ins_l.items():
      result.Raise("Can't contact node %s" % node)

    runningon_source = instance.name in ins_l[source_node].payload
    runningon_target = instance.name in ins_l[target_node].payload

    if runningon_source and runningon_target:
      raise errors.OpExecError("Instance seems to be running on two nodes,"
                               " or the hypervisor is confused; you will have"
                               " to ensure manually that it runs only on one"
                               " and restart this operation")

    if not (runningon_source or runningon_target):
      raise errors.OpExecError("Instance does not seem to be running at all;"
                               " in this case it's safer to repair by"
                               " running 'gnt-instance stop' to ensure disk"
                               " shutdown, and then restarting it")

    if runningon_target:
      # the migration has actually succeeded, we need to update the config
      self.feedback_fn("* instance running on secondary node (%s),"
                       " updating config" % target_node)
      instance.primary_node = target_node
      self.cfg.Update(instance, self.feedback_fn)
      demoted_node = source_node
    else:
      self.feedback_fn("* instance confirmed to be running on its"
                       " primary node (%s)" % source_node)
      demoted_node = target_node

    if instance.disk_template in constants.DTS_INT_MIRROR:
      self._EnsureSecondary(demoted_node)
      try:
        self._WaitUntilSync()
      except errors.OpExecError:
        # we ignore here errors, since if the device is standalone, it
        # won't be able to sync
        pass
      self._GoStandalone()
      self._GoReconnect(False)
      self._WaitUntilSync()

    self.feedback_fn("* done")

  def _RevertDiskStatus(self):
    """Try to revert the disk status after a failed migration.

    """
    target_node = self.target_node
    if self.instance.disk_template in constants.DTS_EXT_MIRROR:
      return

    try:
      self._EnsureSecondary(target_node)
      self._GoStandalone()
      self._GoReconnect(False)
      self._WaitUntilSync()
    except errors.OpExecError, err:
      self.lu.LogWarning("Migration failed and I can't reconnect the drives,"
                         " please try to recover the instance manually;"
                         " error '%s'" % str(err))

  def _AbortMigration(self):
    """Call the hypervisor code to abort a started migration.

    """
    instance = self.instance
    target_node = self.target_node
    migration_info = self.migration_info

    abort_result = self.rpc.call_finalize_migration(target_node,
                                                    instance,
                                                    migration_info,
                                                    False)
    abort_msg = abort_result.fail_msg
    if abort_msg:
      logging.error("Aborting migration failed on target node %s: %s",
                    target_node, abort_msg)
      # Don't raise an exception here, as we stil have to try to revert the
      # disk status, even if this step failed.

  def _ExecMigration(self):
    """Migrate an instance.

    The migrate is done by:
      - change the disks into dual-master mode
      - wait until disks are fully synchronized again
      - migrate the instance
      - change disks on the new secondary node (the old primary) to secondary
      - wait until disks are fully synchronized
      - change disks into single-master mode

    """
    instance = self.instance
    target_node = self.target_node
    source_node = self.source_node

    self.feedback_fn("* checking disk consistency between source and target")
    for dev in instance.disks:
      if not _CheckDiskConsistency(self.lu, dev, target_node, False):
        raise errors.OpExecError("Disk %s is degraded or not fully"
                                 " synchronized on target node,"
                                 " aborting migration" % dev.iv_name)

    # First get the migration information from the remote node
    result = self.rpc.call_migration_info(source_node, instance)
    msg = result.fail_msg
    if msg:
      log_err = ("Failed fetching source migration information from %s: %s" %
                 (source_node, msg))
      logging.error(log_err)
      raise errors.OpExecError(log_err)

    self.migration_info = migration_info = result.payload

    if self.instance.disk_template not in constants.DTS_EXT_MIRROR:
      # Then switch the disks to master/master mode
      self._EnsureSecondary(target_node)
      self._GoStandalone()
      self._GoReconnect(True)
      self._WaitUntilSync()

    self.feedback_fn("* preparing %s to accept the instance" % target_node)
    result = self.rpc.call_accept_instance(target_node,
                                           instance,
                                           migration_info,
                                           self.nodes_ip[target_node])

    msg = result.fail_msg
    if msg:
      logging.error("Instance pre-migration failed, trying to revert"
                    " disk status: %s", msg)
      self.feedback_fn("Pre-migration failed, aborting")
      self._AbortMigration()
      self._RevertDiskStatus()
      raise errors.OpExecError("Could not pre-migrate instance %s: %s" %
                               (instance.name, msg))

    self.feedback_fn("* migrating instance to %s" % target_node)
    result = self.rpc.call_instance_migrate(source_node, instance,
                                            self.nodes_ip[target_node],
                                            self.live)
    msg = result.fail_msg
    if msg:
      logging.error("Instance migration failed, trying to revert"
                    " disk status: %s", msg)
      self.feedback_fn("Migration failed, aborting")
      self._AbortMigration()
      self._RevertDiskStatus()
      raise errors.OpExecError("Could not migrate instance %s: %s" %
                               (instance.name, msg))

    instance.primary_node = target_node
    # distribute new instance config to the other nodes
    self.cfg.Update(instance, self.feedback_fn)

    result = self.rpc.call_finalize_migration(target_node,
                                              instance,
                                              migration_info,
                                              True)
    msg = result.fail_msg
    if msg:
      logging.error("Instance migration succeeded, but finalization failed:"
                    " %s", msg)
      raise errors.OpExecError("Could not finalize instance migration: %s" %
                               msg)

    if self.instance.disk_template not in constants.DTS_EXT_MIRROR:
      self._EnsureSecondary(source_node)
      self._WaitUntilSync()
      self._GoStandalone()
      self._GoReconnect(False)
      self._WaitUntilSync()

    self.feedback_fn("* done")

  def _ExecFailover(self):
    """Failover an instance.

    The failover is done by shutting it down on its present node and
    starting it on the secondary.

    """
    instance = self.instance
    primary_node = self.cfg.GetNodeInfo(instance.primary_node)

    source_node = instance.primary_node
    target_node = self.target_node

    if instance.admin_up:
      self.feedback_fn("* checking disk consistency between source and target")
      for dev in instance.disks:
        # for drbd, these are drbd over lvm
        if not _CheckDiskConsistency(self, dev, target_node, False):
          if not self.ignore_consistency:
            raise errors.OpExecError("Disk %s is degraded on target node,"
                                     " aborting failover" % dev.iv_name)
    else:
      self.feedback_fn("* not checking disk consistency as instance is not"
                       " running")

    self.feedback_fn("* shutting down instance on source node")
    logging.info("Shutting down instance %s on node %s",
                 instance.name, source_node)

    result = self.rpc.call_instance_shutdown(source_node, instance,
                                             self.shutdown_timeout)
    msg = result.fail_msg
    if msg:
      if self.ignore_consistency or primary_node.offline:
        self.lu.LogWarning("Could not shutdown instance %s on node %s,"
                           " proceeding anyway; please make sure node"
                           " %s is down; error details: %s",
                           instance.name, source_node, source_node, msg)
      else:
        raise errors.OpExecError("Could not shutdown instance %s on"
                                 " node %s: %s" %
                                 (instance.name, source_node, msg))

    self.feedback_fn("* deactivating the instance's disks on source node")
    if not _ShutdownInstanceDisks(self, instance, ignore_primary=True):
      raise errors.OpExecError("Can't shut down the instance's disks.")

    instance.primary_node = target_node
    # distribute new instance config to the other nodes
    self.cfg.Update(instance, self.feedback_fn)

    # Only start the instance if it's marked as up
    if instance.admin_up:
      self.feedback_fn("* activating the instance's disks on target node")
      logging.info("Starting instance %s on node %s",
                   instance.name, target_node)

      disks_ok, _ = _AssembleInstanceDisks(self, instance,
                                           ignore_secondaries=True)
      if not disks_ok:
        _ShutdownInstanceDisks(self, instance)
        raise errors.OpExecError("Can't activate the instance's disks")

      self.feedback_fn("* starting the instance on the target node")
      result = self.rpc.call_instance_start(target_node, instance, None, None)
      msg = result.fail_msg
      if msg:
        _ShutdownInstanceDisks(self, instance)
        raise errors.OpExecError("Could not start instance %s on node %s: %s" %
                                 (instance.name, target_node, msg))

  def Exec(self, feedback_fn):
    """Perform the migration.

    """
    self.feedback_fn = feedback_fn
    self.source_node = self.instance.primary_node

    # FIXME: if we implement migrate-to-any in DRBD, this needs fixing
    if self.instance.disk_template in constants.DTS_INT_MIRROR:
      self.target_node = self.instance.secondary_nodes[0]
      # Otherwise self.target_node has been populated either
      # directly, or through an iallocator.

    self.all_nodes = [self.source_node, self.target_node]
    self.nodes_ip = {
      self.source_node: self.cfg.GetNodeInfo(self.source_node).secondary_ip,
      self.target_node: self.cfg.GetNodeInfo(self.target_node).secondary_ip,
      }

    if self.failover:
      feedback_fn("Failover instance %s" % self.instance.name)
      self._ExecFailover()
    else:
      feedback_fn("Migrating instance %s" % self.instance.name)

      if self.cleanup:
        return self._ExecCleanup()
      else:
        return self._ExecMigration()


def _CreateBlockDev(lu, node, instance, device, force_create,
                    info, force_open):
  """Create a tree of block devices on a given node.

  If this device type has to be created on secondaries, create it and
  all its children.

  If not, just recurse to children keeping the same 'force' value.

  @param lu: the lu on whose behalf we execute
  @param node: the node on which to create the device
  @type instance: L{objects.Instance}
  @param instance: the instance which owns the device
  @type device: L{objects.Disk}
  @param device: the device to create
  @type force_create: boolean
  @param force_create: whether to force creation of this device; this
      will be change to True whenever we find a device which has
      CreateOnSecondary() attribute
  @param info: the extra 'metadata' we should attach to the device
      (this will be represented as a LVM tag)
  @type force_open: boolean
  @param force_open: this parameter will be passes to the
      L{backend.BlockdevCreate} function where it specifies
      whether we run on primary or not, and it affects both
      the child assembly and the device own Open() execution

  """
  if device.CreateOnSecondary():
    force_create = True

  if device.children:
    for child in device.children:
      _CreateBlockDev(lu, node, instance, child, force_create,
                      info, force_open)

  if not force_create:
    return

  _CreateSingleBlockDev(lu, node, instance, device, info, force_open)


def _CreateSingleBlockDev(lu, node, instance, device, info, force_open):
  """Create a single block device on a given node.

  This will not recurse over children of the device, so they must be
  created in advance.

  @param lu: the lu on whose behalf we execute
  @param node: the node on which to create the device
  @type instance: L{objects.Instance}
  @param instance: the instance which owns the device
  @type device: L{objects.Disk}
  @param device: the device to create
  @param info: the extra 'metadata' we should attach to the device
      (this will be represented as a LVM tag)
  @type force_open: boolean
  @param force_open: this parameter will be passes to the
      L{backend.BlockdevCreate} function where it specifies
      whether we run on primary or not, and it affects both
      the child assembly and the device own Open() execution

  """
  lu.cfg.SetDiskID(device, node)
  result = lu.rpc.call_blockdev_create(node, device, device.size,
                                       instance.name, force_open, info)
  result.Raise("Can't create block device %s on"
               " node %s for instance %s" % (device, node, instance.name))
  if device.physical_id is None:
    device.physical_id = result.payload


def _GenerateUniqueNames(lu, exts):
  """Generate a suitable LV name.

  This will generate a logical volume name for the given instance.

  """
  results = []
  for val in exts:
    new_id = lu.cfg.GenerateUniqueID(lu.proc.GetECId())
    results.append("%s%s" % (new_id, val))
  return results


def _GenerateDRBD8Branch(lu, primary, secondary, size, vgnames, names,
                         iv_name, p_minor, s_minor):
  """Generate a drbd8 device complete with its children.

  """
  assert len(vgnames) == len(names) == 2
  port = lu.cfg.AllocatePort()
  shared_secret = lu.cfg.GenerateDRBDSecret(lu.proc.GetECId())
  dev_data = objects.Disk(dev_type=constants.LD_LV, size=size,
                          logical_id=(vgnames[0], names[0]))
  dev_meta = objects.Disk(dev_type=constants.LD_LV, size=128,
                          logical_id=(vgnames[1], names[1]))
  drbd_dev = objects.Disk(dev_type=constants.LD_DRBD8, size=size,
                          logical_id=(primary, secondary, port,
                                      p_minor, s_minor,
                                      shared_secret),
                          children=[dev_data, dev_meta],
                          iv_name=iv_name)
  return drbd_dev


def _GenerateDiskTemplate(lu, template_name,
                          instance_name, primary_node,
                          secondary_nodes, disk_info,
                          file_storage_dir, file_driver,
                          base_index, feedback_fn):
  """Generate the entire disk layout for a given template type.

  """
  #TODO: compute space requirements

  vgname = lu.cfg.GetVGName()
  disk_count = len(disk_info)
  disks = []
  if template_name == constants.DT_DISKLESS:
    pass
  elif template_name == constants.DT_PLAIN:
    if len(secondary_nodes) != 0:
      raise errors.ProgrammerError("Wrong template configuration")

    names = _GenerateUniqueNames(lu, [".disk%d" % (base_index + i)
                                      for i in range(disk_count)])
    for idx, disk in enumerate(disk_info):
      disk_index = idx + base_index
      vg = disk.get(constants.IDISK_VG, vgname)
      feedback_fn("* disk %i, vg %s, name %s" % (idx, vg, names[idx]))
      disk_dev = objects.Disk(dev_type=constants.LD_LV,
                              size=disk[constants.IDISK_SIZE],
                              logical_id=(vg, names[idx]),
                              iv_name="disk/%d" % disk_index,
                              mode=disk[constants.IDISK_MODE])
      disks.append(disk_dev)
  elif template_name == constants.DT_DRBD8:
    if len(secondary_nodes) != 1:
      raise errors.ProgrammerError("Wrong template configuration")
    remote_node = secondary_nodes[0]
    minors = lu.cfg.AllocateDRBDMinor(
      [primary_node, remote_node] * len(disk_info), instance_name)

    names = []
    for lv_prefix in _GenerateUniqueNames(lu, [".disk%d" % (base_index + i)
                                               for i in range(disk_count)]):
      names.append(lv_prefix + "_data")
      names.append(lv_prefix + "_meta")
    for idx, disk in enumerate(disk_info):
      disk_index = idx + base_index
      data_vg = disk.get(constants.IDISK_VG, vgname)
      meta_vg = disk.get(constants.IDISK_METAVG, data_vg)
      disk_dev = _GenerateDRBD8Branch(lu, primary_node, remote_node,
                                      disk[constants.IDISK_SIZE],
                                      [data_vg, meta_vg],
                                      names[idx * 2:idx * 2 + 2],
                                      "disk/%d" % disk_index,
                                      minors[idx * 2], minors[idx * 2 + 1])
      disk_dev.mode = disk[constants.IDISK_MODE]
      disks.append(disk_dev)
  elif template_name == constants.DT_FILE:
    if len(secondary_nodes) != 0:
      raise errors.ProgrammerError("Wrong template configuration")

    opcodes.RequireFileStorage()

    for idx, disk in enumerate(disk_info):
      disk_index = idx + base_index
      disk_dev = objects.Disk(dev_type=constants.LD_FILE,
                              size=disk[constants.IDISK_SIZE],
                              iv_name="disk/%d" % disk_index,
                              logical_id=(file_driver,
                                          "%s/disk%d" % (file_storage_dir,
                                                         disk_index)),
                              mode=disk[constants.IDISK_MODE])
      disks.append(disk_dev)
  elif template_name == constants.DT_SHARED_FILE:
    if len(secondary_nodes) != 0:
      raise errors.ProgrammerError("Wrong template configuration")

    opcodes.RequireSharedFileStorage()

    for idx, disk in enumerate(disk_info):
      disk_index = idx + base_index
      disk_dev = objects.Disk(dev_type=constants.LD_FILE,
                              size=disk[constants.IDISK_SIZE],
                              iv_name="disk/%d" % disk_index,
                              logical_id=(file_driver,
                                          "%s/disk%d" % (file_storage_dir,
                                                         disk_index)),
                              mode=disk[constants.IDISK_MODE])
      disks.append(disk_dev)
  elif template_name == constants.DT_BLOCK:
    if len(secondary_nodes) != 0:
      raise errors.ProgrammerError("Wrong template configuration")

    for idx, disk in enumerate(disk_info):
      disk_index = idx + base_index
      disk_dev = objects.Disk(dev_type=constants.LD_BLOCKDEV,
                              size=disk[constants.IDISK_SIZE],
                              logical_id=(constants.BLOCKDEV_DRIVER_MANUAL,
                                          disk[constants.IDISK_ADOPT]),
                              iv_name="disk/%d" % disk_index,
                              mode=disk[constants.IDISK_MODE])
      disks.append(disk_dev)

  else:
    raise errors.ProgrammerError("Invalid disk template '%s'" % template_name)
  return disks


def _GetInstanceInfoText(instance):
  """Compute that text that should be added to the disk's metadata.

  """
  return "originstname+%s" % instance.name


def _CalcEta(time_taken, written, total_size):
  """Calculates the ETA based on size written and total size.

  @param time_taken: The time taken so far
  @param written: amount written so far
  @param total_size: The total size of data to be written
  @return: The remaining time in seconds

  """
  avg_time = time_taken / float(written)
  return (total_size - written) * avg_time


def _WipeDisks(lu, instance):
  """Wipes instance disks.

  @type lu: L{LogicalUnit}
  @param lu: the logical unit on whose behalf we execute
  @type instance: L{objects.Instance}
  @param instance: the instance whose disks we should create
  @return: the success of the wipe

  """
  node = instance.primary_node

  for device in instance.disks:
    lu.cfg.SetDiskID(device, node)

  logging.info("Pause sync of instance %s disks", instance.name)
  result = lu.rpc.call_blockdev_pause_resume_sync(node, instance.disks, True)

  for idx, success in enumerate(result.payload):
    if not success:
      logging.warn("pause-sync of instance %s for disks %d failed",
                   instance.name, idx)

  try:
    for idx, device in enumerate(instance.disks):
      # The wipe size is MIN_WIPE_CHUNK_PERCENT % of the instance disk but
      # MAX_WIPE_CHUNK at max
      wipe_chunk_size = min(constants.MAX_WIPE_CHUNK, device.size / 100.0 *
                            constants.MIN_WIPE_CHUNK_PERCENT)
      # we _must_ make this an int, otherwise rounding errors will
      # occur
      wipe_chunk_size = int(wipe_chunk_size)

      lu.LogInfo("* Wiping disk %d", idx)
      logging.info("Wiping disk %d for instance %s, node %s using"
                   " chunk size %s", idx, instance.name, node, wipe_chunk_size)

      offset = 0
      size = device.size
      last_output = 0
      start_time = time.time()

      while offset < size:
        wipe_size = min(wipe_chunk_size, size - offset)
        logging.debug("Wiping disk %d, offset %s, chunk %s",
                      idx, offset, wipe_size)
        result = lu.rpc.call_blockdev_wipe(node, device, offset, wipe_size)
        result.Raise("Could not wipe disk %d at offset %d for size %d" %
                     (idx, offset, wipe_size))
        now = time.time()
        offset += wipe_size
        if now - last_output >= 60:
          eta = _CalcEta(now - start_time, offset, size)
          lu.LogInfo(" - done: %.1f%% ETA: %s" %
                     (offset / float(size) * 100, utils.FormatSeconds(eta)))
          last_output = now
  finally:
    logging.info("Resume sync of instance %s disks", instance.name)

    result = lu.rpc.call_blockdev_pause_resume_sync(node, instance.disks, False)

    for idx, success in enumerate(result.payload):
      if not success:
        lu.LogWarning("Resume sync of disk %d failed, please have a"
                      " look at the status and troubleshoot the issue", idx)
        logging.warn("resume-sync of instance %s for disks %d failed",
                     instance.name, idx)


def _CreateDisks(lu, instance, to_skip=None, target_node=None):
  """Create all disks for an instance.

  This abstracts away some work from AddInstance.

  @type lu: L{LogicalUnit}
  @param lu: the logical unit on whose behalf we execute
  @type instance: L{objects.Instance}
  @param instance: the instance whose disks we should create
  @type to_skip: list
  @param to_skip: list of indices to skip
  @type target_node: string
  @param target_node: if passed, overrides the target node for creation
  @rtype: boolean
  @return: the success of the creation

  """
  info = _GetInstanceInfoText(instance)
  if target_node is None:
    pnode = instance.primary_node
    all_nodes = instance.all_nodes
  else:
    pnode = target_node
    all_nodes = [pnode]

  if instance.disk_template in constants.DTS_FILEBASED:
    file_storage_dir = os.path.dirname(instance.disks[0].logical_id[1])
    result = lu.rpc.call_file_storage_dir_create(pnode, file_storage_dir)

    result.Raise("Failed to create directory '%s' on"
                 " node %s" % (file_storage_dir, pnode))

  # Note: this needs to be kept in sync with adding of disks in
  # LUInstanceSetParams
  for idx, device in enumerate(instance.disks):
    if to_skip and idx in to_skip:
      continue
    logging.info("Creating volume %s for instance %s",
                 device.iv_name, instance.name)
    #HARDCODE
    for node in all_nodes:
      f_create = node == pnode
      _CreateBlockDev(lu, node, instance, device, f_create, info, f_create)


def _RemoveDisks(lu, instance, target_node=None):
  """Remove all disks for an instance.

  This abstracts away some work from `AddInstance()` and
  `RemoveInstance()`. Note that in case some of the devices couldn't
  be removed, the removal will continue with the other ones (compare
  with `_CreateDisks()`).

  @type lu: L{LogicalUnit}
  @param lu: the logical unit on whose behalf we execute
  @type instance: L{objects.Instance}
  @param instance: the instance whose disks we should remove
  @type target_node: string
  @param target_node: used to override the node on which to remove the disks
  @rtype: boolean
  @return: the success of the removal

  """
  logging.info("Removing block devices for instance %s", instance.name)

  all_result = True
  for device in instance.disks:
    if target_node:
      edata = [(target_node, device)]
    else:
      edata = device.ComputeNodeTree(instance.primary_node)
    for node, disk in edata:
      lu.cfg.SetDiskID(disk, node)
      msg = lu.rpc.call_blockdev_remove(node, disk).fail_msg
      if msg:
        lu.LogWarning("Could not remove block device %s on node %s,"
                      " continuing anyway: %s", device.iv_name, node, msg)
        all_result = False

  if instance.disk_template == constants.DT_FILE:
    file_storage_dir = os.path.dirname(instance.disks[0].logical_id[1])
    if target_node:
      tgt = target_node
    else:
      tgt = instance.primary_node
    result = lu.rpc.call_file_storage_dir_remove(tgt, file_storage_dir)
    if result.fail_msg:
      lu.LogWarning("Could not remove directory '%s' on node %s: %s",
                    file_storage_dir, instance.primary_node, result.fail_msg)
      all_result = False

  return all_result


def _ComputeDiskSizePerVG(disk_template, disks):
  """Compute disk size requirements in the volume group

  """
  def _compute(disks, payload):
    """Universal algorithm.

    """
    vgs = {}
    for disk in disks:
      vgs[disk[constants.IDISK_VG]] = \
        vgs.get(constants.IDISK_VG, 0) + disk[constants.IDISK_SIZE] + payload

    return vgs

  # Required free disk space as a function of disk and swap space
  req_size_dict = {
    constants.DT_DISKLESS: {},
    constants.DT_PLAIN: _compute(disks, 0),
    # 128 MB are added for drbd metadata for each disk
    constants.DT_DRBD8: _compute(disks, 128),
    constants.DT_FILE: {},
    constants.DT_SHARED_FILE: {},
  }

  if disk_template not in req_size_dict:
    raise errors.ProgrammerError("Disk template '%s' size requirement"
                                 " is unknown" %  disk_template)

  return req_size_dict[disk_template]


def _ComputeDiskSize(disk_template, disks):
  """Compute disk size requirements in the volume group

  """
  # Required free disk space as a function of disk and swap space
  req_size_dict = {
    constants.DT_DISKLESS: None,
    constants.DT_PLAIN: sum(d[constants.IDISK_SIZE] for d in disks),
    # 128 MB are added for drbd metadata for each disk
    constants.DT_DRBD8: sum(d[constants.IDISK_SIZE] + 128 for d in disks),
    constants.DT_FILE: None,
    constants.DT_SHARED_FILE: 0,
    constants.DT_BLOCK: 0,
  }

  if disk_template not in req_size_dict:
    raise errors.ProgrammerError("Disk template '%s' size requirement"
                                 " is unknown" %  disk_template)

  return req_size_dict[disk_template]


def _FilterVmNodes(lu, nodenames):
  """Filters out non-vm_capable nodes from a list.

  @type lu: L{LogicalUnit}
  @param lu: the logical unit for which we check
  @type nodenames: list
  @param nodenames: the list of nodes on which we should check
  @rtype: list
  @return: the list of vm-capable nodes

  """
  vm_nodes = frozenset(lu.cfg.GetNonVmCapableNodeList())
  return [name for name in nodenames if name not in vm_nodes]


def _CheckHVParams(lu, nodenames, hvname, hvparams):
  """Hypervisor parameter validation.

  This function abstract the hypervisor parameter validation to be
  used in both instance create and instance modify.

  @type lu: L{LogicalUnit}
  @param lu: the logical unit for which we check
  @type nodenames: list
  @param nodenames: the list of nodes on which we should check
  @type hvname: string
  @param hvname: the name of the hypervisor we should use
  @type hvparams: dict
  @param hvparams: the parameters which we need to check
  @raise errors.OpPrereqError: if the parameters are not valid

  """
  nodenames = _FilterVmNodes(lu, nodenames)
  hvinfo = lu.rpc.call_hypervisor_validate_params(nodenames,
                                                  hvname,
                                                  hvparams)
  for node in nodenames:
    info = hvinfo[node]
    if info.offline:
      continue
    info.Raise("Hypervisor parameter validation failed on node %s" % node)


def _CheckOSParams(lu, required, nodenames, osname, osparams):
  """OS parameters validation.

  @type lu: L{LogicalUnit}
  @param lu: the logical unit for which we check
  @type required: boolean
  @param required: whether the validation should fail if the OS is not
      found
  @type nodenames: list
  @param nodenames: the list of nodes on which we should check
  @type osname: string
  @param osname: the name of the hypervisor we should use
  @type osparams: dict
  @param osparams: the parameters which we need to check
  @raise errors.OpPrereqError: if the parameters are not valid

  """
  nodenames = _FilterVmNodes(lu, nodenames)
  result = lu.rpc.call_os_validate(required, nodenames, osname,
                                   [constants.OS_VALIDATE_PARAMETERS],
                                   osparams)
  for node, nres in result.items():
    # we don't check for offline cases since this should be run only
    # against the master node and/or an instance's nodes
    nres.Raise("OS Parameters validation failed on node %s" % node)
    if not nres.payload:
      lu.LogInfo("OS %s not found on node %s, validation skipped",
                 osname, node)


class LUInstanceCreate(LogicalUnit):
  """Create an instance.

  """
  HPATH = "instance-add"
  HTYPE = constants.HTYPE_INSTANCE
  REQ_BGL = False

  def CheckArguments(self):
    """Check arguments.

    """
    # do not require name_check to ease forward/backward compatibility
    # for tools
    if self.op.no_install and self.op.start:
      self.LogInfo("No-installation mode selected, disabling startup")
      self.op.start = False
    # validate/normalize the instance name
    self.op.instance_name = \
      netutils.Hostname.GetNormalizedName(self.op.instance_name)

    if self.op.ip_check and not self.op.name_check:
      # TODO: make the ip check more flexible and not depend on the name check
      raise errors.OpPrereqError("Cannot do IP address check without a name"
                                 " check", errors.ECODE_INVAL)

    # check nics' parameter names
    for nic in self.op.nics:
      utils.ForceDictType(nic, constants.INIC_PARAMS_TYPES)

    # check disks. parameter names and consistent adopt/no-adopt strategy
    has_adopt = has_no_adopt = False
    for disk in self.op.disks:
      utils.ForceDictType(disk, constants.IDISK_PARAMS_TYPES)
      if constants.IDISK_ADOPT in disk:
        has_adopt = True
      else:
        has_no_adopt = True
    if has_adopt and has_no_adopt:
      raise errors.OpPrereqError("Either all disks are adopted or none is",
                                 errors.ECODE_INVAL)
    if has_adopt:
      if self.op.disk_template not in constants.DTS_MAY_ADOPT:
        raise errors.OpPrereqError("Disk adoption is not supported for the"
                                   " '%s' disk template" %
                                   self.op.disk_template,
                                   errors.ECODE_INVAL)
      if self.op.iallocator is not None:
        raise errors.OpPrereqError("Disk adoption not allowed with an"
                                   " iallocator script", errors.ECODE_INVAL)
      if self.op.mode == constants.INSTANCE_IMPORT:
        raise errors.OpPrereqError("Disk adoption not allowed for"
                                   " instance import", errors.ECODE_INVAL)
    else:
      if self.op.disk_template in constants.DTS_MUST_ADOPT:
        raise errors.OpPrereqError("Disk template %s requires disk adoption,"
                                   " but no 'adopt' parameter given" %
                                   self.op.disk_template,
                                   errors.ECODE_INVAL)

    self.adopt_disks = has_adopt

    # instance name verification
    if self.op.name_check:
      self.hostname1 = netutils.GetHostname(name=self.op.instance_name)
      self.op.instance_name = self.hostname1.name
      # used in CheckPrereq for ip ping check
      self.check_ip = self.hostname1.ip
    else:
      self.check_ip = None

    # file storage checks
    if (self.op.file_driver and
        not self.op.file_driver in constants.FILE_DRIVER):
      raise errors.OpPrereqError("Invalid file driver name '%s'" %
                                 self.op.file_driver, errors.ECODE_INVAL)

<<<<<<< HEAD
    if (self.op.disk_template == constants.DT_FILE and
        not constants.ENABLE_FILE_STORAGE):
      raise errors.OpPrereqError("File storage disabled")
    elif (self.op.disk_template == constants.DT_SHARED_FILE and
          not constants.ENABLE_SHARED_FILE_STORAGE):
      raise errors.OpPrereqError("Shared file storage disabled")
=======
    if self.op.disk_template == constants.DT_FILE:
      opcodes.RequireFileStorage()
>>>>>>> 7afca87f

    ### Node/iallocator related checks
    _CheckIAllocatorOrNode(self, "iallocator", "pnode")

    if self.op.pnode is not None:
      if self.op.disk_template in constants.DTS_INT_MIRROR:
        if self.op.snode is None:
          raise errors.OpPrereqError("The networked disk templates need"
                                     " a mirror node", errors.ECODE_INVAL)
      elif self.op.snode:
        self.LogWarning("Secondary node will be ignored on non-mirrored disk"
                        " template")
        self.op.snode = None

    self._cds = _GetClusterDomainSecret()

    if self.op.mode == constants.INSTANCE_IMPORT:
      # On import force_variant must be True, because if we forced it at
      # initial install, our only chance when importing it back is that it
      # works again!
      self.op.force_variant = True

      if self.op.no_install:
        self.LogInfo("No-installation mode has no effect during import")

    elif self.op.mode == constants.INSTANCE_CREATE:
      if self.op.os_type is None:
        raise errors.OpPrereqError("No guest OS specified",
                                   errors.ECODE_INVAL)
      if self.op.os_type in self.cfg.GetClusterInfo().blacklisted_os:
        raise errors.OpPrereqError("Guest OS '%s' is not allowed for"
                                   " installation" % self.op.os_type,
                                   errors.ECODE_STATE)
      if self.op.disk_template is None:
        raise errors.OpPrereqError("No disk template specified",
                                   errors.ECODE_INVAL)

    elif self.op.mode == constants.INSTANCE_REMOTE_IMPORT:
      # Check handshake to ensure both clusters have the same domain secret
      src_handshake = self.op.source_handshake
      if not src_handshake:
        raise errors.OpPrereqError("Missing source handshake",
                                   errors.ECODE_INVAL)

      errmsg = masterd.instance.CheckRemoteExportHandshake(self._cds,
                                                           src_handshake)
      if errmsg:
        raise errors.OpPrereqError("Invalid handshake: %s" % errmsg,
                                   errors.ECODE_INVAL)

      # Load and check source CA
      self.source_x509_ca_pem = self.op.source_x509_ca
      if not self.source_x509_ca_pem:
        raise errors.OpPrereqError("Missing source X509 CA",
                                   errors.ECODE_INVAL)

      try:
        (cert, _) = utils.LoadSignedX509Certificate(self.source_x509_ca_pem,
                                                    self._cds)
      except OpenSSL.crypto.Error, err:
        raise errors.OpPrereqError("Unable to load source X509 CA (%s)" %
                                   (err, ), errors.ECODE_INVAL)

      (errcode, msg) = utils.VerifyX509Certificate(cert, None, None)
      if errcode is not None:
        raise errors.OpPrereqError("Invalid source X509 CA (%s)" % (msg, ),
                                   errors.ECODE_INVAL)

      self.source_x509_ca = cert

      src_instance_name = self.op.source_instance_name
      if not src_instance_name:
        raise errors.OpPrereqError("Missing source instance name",
                                   errors.ECODE_INVAL)

      self.source_instance_name = \
          netutils.GetHostname(name=src_instance_name).name

    else:
      raise errors.OpPrereqError("Invalid instance creation mode %r" %
                                 self.op.mode, errors.ECODE_INVAL)

  def ExpandNames(self):
    """ExpandNames for CreateInstance.

    Figure out the right locks for instance creation.

    """
    self.needed_locks = {}

    instance_name = self.op.instance_name
    # this is just a preventive check, but someone might still add this
    # instance in the meantime, and creation will fail at lock-add time
    if instance_name in self.cfg.GetInstanceList():
      raise errors.OpPrereqError("Instance '%s' is already in the cluster" %
                                 instance_name, errors.ECODE_EXISTS)

    self.add_locks[locking.LEVEL_INSTANCE] = instance_name

    if self.op.iallocator:
      self.needed_locks[locking.LEVEL_NODE] = locking.ALL_SET
    else:
      self.op.pnode = _ExpandNodeName(self.cfg, self.op.pnode)
      nodelist = [self.op.pnode]
      if self.op.snode is not None:
        self.op.snode = _ExpandNodeName(self.cfg, self.op.snode)
        nodelist.append(self.op.snode)
      self.needed_locks[locking.LEVEL_NODE] = nodelist

    # in case of import lock the source node too
    if self.op.mode == constants.INSTANCE_IMPORT:
      src_node = self.op.src_node
      src_path = self.op.src_path

      if src_path is None:
        self.op.src_path = src_path = self.op.instance_name

      if src_node is None:
        self.needed_locks[locking.LEVEL_NODE] = locking.ALL_SET
        self.op.src_node = None
        if os.path.isabs(src_path):
          raise errors.OpPrereqError("Importing an instance from an absolute"
                                     " path requires a source node option",
                                     errors.ECODE_INVAL)
      else:
        self.op.src_node = src_node = _ExpandNodeName(self.cfg, src_node)
        if self.needed_locks[locking.LEVEL_NODE] is not locking.ALL_SET:
          self.needed_locks[locking.LEVEL_NODE].append(src_node)
        if not os.path.isabs(src_path):
          self.op.src_path = src_path = \
            utils.PathJoin(constants.EXPORT_DIR, src_path)

  def _RunAllocator(self):
    """Run the allocator based on input opcode.

    """
    nics = [n.ToDict() for n in self.nics]
    ial = IAllocator(self.cfg, self.rpc,
                     mode=constants.IALLOCATOR_MODE_ALLOC,
                     name=self.op.instance_name,
                     disk_template=self.op.disk_template,
                     tags=self.op.tags,
                     os=self.op.os_type,
                     vcpus=self.be_full[constants.BE_VCPUS],
                     memory=self.be_full[constants.BE_MEMORY],
                     disks=self.disks,
                     nics=nics,
                     hypervisor=self.op.hypervisor,
                     )

    ial.Run(self.op.iallocator)

    if not ial.success:
      raise errors.OpPrereqError("Can't compute nodes using"
                                 " iallocator '%s': %s" %
                                 (self.op.iallocator, ial.info),
                                 errors.ECODE_NORES)
    if len(ial.result) != ial.required_nodes:
      raise errors.OpPrereqError("iallocator '%s' returned invalid number"
                                 " of nodes (%s), required %s" %
                                 (self.op.iallocator, len(ial.result),
                                  ial.required_nodes), errors.ECODE_FAULT)
    self.op.pnode = ial.result[0]
    self.LogInfo("Selected nodes for instance %s via iallocator %s: %s",
                 self.op.instance_name, self.op.iallocator,
                 utils.CommaJoin(ial.result))
    if ial.required_nodes == 2:
      self.op.snode = ial.result[1]

  def BuildHooksEnv(self):
    """Build hooks env.

    This runs on master, primary and secondary nodes of the instance.

    """
    env = {
      "ADD_MODE": self.op.mode,
      }
    if self.op.mode == constants.INSTANCE_IMPORT:
      env["SRC_NODE"] = self.op.src_node
      env["SRC_PATH"] = self.op.src_path
      env["SRC_IMAGES"] = self.src_images

    env.update(_BuildInstanceHookEnv(
      name=self.op.instance_name,
      primary_node=self.op.pnode,
      secondary_nodes=self.secondaries,
      status=self.op.start,
      os_type=self.op.os_type,
      memory=self.be_full[constants.BE_MEMORY],
      vcpus=self.be_full[constants.BE_VCPUS],
      nics=_NICListToTuple(self, self.nics),
      disk_template=self.op.disk_template,
      disks=[(d[constants.IDISK_SIZE], d[constants.IDISK_MODE])
             for d in self.disks],
      bep=self.be_full,
      hvp=self.hv_full,
      hypervisor_name=self.op.hypervisor,
      tags=self.op.tags,
    ))

    return env

  def BuildHooksNodes(self):
    """Build hooks nodes.

    """
    nl = [self.cfg.GetMasterNode(), self.op.pnode] + self.secondaries
    return nl, nl

  def _ReadExportInfo(self):
    """Reads the export information from disk.

    It will override the opcode source node and path with the actual
    information, if these two were not specified before.

    @return: the export information

    """
    assert self.op.mode == constants.INSTANCE_IMPORT

    src_node = self.op.src_node
    src_path = self.op.src_path

    if src_node is None:
      locked_nodes = self.glm.list_owned(locking.LEVEL_NODE)
      exp_list = self.rpc.call_export_list(locked_nodes)
      found = False
      for node in exp_list:
        if exp_list[node].fail_msg:
          continue
        if src_path in exp_list[node].payload:
          found = True
          self.op.src_node = src_node = node
          self.op.src_path = src_path = utils.PathJoin(constants.EXPORT_DIR,
                                                       src_path)
          break
      if not found:
        raise errors.OpPrereqError("No export found for relative path %s" %
                                    src_path, errors.ECODE_INVAL)

    _CheckNodeOnline(self, src_node)
    result = self.rpc.call_export_info(src_node, src_path)
    result.Raise("No export or invalid export found in dir %s" % src_path)

    export_info = objects.SerializableConfigParser.Loads(str(result.payload))
    if not export_info.has_section(constants.INISECT_EXP):
      raise errors.ProgrammerError("Corrupted export config",
                                   errors.ECODE_ENVIRON)

    ei_version = export_info.get(constants.INISECT_EXP, "version")
    if (int(ei_version) != constants.EXPORT_VERSION):
      raise errors.OpPrereqError("Wrong export version %s (wanted %d)" %
                                 (ei_version, constants.EXPORT_VERSION),
                                 errors.ECODE_ENVIRON)
    return export_info

  def _ReadExportParams(self, einfo):
    """Use export parameters as defaults.

    In case the opcode doesn't specify (as in override) some instance
    parameters, then try to use them from the export information, if
    that declares them.

    """
    self.op.os_type = einfo.get(constants.INISECT_EXP, "os")

    if self.op.disk_template is None:
      if einfo.has_option(constants.INISECT_INS, "disk_template"):
        self.op.disk_template = einfo.get(constants.INISECT_INS,
                                          "disk_template")
      else:
        raise errors.OpPrereqError("No disk template specified and the export"
                                   " is missing the disk_template information",
                                   errors.ECODE_INVAL)

    if not self.op.disks:
      if einfo.has_option(constants.INISECT_INS, "disk_count"):
        disks = []
        # TODO: import the disk iv_name too
        for idx in range(einfo.getint(constants.INISECT_INS, "disk_count")):
          disk_sz = einfo.getint(constants.INISECT_INS, "disk%d_size" % idx)
          disks.append({constants.IDISK_SIZE: disk_sz})
        self.op.disks = disks
      else:
        raise errors.OpPrereqError("No disk info specified and the export"
                                   " is missing the disk information",
                                   errors.ECODE_INVAL)

    if (not self.op.nics and
        einfo.has_option(constants.INISECT_INS, "nic_count")):
      nics = []
      for idx in range(einfo.getint(constants.INISECT_INS, "nic_count")):
        ndict = {}
        for name in list(constants.NICS_PARAMETERS) + ["ip", "mac"]:
          v = einfo.get(constants.INISECT_INS, "nic%d_%s" % (idx, name))
          ndict[name] = v
        nics.append(ndict)
      self.op.nics = nics

    if not self.op.tags and einfo.has_option(constants.INISECT_INS, "tags"):
      self.op.tags = einfo.get(constants.INISECT_INS, "tags").split()

    if (self.op.hypervisor is None and
        einfo.has_option(constants.INISECT_INS, "hypervisor")):
      self.op.hypervisor = einfo.get(constants.INISECT_INS, "hypervisor")

    if einfo.has_section(constants.INISECT_HYP):
      # use the export parameters but do not override the ones
      # specified by the user
      for name, value in einfo.items(constants.INISECT_HYP):
        if name not in self.op.hvparams:
          self.op.hvparams[name] = value

    if einfo.has_section(constants.INISECT_BEP):
      # use the parameters, without overriding
      for name, value in einfo.items(constants.INISECT_BEP):
        if name not in self.op.beparams:
          self.op.beparams[name] = value
    else:
      # try to read the parameters old style, from the main section
      for name in constants.BES_PARAMETERS:
        if (name not in self.op.beparams and
            einfo.has_option(constants.INISECT_INS, name)):
          self.op.beparams[name] = einfo.get(constants.INISECT_INS, name)

    if einfo.has_section(constants.INISECT_OSP):
      # use the parameters, without overriding
      for name, value in einfo.items(constants.INISECT_OSP):
        if name not in self.op.osparams:
          self.op.osparams[name] = value

  def _RevertToDefaults(self, cluster):
    """Revert the instance parameters to the default values.

    """
    # hvparams
    hv_defs = cluster.SimpleFillHV(self.op.hypervisor, self.op.os_type, {})
    for name in self.op.hvparams.keys():
      if name in hv_defs and hv_defs[name] == self.op.hvparams[name]:
        del self.op.hvparams[name]
    # beparams
    be_defs = cluster.SimpleFillBE({})
    for name in self.op.beparams.keys():
      if name in be_defs and be_defs[name] == self.op.beparams[name]:
        del self.op.beparams[name]
    # nic params
    nic_defs = cluster.SimpleFillNIC({})
    for nic in self.op.nics:
      for name in constants.NICS_PARAMETERS:
        if name in nic and name in nic_defs and nic[name] == nic_defs[name]:
          del nic[name]
    # osparams
    os_defs = cluster.SimpleFillOS(self.op.os_type, {})
    for name in self.op.osparams.keys():
      if name in os_defs and os_defs[name] == self.op.osparams[name]:
        del self.op.osparams[name]

  def _CalculateFileStorageDir(self):
    """Calculate final instance file storage dir.

    """
    # file storage dir calculation/check
    self.instance_file_storage_dir = None
    if self.op.disk_template in constants.DTS_FILEBASED:
      # build the full file storage dir path
      joinargs = []

      if self.op.disk_template == constants.DT_SHARED_FILE:
        get_fsd_fn = self.cfg.GetSharedFileStorageDir
      else:
        get_fsd_fn = self.cfg.GetFileStorageDir

      cfg_storagedir = get_fsd_fn()
      if not cfg_storagedir:
        raise errors.OpPrereqError("Cluster file storage dir not defined")
      joinargs.append(cfg_storagedir)

      if self.op.file_storage_dir is not None:
        joinargs.append(self.op.file_storage_dir)

      joinargs.append(self.op.instance_name)

      # pylint: disable-msg=W0142
      self.instance_file_storage_dir = utils.PathJoin(*joinargs)

  def CheckPrereq(self):
    """Check prerequisites.

    """
    self._CalculateFileStorageDir()

    if self.op.mode == constants.INSTANCE_IMPORT:
      export_info = self._ReadExportInfo()
      self._ReadExportParams(export_info)

    if (not self.cfg.GetVGName() and
        self.op.disk_template not in constants.DTS_NOT_LVM):
      raise errors.OpPrereqError("Cluster does not support lvm-based"
                                 " instances", errors.ECODE_STATE)

    if self.op.hypervisor is None:
      self.op.hypervisor = self.cfg.GetHypervisorType()

    cluster = self.cfg.GetClusterInfo()
    enabled_hvs = cluster.enabled_hypervisors
    if self.op.hypervisor not in enabled_hvs:
      raise errors.OpPrereqError("Selected hypervisor (%s) not enabled in the"
                                 " cluster (%s)" % (self.op.hypervisor,
                                  ",".join(enabled_hvs)),
                                 errors.ECODE_STATE)

    # Check tag validity
    for tag in self.op.tags:
      objects.TaggableObject.ValidateTag(tag)

    # check hypervisor parameter syntax (locally)
    utils.ForceDictType(self.op.hvparams, constants.HVS_PARAMETER_TYPES)
    filled_hvp = cluster.SimpleFillHV(self.op.hypervisor, self.op.os_type,
                                      self.op.hvparams)
    hv_type = hypervisor.GetHypervisor(self.op.hypervisor)
    hv_type.CheckParameterSyntax(filled_hvp)
    self.hv_full = filled_hvp
    # check that we don't specify global parameters on an instance
    _CheckGlobalHvParams(self.op.hvparams)

    # fill and remember the beparams dict
    utils.ForceDictType(self.op.beparams, constants.BES_PARAMETER_TYPES)
    self.be_full = cluster.SimpleFillBE(self.op.beparams)

    # build os parameters
    self.os_full = cluster.SimpleFillOS(self.op.os_type, self.op.osparams)

    # now that hvp/bep are in final format, let's reset to defaults,
    # if told to do so
    if self.op.identify_defaults:
      self._RevertToDefaults(cluster)

    # NIC buildup
    self.nics = []
    for idx, nic in enumerate(self.op.nics):
      nic_mode_req = nic.get(constants.INIC_MODE, None)
      nic_mode = nic_mode_req
      if nic_mode is None:
        nic_mode = cluster.nicparams[constants.PP_DEFAULT][constants.NIC_MODE]

      # in routed mode, for the first nic, the default ip is 'auto'
      if nic_mode == constants.NIC_MODE_ROUTED and idx == 0:
        default_ip_mode = constants.VALUE_AUTO
      else:
        default_ip_mode = constants.VALUE_NONE

      # ip validity checks
      ip = nic.get(constants.INIC_IP, default_ip_mode)
      if ip is None or ip.lower() == constants.VALUE_NONE:
        nic_ip = None
      elif ip.lower() == constants.VALUE_AUTO:
        if not self.op.name_check:
          raise errors.OpPrereqError("IP address set to auto but name checks"
                                     " have been skipped",
                                     errors.ECODE_INVAL)
        nic_ip = self.hostname1.ip
      else:
        if not netutils.IPAddress.IsValid(ip):
          raise errors.OpPrereqError("Invalid IP address '%s'" % ip,
                                     errors.ECODE_INVAL)
        nic_ip = ip

      # TODO: check the ip address for uniqueness
      if nic_mode == constants.NIC_MODE_ROUTED and not nic_ip:
        raise errors.OpPrereqError("Routed nic mode requires an ip address",
                                   errors.ECODE_INVAL)

      # MAC address verification
      mac = nic.get(constants.INIC_MAC, constants.VALUE_AUTO)
      if mac not in (constants.VALUE_AUTO, constants.VALUE_GENERATE):
        mac = utils.NormalizeAndValidateMac(mac)

        try:
          self.cfg.ReserveMAC(mac, self.proc.GetECId())
        except errors.ReservationError:
          raise errors.OpPrereqError("MAC address %s already in use"
                                     " in cluster" % mac,
                                     errors.ECODE_NOTUNIQUE)

      #  Build nic parameters
      link = nic.get(constants.INIC_LINK, None)
      nicparams = {}
      if nic_mode_req:
        nicparams[constants.NIC_MODE] = nic_mode_req
      if link:
        nicparams[constants.NIC_LINK] = link

      check_params = cluster.SimpleFillNIC(nicparams)
      objects.NIC.CheckParameterSyntax(check_params)
      self.nics.append(objects.NIC(mac=mac, ip=nic_ip, nicparams=nicparams))

    # disk checks/pre-build
    default_vg = self.cfg.GetVGName()
    self.disks = []
    for disk in self.op.disks:
      mode = disk.get(constants.IDISK_MODE, constants.DISK_RDWR)
      if mode not in constants.DISK_ACCESS_SET:
        raise errors.OpPrereqError("Invalid disk access mode '%s'" %
                                   mode, errors.ECODE_INVAL)
      size = disk.get(constants.IDISK_SIZE, None)
      if size is None:
        raise errors.OpPrereqError("Missing disk size", errors.ECODE_INVAL)
      try:
        size = int(size)
      except (TypeError, ValueError):
        raise errors.OpPrereqError("Invalid disk size '%s'" % size,
                                   errors.ECODE_INVAL)

      data_vg = disk.get(constants.IDISK_VG, default_vg)
      new_disk = {
        constants.IDISK_SIZE: size,
        constants.IDISK_MODE: mode,
        constants.IDISK_VG: data_vg,
        constants.IDISK_METAVG: disk.get(constants.IDISK_METAVG, data_vg),
        }
      if constants.IDISK_ADOPT in disk:
        new_disk[constants.IDISK_ADOPT] = disk[constants.IDISK_ADOPT]
      self.disks.append(new_disk)

    if self.op.mode == constants.INSTANCE_IMPORT:

      # Check that the new instance doesn't have less disks than the export
      instance_disks = len(self.disks)
      export_disks = export_info.getint(constants.INISECT_INS, 'disk_count')
      if instance_disks < export_disks:
        raise errors.OpPrereqError("Not enough disks to import."
                                   " (instance: %d, export: %d)" %
                                   (instance_disks, export_disks),
                                   errors.ECODE_INVAL)

      disk_images = []
      for idx in range(export_disks):
        option = 'disk%d_dump' % idx
        if export_info.has_option(constants.INISECT_INS, option):
          # FIXME: are the old os-es, disk sizes, etc. useful?
          export_name = export_info.get(constants.INISECT_INS, option)
          image = utils.PathJoin(self.op.src_path, export_name)
          disk_images.append(image)
        else:
          disk_images.append(False)

      self.src_images = disk_images

      old_name = export_info.get(constants.INISECT_INS, 'name')
      try:
        exp_nic_count = export_info.getint(constants.INISECT_INS, 'nic_count')
      except (TypeError, ValueError), err:
        raise errors.OpPrereqError("Invalid export file, nic_count is not"
                                   " an integer: %s" % str(err),
                                   errors.ECODE_STATE)
      if self.op.instance_name == old_name:
        for idx, nic in enumerate(self.nics):
          if nic.mac == constants.VALUE_AUTO and exp_nic_count >= idx:
            nic_mac_ini = 'nic%d_mac' % idx
            nic.mac = export_info.get(constants.INISECT_INS, nic_mac_ini)

    # ENDIF: self.op.mode == constants.INSTANCE_IMPORT

    # ip ping checks (we use the same ip that was resolved in ExpandNames)
    if self.op.ip_check:
      if netutils.TcpPing(self.check_ip, constants.DEFAULT_NODED_PORT):
        raise errors.OpPrereqError("IP %s of instance %s already in use" %
                                   (self.check_ip, self.op.instance_name),
                                   errors.ECODE_NOTUNIQUE)

    #### mac address generation
    # By generating here the mac address both the allocator and the hooks get
    # the real final mac address rather than the 'auto' or 'generate' value.
    # There is a race condition between the generation and the instance object
    # creation, which means that we know the mac is valid now, but we're not
    # sure it will be when we actually add the instance. If things go bad
    # adding the instance will abort because of a duplicate mac, and the
    # creation job will fail.
    for nic in self.nics:
      if nic.mac in (constants.VALUE_AUTO, constants.VALUE_GENERATE):
        nic.mac = self.cfg.GenerateMAC(self.proc.GetECId())

    #### allocator run

    if self.op.iallocator is not None:
      self._RunAllocator()

    #### node related checks

    # check primary node
    self.pnode = pnode = self.cfg.GetNodeInfo(self.op.pnode)
    assert self.pnode is not None, \
      "Cannot retrieve locked node %s" % self.op.pnode
    if pnode.offline:
      raise errors.OpPrereqError("Cannot use offline primary node '%s'" %
                                 pnode.name, errors.ECODE_STATE)
    if pnode.drained:
      raise errors.OpPrereqError("Cannot use drained primary node '%s'" %
                                 pnode.name, errors.ECODE_STATE)
    if not pnode.vm_capable:
      raise errors.OpPrereqError("Cannot use non-vm_capable primary node"
                                 " '%s'" % pnode.name, errors.ECODE_STATE)

    self.secondaries = []

    # mirror node verification
    if self.op.disk_template in constants.DTS_INT_MIRROR:
      if self.op.snode == pnode.name:
        raise errors.OpPrereqError("The secondary node cannot be the"
                                   " primary node", errors.ECODE_INVAL)
      _CheckNodeOnline(self, self.op.snode)
      _CheckNodeNotDrained(self, self.op.snode)
      _CheckNodeVmCapable(self, self.op.snode)
      self.secondaries.append(self.op.snode)

    nodenames = [pnode.name] + self.secondaries

    if not self.adopt_disks:
      # Check lv size requirements, if not adopting
      req_sizes = _ComputeDiskSizePerVG(self.op.disk_template, self.disks)
      _CheckNodesFreeDiskPerVG(self, nodenames, req_sizes)

    elif self.op.disk_template == constants.DT_PLAIN: # Check the adoption data
      all_lvs = set(["%s/%s" % (disk[constants.IDISK_VG],
                                disk[constants.IDISK_ADOPT])
                     for disk in self.disks])
      if len(all_lvs) != len(self.disks):
        raise errors.OpPrereqError("Duplicate volume names given for adoption",
                                   errors.ECODE_INVAL)
      for lv_name in all_lvs:
        try:
          # FIXME: lv_name here is "vg/lv" need to ensure that other calls
          # to ReserveLV uses the same syntax
          self.cfg.ReserveLV(lv_name, self.proc.GetECId())
        except errors.ReservationError:
          raise errors.OpPrereqError("LV named %s used by another instance" %
                                     lv_name, errors.ECODE_NOTUNIQUE)

      vg_names = self.rpc.call_vg_list([pnode.name])[pnode.name]
      vg_names.Raise("Cannot get VG information from node %s" % pnode.name)

      node_lvs = self.rpc.call_lv_list([pnode.name],
                                       vg_names.payload.keys())[pnode.name]
      node_lvs.Raise("Cannot get LV information from node %s" % pnode.name)
      node_lvs = node_lvs.payload

      delta = all_lvs.difference(node_lvs.keys())
      if delta:
        raise errors.OpPrereqError("Missing logical volume(s): %s" %
                                   utils.CommaJoin(delta),
                                   errors.ECODE_INVAL)
      online_lvs = [lv for lv in all_lvs if node_lvs[lv][2]]
      if online_lvs:
        raise errors.OpPrereqError("Online logical volumes found, cannot"
                                   " adopt: %s" % utils.CommaJoin(online_lvs),
                                   errors.ECODE_STATE)
      # update the size of disk based on what is found
      for dsk in self.disks:
        dsk[constants.IDISK_SIZE] = \
          int(float(node_lvs["%s/%s" % (dsk[constants.IDISK_VG],
                                        dsk[constants.IDISK_ADOPT])][0]))

    elif self.op.disk_template == constants.DT_BLOCK:
      # Normalize and de-duplicate device paths
      all_disks = set([os.path.abspath(disk[constants.IDISK_ADOPT])
                       for disk in self.disks])
      if len(all_disks) != len(self.disks):
        raise errors.OpPrereqError("Duplicate disk names given for adoption",
                                   errors.ECODE_INVAL)
      baddisks = [d for d in all_disks
                  if not d.startswith(constants.ADOPTABLE_BLOCKDEV_ROOT)]
      if baddisks:
        raise errors.OpPrereqError("Device node(s) %s lie outside %s and"
                                   " cannot be adopted" %
                                   (", ".join(baddisks),
                                    constants.ADOPTABLE_BLOCKDEV_ROOT),
                                   errors.ECODE_INVAL)

      node_disks = self.rpc.call_bdev_sizes([pnode.name],
                                            list(all_disks))[pnode.name]
      node_disks.Raise("Cannot get block device information from node %s" %
                       pnode.name)
      node_disks = node_disks.payload
      delta = all_disks.difference(node_disks.keys())
      if delta:
        raise errors.OpPrereqError("Missing block device(s): %s" %
                                   utils.CommaJoin(delta),
                                   errors.ECODE_INVAL)
      for dsk in self.disks:
        dsk[constants.IDISK_SIZE] = \
          int(float(node_disks[dsk[constants.IDISK_ADOPT]]))

    _CheckHVParams(self, nodenames, self.op.hypervisor, self.op.hvparams)

    _CheckNodeHasOS(self, pnode.name, self.op.os_type, self.op.force_variant)
    # check OS parameters (remotely)
    _CheckOSParams(self, True, nodenames, self.op.os_type, self.os_full)

    _CheckNicsBridgesExist(self, self.nics, self.pnode.name)

    # memory check on primary node
    if self.op.start:
      _CheckNodeFreeMemory(self, self.pnode.name,
                           "creating instance %s" % self.op.instance_name,
                           self.be_full[constants.BE_MEMORY],
                           self.op.hypervisor)

    self.dry_run_result = list(nodenames)

  def Exec(self, feedback_fn):
    """Create and add the instance to the cluster.

    """
    instance = self.op.instance_name
    pnode_name = self.pnode.name

    ht_kind = self.op.hypervisor
    if ht_kind in constants.HTS_REQ_PORT:
      network_port = self.cfg.AllocatePort()
    else:
      network_port = None

    disks = _GenerateDiskTemplate(self,
                                  self.op.disk_template,
                                  instance, pnode_name,
                                  self.secondaries,
                                  self.disks,
                                  self.instance_file_storage_dir,
                                  self.op.file_driver,
                                  0,
                                  feedback_fn)

    iobj = objects.Instance(name=instance, os=self.op.os_type,
                            primary_node=pnode_name,
                            nics=self.nics, disks=disks,
                            disk_template=self.op.disk_template,
                            admin_up=False,
                            network_port=network_port,
                            beparams=self.op.beparams,
                            hvparams=self.op.hvparams,
                            hypervisor=self.op.hypervisor,
                            osparams=self.op.osparams,
                            )

    if self.op.tags:
      for tag in self.op.tags:
        iobj.AddTag(tag)

    if self.adopt_disks:
      if self.op.disk_template == constants.DT_PLAIN:
        # rename LVs to the newly-generated names; we need to construct
        # 'fake' LV disks with the old data, plus the new unique_id
        tmp_disks = [objects.Disk.FromDict(v.ToDict()) for v in disks]
        rename_to = []
        for t_dsk, a_dsk in zip (tmp_disks, self.disks):
          rename_to.append(t_dsk.logical_id)
          t_dsk.logical_id = (t_dsk.logical_id[0], a_dsk[constants.IDISK_ADOPT])
          self.cfg.SetDiskID(t_dsk, pnode_name)
        result = self.rpc.call_blockdev_rename(pnode_name,
                                               zip(tmp_disks, rename_to))
        result.Raise("Failed to rename adoped LVs")
    else:
      feedback_fn("* creating instance disks...")
      try:
        _CreateDisks(self, iobj)
      except errors.OpExecError:
        self.LogWarning("Device creation failed, reverting...")
        try:
          _RemoveDisks(self, iobj)
        finally:
          self.cfg.ReleaseDRBDMinors(instance)
          raise

    feedback_fn("adding instance %s to cluster config" % instance)

    self.cfg.AddInstance(iobj, self.proc.GetECId())

    # Declare that we don't want to remove the instance lock anymore, as we've
    # added the instance to the config
    del self.remove_locks[locking.LEVEL_INSTANCE]

    if self.op.mode == constants.INSTANCE_IMPORT:
      # Release unused nodes
      _ReleaseLocks(self, locking.LEVEL_NODE, keep=[self.op.src_node])
    else:
      # Release all nodes
      _ReleaseLocks(self, locking.LEVEL_NODE)

    disk_abort = False
    if not self.adopt_disks and self.cfg.GetClusterInfo().prealloc_wipe_disks:
      feedback_fn("* wiping instance disks...")
      try:
        _WipeDisks(self, iobj)
      except errors.OpExecError, err:
        logging.exception("Wiping disks failed")
        self.LogWarning("Wiping instance disks failed (%s)", err)
        disk_abort = True

    if disk_abort:
      # Something is already wrong with the disks, don't do anything else
      pass
    elif self.op.wait_for_sync:
      disk_abort = not _WaitForSync(self, iobj)
    elif iobj.disk_template in constants.DTS_INT_MIRROR:
      # make sure the disks are not degraded (still sync-ing is ok)
      time.sleep(15)
      feedback_fn("* checking mirrors status")
      disk_abort = not _WaitForSync(self, iobj, oneshot=True)
    else:
      disk_abort = False

    if disk_abort:
      _RemoveDisks(self, iobj)
      self.cfg.RemoveInstance(iobj.name)
      # Make sure the instance lock gets removed
      self.remove_locks[locking.LEVEL_INSTANCE] = iobj.name
      raise errors.OpExecError("There are some degraded disks for"
                               " this instance")

    if iobj.disk_template != constants.DT_DISKLESS and not self.adopt_disks:
      if self.op.mode == constants.INSTANCE_CREATE:
        if not self.op.no_install:
          feedback_fn("* running the instance OS create scripts...")
          # FIXME: pass debug option from opcode to backend
          result = self.rpc.call_instance_os_add(pnode_name, iobj, False,
                                                 self.op.debug_level)
          result.Raise("Could not add os for instance %s"
                       " on node %s" % (instance, pnode_name))

      elif self.op.mode == constants.INSTANCE_IMPORT:
        feedback_fn("* running the instance OS import scripts...")

        transfers = []

        for idx, image in enumerate(self.src_images):
          if not image:
            continue

          # FIXME: pass debug option from opcode to backend
          dt = masterd.instance.DiskTransfer("disk/%s" % idx,
                                             constants.IEIO_FILE, (image, ),
                                             constants.IEIO_SCRIPT,
                                             (iobj.disks[idx], idx),
                                             None)
          transfers.append(dt)

        import_result = \
          masterd.instance.TransferInstanceData(self, feedback_fn,
                                                self.op.src_node, pnode_name,
                                                self.pnode.secondary_ip,
                                                iobj, transfers)
        if not compat.all(import_result):
          self.LogWarning("Some disks for instance %s on node %s were not"
                          " imported successfully" % (instance, pnode_name))

      elif self.op.mode == constants.INSTANCE_REMOTE_IMPORT:
        feedback_fn("* preparing remote import...")
        # The source cluster will stop the instance before attempting to make a
        # connection. In some cases stopping an instance can take a long time,
        # hence the shutdown timeout is added to the connection timeout.
        connect_timeout = (constants.RIE_CONNECT_TIMEOUT +
                           self.op.source_shutdown_timeout)
        timeouts = masterd.instance.ImportExportTimeouts(connect_timeout)

        assert iobj.primary_node == self.pnode.name
        disk_results = \
          masterd.instance.RemoteImport(self, feedback_fn, iobj, self.pnode,
                                        self.source_x509_ca,
                                        self._cds, timeouts)
        if not compat.all(disk_results):
          # TODO: Should the instance still be started, even if some disks
          # failed to import (valid for local imports, too)?
          self.LogWarning("Some disks for instance %s on node %s were not"
                          " imported successfully" % (instance, pnode_name))

        # Run rename script on newly imported instance
        assert iobj.name == instance
        feedback_fn("Running rename script for %s" % instance)
        result = self.rpc.call_instance_run_rename(pnode_name, iobj,
                                                   self.source_instance_name,
                                                   self.op.debug_level)
        if result.fail_msg:
          self.LogWarning("Failed to run rename script for %s on node"
                          " %s: %s" % (instance, pnode_name, result.fail_msg))

      else:
        # also checked in the prereq part
        raise errors.ProgrammerError("Unknown OS initialization mode '%s'"
                                     % self.op.mode)

    if self.op.start:
      iobj.admin_up = True
      self.cfg.Update(iobj, feedback_fn)
      logging.info("Starting instance %s on node %s", instance, pnode_name)
      feedback_fn("* starting instance...")
      result = self.rpc.call_instance_start(pnode_name, iobj, None, None)
      result.Raise("Could not start instance")

    return list(iobj.all_nodes)


class LUInstanceConsole(NoHooksLU):
  """Connect to an instance's console.

  This is somewhat special in that it returns the command line that
  you need to run on the master node in order to connect to the
  console.

  """
  REQ_BGL = False

  def ExpandNames(self):
    self._ExpandAndLockInstance()

  def CheckPrereq(self):
    """Check prerequisites.

    This checks that the instance is in the cluster.

    """
    self.instance = self.cfg.GetInstanceInfo(self.op.instance_name)
    assert self.instance is not None, \
      "Cannot retrieve locked instance %s" % self.op.instance_name
    _CheckNodeOnline(self, self.instance.primary_node)

  def Exec(self, feedback_fn):
    """Connect to the console of an instance

    """
    instance = self.instance
    node = instance.primary_node

    node_insts = self.rpc.call_instance_list([node],
                                             [instance.hypervisor])[node]
    node_insts.Raise("Can't get node information from %s" % node)

    if instance.name not in node_insts.payload:
      if instance.admin_up:
        state = constants.INSTST_ERRORDOWN
      else:
        state = constants.INSTST_ADMINDOWN
      raise errors.OpExecError("Instance %s is not running (state %s)" %
                               (instance.name, state))

    logging.debug("Connecting to console of %s on %s", instance.name, node)

    return _GetInstanceConsole(self.cfg.GetClusterInfo(), instance)


def _GetInstanceConsole(cluster, instance):
  """Returns console information for an instance.

  @type cluster: L{objects.Cluster}
  @type instance: L{objects.Instance}
  @rtype: dict

  """
  hyper = hypervisor.GetHypervisor(instance.hypervisor)
  # beparams and hvparams are passed separately, to avoid editing the
  # instance and then saving the defaults in the instance itself.
  hvparams = cluster.FillHV(instance)
  beparams = cluster.FillBE(instance)
  console = hyper.GetInstanceConsole(instance, hvparams, beparams)

  assert console.instance == instance.name
  assert console.Validate()

  return console.ToDict()


class LUInstanceReplaceDisks(LogicalUnit):
  """Replace the disks of an instance.

  """
  HPATH = "mirrors-replace"
  HTYPE = constants.HTYPE_INSTANCE
  REQ_BGL = False

  def CheckArguments(self):
    TLReplaceDisks.CheckArguments(self.op.mode, self.op.remote_node,
                                  self.op.iallocator)

  def ExpandNames(self):
    self._ExpandAndLockInstance()

    assert locking.LEVEL_NODE not in self.needed_locks
    assert locking.LEVEL_NODEGROUP not in self.needed_locks

    assert self.op.iallocator is None or self.op.remote_node is None, \
      "Conflicting options"

    if self.op.remote_node is not None:
      self.op.remote_node = _ExpandNodeName(self.cfg, self.op.remote_node)

      # Warning: do not remove the locking of the new secondary here
      # unless DRBD8.AddChildren is changed to work in parallel;
      # currently it doesn't since parallel invocations of
      # FindUnusedMinor will conflict
      self.needed_locks[locking.LEVEL_NODE] = [self.op.remote_node]
      self.recalculate_locks[locking.LEVEL_NODE] = constants.LOCKS_APPEND
    else:
      self.needed_locks[locking.LEVEL_NODE] = []
      self.recalculate_locks[locking.LEVEL_NODE] = constants.LOCKS_REPLACE

      if self.op.iallocator is not None:
        # iallocator will select a new node in the same group
        self.needed_locks[locking.LEVEL_NODEGROUP] = []

    self.replacer = TLReplaceDisks(self, self.op.instance_name, self.op.mode,
                                   self.op.iallocator, self.op.remote_node,
                                   self.op.disks, False, self.op.early_release)

    self.tasklets = [self.replacer]

  def DeclareLocks(self, level):
    if level == locking.LEVEL_NODEGROUP:
      assert self.op.remote_node is None
      assert self.op.iallocator is not None
      assert not self.needed_locks[locking.LEVEL_NODEGROUP]

      self.share_locks[locking.LEVEL_NODEGROUP] = 1
      self.needed_locks[locking.LEVEL_NODEGROUP] = \
        self.cfg.GetInstanceNodeGroups(self.op.instance_name)

    elif level == locking.LEVEL_NODE:
      if self.op.iallocator is not None:
        assert self.op.remote_node is None
        assert not self.needed_locks[locking.LEVEL_NODE]

        # Lock member nodes of all locked groups
        self.needed_locks[locking.LEVEL_NODE] = [node_name
          for group_uuid in self.glm.list_owned(locking.LEVEL_NODEGROUP)
          for node_name in self.cfg.GetNodeGroup(group_uuid).members]
      else:
        self._LockInstancesNodes()

  def BuildHooksEnv(self):
    """Build hooks env.

    This runs on the master, the primary and all the secondaries.

    """
    instance = self.replacer.instance
    env = {
      "MODE": self.op.mode,
      "NEW_SECONDARY": self.op.remote_node,
      "OLD_SECONDARY": instance.secondary_nodes[0],
      }
    env.update(_BuildInstanceHookEnvByObject(self, instance))
    return env

  def BuildHooksNodes(self):
    """Build hooks nodes.

    """
    instance = self.replacer.instance
    nl = [
      self.cfg.GetMasterNode(),
      instance.primary_node,
      ]
    if self.op.remote_node is not None:
      nl.append(self.op.remote_node)
    return nl, nl

  def CheckPrereq(self):
    """Check prerequisites.

    """
    assert (self.glm.is_owned(locking.LEVEL_NODEGROUP) or
            self.op.iallocator is None)

    owned_groups = self.glm.list_owned(locking.LEVEL_NODEGROUP)
    if owned_groups:
      groups = self.cfg.GetInstanceNodeGroups(self.op.instance_name)
      if owned_groups != groups:
        raise errors.OpExecError("Node groups used by instance '%s' changed"
                                 " since lock was acquired, current list is %r,"
                                 " used to be '%s'" %
                                 (self.op.instance_name,
                                  utils.CommaJoin(groups),
                                  utils.CommaJoin(owned_groups)))

    return LogicalUnit.CheckPrereq(self)


class TLReplaceDisks(Tasklet):
  """Replaces disks for an instance.

  Note: Locking is not within the scope of this class.

  """
  def __init__(self, lu, instance_name, mode, iallocator_name, remote_node,
               disks, delay_iallocator, early_release):
    """Initializes this class.

    """
    Tasklet.__init__(self, lu)

    # Parameters
    self.instance_name = instance_name
    self.mode = mode
    self.iallocator_name = iallocator_name
    self.remote_node = remote_node
    self.disks = disks
    self.delay_iallocator = delay_iallocator
    self.early_release = early_release

    # Runtime data
    self.instance = None
    self.new_node = None
    self.target_node = None
    self.other_node = None
    self.remote_node_info = None
    self.node_secondary_ip = None

  @staticmethod
  def CheckArguments(mode, remote_node, iallocator):
    """Helper function for users of this class.

    """
    # check for valid parameter combination
    if mode == constants.REPLACE_DISK_CHG:
      if remote_node is None and iallocator is None:
        raise errors.OpPrereqError("When changing the secondary either an"
                                   " iallocator script must be used or the"
                                   " new node given", errors.ECODE_INVAL)

      if remote_node is not None and iallocator is not None:
        raise errors.OpPrereqError("Give either the iallocator or the new"
                                   " secondary, not both", errors.ECODE_INVAL)

    elif remote_node is not None or iallocator is not None:
      # Not replacing the secondary
      raise errors.OpPrereqError("The iallocator and new node options can"
                                 " only be used when changing the"
                                 " secondary node", errors.ECODE_INVAL)

  @staticmethod
  def _RunAllocator(lu, iallocator_name, instance_name, relocate_from):
    """Compute a new secondary node using an IAllocator.

    """
    ial = IAllocator(lu.cfg, lu.rpc,
                     mode=constants.IALLOCATOR_MODE_RELOC,
                     name=instance_name,
                     relocate_from=relocate_from)

    ial.Run(iallocator_name)

    if not ial.success:
      raise errors.OpPrereqError("Can't compute nodes using iallocator '%s':"
                                 " %s" % (iallocator_name, ial.info),
                                 errors.ECODE_NORES)

    if len(ial.result) != ial.required_nodes:
      raise errors.OpPrereqError("iallocator '%s' returned invalid number"
                                 " of nodes (%s), required %s" %
                                 (iallocator_name,
                                  len(ial.result), ial.required_nodes),
                                 errors.ECODE_FAULT)

    remote_node_name = ial.result[0]

    lu.LogInfo("Selected new secondary for instance '%s': %s",
               instance_name, remote_node_name)

    return remote_node_name

  def _FindFaultyDisks(self, node_name):
    return _FindFaultyInstanceDisks(self.cfg, self.rpc, self.instance,
                                    node_name, True)

  def _CheckDisksActivated(self, instance):
    """Checks if the instance disks are activated.

    @param instance: The instance to check disks
    @return: True if they are activated, False otherwise

    """
    nodes = instance.all_nodes

    for idx, dev in enumerate(instance.disks):
      for node in nodes:
        self.lu.LogInfo("Checking disk/%d on %s", idx, node)
        self.cfg.SetDiskID(dev, node)

        result = self.rpc.call_blockdev_find(node, dev)

        if result.offline:
          continue
        elif result.fail_msg or not result.payload:
          return False

    return True

  def CheckPrereq(self):
    """Check prerequisites.

    This checks that the instance is in the cluster.

    """
    self.instance = instance = self.cfg.GetInstanceInfo(self.instance_name)
    assert instance is not None, \
      "Cannot retrieve locked instance %s" % self.instance_name

    if instance.disk_template != constants.DT_DRBD8:
      raise errors.OpPrereqError("Can only run replace disks for DRBD8-based"
                                 " instances", errors.ECODE_INVAL)

    if len(instance.secondary_nodes) != 1:
      raise errors.OpPrereqError("The instance has a strange layout,"
                                 " expected one secondary but found %d" %
                                 len(instance.secondary_nodes),
                                 errors.ECODE_FAULT)

    if not self.delay_iallocator:
      self._CheckPrereq2()

  def _CheckPrereq2(self):
    """Check prerequisites, second part.

    This function should always be part of CheckPrereq. It was separated and is
    now called from Exec because during node evacuation iallocator was only
    called with an unmodified cluster model, not taking planned changes into
    account.

    """
    instance = self.instance
    secondary_node = instance.secondary_nodes[0]

    if self.iallocator_name is None:
      remote_node = self.remote_node
    else:
      remote_node = self._RunAllocator(self.lu, self.iallocator_name,
                                       instance.name, instance.secondary_nodes)

    if remote_node is None:
      self.remote_node_info = None
    else:
      assert remote_node in self.lu.glm.list_owned(locking.LEVEL_NODE), \
             "Remote node '%s' is not locked" % remote_node

      self.remote_node_info = self.cfg.GetNodeInfo(remote_node)
      assert self.remote_node_info is not None, \
        "Cannot retrieve locked node %s" % remote_node

    if remote_node == self.instance.primary_node:
      raise errors.OpPrereqError("The specified node is the primary node of"
                                 " the instance", errors.ECODE_INVAL)

    if remote_node == secondary_node:
      raise errors.OpPrereqError("The specified node is already the"
                                 " secondary node of the instance",
                                 errors.ECODE_INVAL)

    if self.disks and self.mode in (constants.REPLACE_DISK_AUTO,
                                    constants.REPLACE_DISK_CHG):
      raise errors.OpPrereqError("Cannot specify disks to be replaced",
                                 errors.ECODE_INVAL)

    if self.mode == constants.REPLACE_DISK_AUTO:
      if not self._CheckDisksActivated(instance):
        raise errors.OpPrereqError("Please run activate-disks on instance %s"
                                   " first" % self.instance_name,
                                   errors.ECODE_STATE)
      faulty_primary = self._FindFaultyDisks(instance.primary_node)
      faulty_secondary = self._FindFaultyDisks(secondary_node)

      if faulty_primary and faulty_secondary:
        raise errors.OpPrereqError("Instance %s has faulty disks on more than"
                                   " one node and can not be repaired"
                                   " automatically" % self.instance_name,
                                   errors.ECODE_STATE)

      if faulty_primary:
        self.disks = faulty_primary
        self.target_node = instance.primary_node
        self.other_node = secondary_node
        check_nodes = [self.target_node, self.other_node]
      elif faulty_secondary:
        self.disks = faulty_secondary
        self.target_node = secondary_node
        self.other_node = instance.primary_node
        check_nodes = [self.target_node, self.other_node]
      else:
        self.disks = []
        check_nodes = []

    else:
      # Non-automatic modes
      if self.mode == constants.REPLACE_DISK_PRI:
        self.target_node = instance.primary_node
        self.other_node = secondary_node
        check_nodes = [self.target_node, self.other_node]

      elif self.mode == constants.REPLACE_DISK_SEC:
        self.target_node = secondary_node
        self.other_node = instance.primary_node
        check_nodes = [self.target_node, self.other_node]

      elif self.mode == constants.REPLACE_DISK_CHG:
        self.new_node = remote_node
        self.other_node = instance.primary_node
        self.target_node = secondary_node
        check_nodes = [self.new_node, self.other_node]

        _CheckNodeNotDrained(self.lu, remote_node)
        _CheckNodeVmCapable(self.lu, remote_node)

        old_node_info = self.cfg.GetNodeInfo(secondary_node)
        assert old_node_info is not None
        if old_node_info.offline and not self.early_release:
          # doesn't make sense to delay the release
          self.early_release = True
          self.lu.LogInfo("Old secondary %s is offline, automatically enabling"
                          " early-release mode", secondary_node)

      else:
        raise errors.ProgrammerError("Unhandled disk replace mode (%s)" %
                                     self.mode)

      # If not specified all disks should be replaced
      if not self.disks:
        self.disks = range(len(self.instance.disks))

    for node in check_nodes:
      _CheckNodeOnline(self.lu, node)

    touched_nodes = frozenset(node_name for node_name in [self.new_node,
                                                          self.other_node,
                                                          self.target_node]
                              if node_name is not None)

    # Release unneeded node locks
    _ReleaseLocks(self.lu, locking.LEVEL_NODE, keep=touched_nodes)

    # Release any owned node group
    if self.lu.glm.is_owned(locking.LEVEL_NODEGROUP):
      _ReleaseLocks(self.lu, locking.LEVEL_NODEGROUP)

    # Check whether disks are valid
    for disk_idx in self.disks:
      instance.FindDisk(disk_idx)

    # Get secondary node IP addresses
    self.node_secondary_ip = \
      dict((node_name, self.cfg.GetNodeInfo(node_name).secondary_ip)
           for node_name in touched_nodes)

  def Exec(self, feedback_fn):
    """Execute disk replacement.

    This dispatches the disk replacement to the appropriate handler.

    """
    if self.delay_iallocator:
      self._CheckPrereq2()

    if __debug__:
      # Verify owned locks before starting operation
      owned_locks = self.lu.glm.list_owned(locking.LEVEL_NODE)
      assert set(owned_locks) == set(self.node_secondary_ip), \
          ("Incorrect node locks, owning %s, expected %s" %
           (owned_locks, self.node_secondary_ip.keys()))

      owned_locks = self.lu.glm.list_owned(locking.LEVEL_INSTANCE)
      assert list(owned_locks) == [self.instance_name], \
          "Instance '%s' not locked" % self.instance_name

      assert not self.lu.glm.is_owned(locking.LEVEL_NODEGROUP), \
          "Should not own any node group lock at this point"

    if not self.disks:
      feedback_fn("No disks need replacement")
      return

    feedback_fn("Replacing disk(s) %s for %s" %
                (utils.CommaJoin(self.disks), self.instance.name))

    activate_disks = (not self.instance.admin_up)

    # Activate the instance disks if we're replacing them on a down instance
    if activate_disks:
      _StartInstanceDisks(self.lu, self.instance, True)

    try:
      # Should we replace the secondary node?
      if self.new_node is not None:
        fn = self._ExecDrbd8Secondary
      else:
        fn = self._ExecDrbd8DiskOnly

      result = fn(feedback_fn)
    finally:
      # Deactivate the instance disks if we're replacing them on a
      # down instance
      if activate_disks:
        _SafeShutdownInstanceDisks(self.lu, self.instance)

    if __debug__:
      # Verify owned locks
      owned_locks = self.lu.glm.list_owned(locking.LEVEL_NODE)
      nodes = frozenset(self.node_secondary_ip)
      assert ((self.early_release and not owned_locks) or
              (not self.early_release and not (set(owned_locks) - nodes))), \
        ("Not owning the correct locks, early_release=%s, owned=%r,"
         " nodes=%r" % (self.early_release, owned_locks, nodes))

    return result

  def _CheckVolumeGroup(self, nodes):
    self.lu.LogInfo("Checking volume groups")

    vgname = self.cfg.GetVGName()

    # Make sure volume group exists on all involved nodes
    results = self.rpc.call_vg_list(nodes)
    if not results:
      raise errors.OpExecError("Can't list volume groups on the nodes")

    for node in nodes:
      res = results[node]
      res.Raise("Error checking node %s" % node)
      if vgname not in res.payload:
        raise errors.OpExecError("Volume group '%s' not found on node %s" %
                                 (vgname, node))

  def _CheckDisksExistence(self, nodes):
    # Check disk existence
    for idx, dev in enumerate(self.instance.disks):
      if idx not in self.disks:
        continue

      for node in nodes:
        self.lu.LogInfo("Checking disk/%d on %s" % (idx, node))
        self.cfg.SetDiskID(dev, node)

        result = self.rpc.call_blockdev_find(node, dev)

        msg = result.fail_msg
        if msg or not result.payload:
          if not msg:
            msg = "disk not found"
          raise errors.OpExecError("Can't find disk/%d on node %s: %s" %
                                   (idx, node, msg))

  def _CheckDisksConsistency(self, node_name, on_primary, ldisk):
    for idx, dev in enumerate(self.instance.disks):
      if idx not in self.disks:
        continue

      self.lu.LogInfo("Checking disk/%d consistency on node %s" %
                      (idx, node_name))

      if not _CheckDiskConsistency(self.lu, dev, node_name, on_primary,
                                   ldisk=ldisk):
        raise errors.OpExecError("Node %s has degraded storage, unsafe to"
                                 " replace disks for instance %s" %
                                 (node_name, self.instance.name))

  def _CreateNewStorage(self, node_name):
    iv_names = {}

    for idx, dev in enumerate(self.instance.disks):
      if idx not in self.disks:
        continue

      self.lu.LogInfo("Adding storage on %s for disk/%d" % (node_name, idx))

      self.cfg.SetDiskID(dev, node_name)

      lv_names = [".disk%d_%s" % (idx, suffix) for suffix in ["data", "meta"]]
      names = _GenerateUniqueNames(self.lu, lv_names)

      vg_data = dev.children[0].logical_id[0]
      lv_data = objects.Disk(dev_type=constants.LD_LV, size=dev.size,
                             logical_id=(vg_data, names[0]))
      vg_meta = dev.children[1].logical_id[0]
      lv_meta = objects.Disk(dev_type=constants.LD_LV, size=128,
                             logical_id=(vg_meta, names[1]))

      new_lvs = [lv_data, lv_meta]
      old_lvs = dev.children
      iv_names[dev.iv_name] = (dev, old_lvs, new_lvs)

      # we pass force_create=True to force the LVM creation
      for new_lv in new_lvs:
        _CreateBlockDev(self.lu, node_name, self.instance, new_lv, True,
                        _GetInstanceInfoText(self.instance), False)

    return iv_names

  def _CheckDevices(self, node_name, iv_names):
    for name, (dev, _, _) in iv_names.iteritems():
      self.cfg.SetDiskID(dev, node_name)

      result = self.rpc.call_blockdev_find(node_name, dev)

      msg = result.fail_msg
      if msg or not result.payload:
        if not msg:
          msg = "disk not found"
        raise errors.OpExecError("Can't find DRBD device %s: %s" %
                                 (name, msg))

      if result.payload.is_degraded:
        raise errors.OpExecError("DRBD device %s is degraded!" % name)

  def _RemoveOldStorage(self, node_name, iv_names):
    for name, (_, old_lvs, _) in iv_names.iteritems():
      self.lu.LogInfo("Remove logical volumes for %s" % name)

      for lv in old_lvs:
        self.cfg.SetDiskID(lv, node_name)

        msg = self.rpc.call_blockdev_remove(node_name, lv).fail_msg
        if msg:
          self.lu.LogWarning("Can't remove old LV: %s" % msg,
                             hint="remove unused LVs manually")

  def _ExecDrbd8DiskOnly(self, feedback_fn):
    """Replace a disk on the primary or secondary for DRBD 8.

    The algorithm for replace is quite complicated:

      1. for each disk to be replaced:

        1. create new LVs on the target node with unique names
        1. detach old LVs from the drbd device
        1. rename old LVs to name_replaced.<time_t>
        1. rename new LVs to old LVs
        1. attach the new LVs (with the old names now) to the drbd device

      1. wait for sync across all devices

      1. for each modified disk:

        1. remove old LVs (which have the name name_replaces.<time_t>)

    Failures are not very well handled.

    """
    steps_total = 6

    # Step: check device activation
    self.lu.LogStep(1, steps_total, "Check device existence")
    self._CheckDisksExistence([self.other_node, self.target_node])
    self._CheckVolumeGroup([self.target_node, self.other_node])

    # Step: check other node consistency
    self.lu.LogStep(2, steps_total, "Check peer consistency")
    self._CheckDisksConsistency(self.other_node,
                                self.other_node == self.instance.primary_node,
                                False)

    # Step: create new storage
    self.lu.LogStep(3, steps_total, "Allocate new storage")
    iv_names = self._CreateNewStorage(self.target_node)

    # Step: for each lv, detach+rename*2+attach
    self.lu.LogStep(4, steps_total, "Changing drbd configuration")
    for dev, old_lvs, new_lvs in iv_names.itervalues():
      self.lu.LogInfo("Detaching %s drbd from local storage" % dev.iv_name)

      result = self.rpc.call_blockdev_removechildren(self.target_node, dev,
                                                     old_lvs)
      result.Raise("Can't detach drbd from local storage on node"
                   " %s for device %s" % (self.target_node, dev.iv_name))
      #dev.children = []
      #cfg.Update(instance)

      # ok, we created the new LVs, so now we know we have the needed
      # storage; as such, we proceed on the target node to rename
      # old_lv to _old, and new_lv to old_lv; note that we rename LVs
      # using the assumption that logical_id == physical_id (which in
      # turn is the unique_id on that node)

      # FIXME(iustin): use a better name for the replaced LVs
      temp_suffix = int(time.time())
      ren_fn = lambda d, suff: (d.physical_id[0],
                                d.physical_id[1] + "_replaced-%s" % suff)

      # Build the rename list based on what LVs exist on the node
      rename_old_to_new = []
      for to_ren in old_lvs:
        result = self.rpc.call_blockdev_find(self.target_node, to_ren)
        if not result.fail_msg and result.payload:
          # device exists
          rename_old_to_new.append((to_ren, ren_fn(to_ren, temp_suffix)))

      self.lu.LogInfo("Renaming the old LVs on the target node")
      result = self.rpc.call_blockdev_rename(self.target_node,
                                             rename_old_to_new)
      result.Raise("Can't rename old LVs on node %s" % self.target_node)

      # Now we rename the new LVs to the old LVs
      self.lu.LogInfo("Renaming the new LVs on the target node")
      rename_new_to_old = [(new, old.physical_id)
                           for old, new in zip(old_lvs, new_lvs)]
      result = self.rpc.call_blockdev_rename(self.target_node,
                                             rename_new_to_old)
      result.Raise("Can't rename new LVs on node %s" % self.target_node)

      for old, new in zip(old_lvs, new_lvs):
        new.logical_id = old.logical_id
        self.cfg.SetDiskID(new, self.target_node)

      for disk in old_lvs:
        disk.logical_id = ren_fn(disk, temp_suffix)
        self.cfg.SetDiskID(disk, self.target_node)

      # Now that the new lvs have the old name, we can add them to the device
      self.lu.LogInfo("Adding new mirror component on %s" % self.target_node)
      result = self.rpc.call_blockdev_addchildren(self.target_node, dev,
                                                  new_lvs)
      msg = result.fail_msg
      if msg:
        for new_lv in new_lvs:
          msg2 = self.rpc.call_blockdev_remove(self.target_node,
                                               new_lv).fail_msg
          if msg2:
            self.lu.LogWarning("Can't rollback device %s: %s", dev, msg2,
                               hint=("cleanup manually the unused logical"
                                     "volumes"))
        raise errors.OpExecError("Can't add local storage to drbd: %s" % msg)

      dev.children = new_lvs

      self.cfg.Update(self.instance, feedback_fn)

    cstep = 5
    if self.early_release:
      self.lu.LogStep(cstep, steps_total, "Removing old storage")
      cstep += 1
      self._RemoveOldStorage(self.target_node, iv_names)
      # WARNING: we release both node locks here, do not do other RPCs
      # than WaitForSync to the primary node
      _ReleaseLocks(self.lu, locking.LEVEL_NODE,
                    names=[self.target_node, self.other_node])

    # Wait for sync
    # This can fail as the old devices are degraded and _WaitForSync
    # does a combined result over all disks, so we don't check its return value
    self.lu.LogStep(cstep, steps_total, "Sync devices")
    cstep += 1
    _WaitForSync(self.lu, self.instance)

    # Check all devices manually
    self._CheckDevices(self.instance.primary_node, iv_names)

    # Step: remove old storage
    if not self.early_release:
      self.lu.LogStep(cstep, steps_total, "Removing old storage")
      cstep += 1
      self._RemoveOldStorage(self.target_node, iv_names)

  def _ExecDrbd8Secondary(self, feedback_fn):
    """Replace the secondary node for DRBD 8.

    The algorithm for replace is quite complicated:
      - for all disks of the instance:
        - create new LVs on the new node with same names
        - shutdown the drbd device on the old secondary
        - disconnect the drbd network on the primary
        - create the drbd device on the new secondary
        - network attach the drbd on the primary, using an artifice:
          the drbd code for Attach() will connect to the network if it
          finds a device which is connected to the good local disks but
          not network enabled
      - wait for sync across all devices
      - remove all disks from the old secondary

    Failures are not very well handled.

    """
    steps_total = 6

    # Step: check device activation
    self.lu.LogStep(1, steps_total, "Check device existence")
    self._CheckDisksExistence([self.instance.primary_node])
    self._CheckVolumeGroup([self.instance.primary_node])

    # Step: check other node consistency
    self.lu.LogStep(2, steps_total, "Check peer consistency")
    self._CheckDisksConsistency(self.instance.primary_node, True, True)

    # Step: create new storage
    self.lu.LogStep(3, steps_total, "Allocate new storage")
    for idx, dev in enumerate(self.instance.disks):
      self.lu.LogInfo("Adding new local storage on %s for disk/%d" %
                      (self.new_node, idx))
      # we pass force_create=True to force LVM creation
      for new_lv in dev.children:
        _CreateBlockDev(self.lu, self.new_node, self.instance, new_lv, True,
                        _GetInstanceInfoText(self.instance), False)

    # Step 4: dbrd minors and drbd setups changes
    # after this, we must manually remove the drbd minors on both the
    # error and the success paths
    self.lu.LogStep(4, steps_total, "Changing drbd configuration")
    minors = self.cfg.AllocateDRBDMinor([self.new_node
                                         for dev in self.instance.disks],
                                        self.instance.name)
    logging.debug("Allocated minors %r", minors)

    iv_names = {}
    for idx, (dev, new_minor) in enumerate(zip(self.instance.disks, minors)):
      self.lu.LogInfo("activating a new drbd on %s for disk/%d" %
                      (self.new_node, idx))
      # create new devices on new_node; note that we create two IDs:
      # one without port, so the drbd will be activated without
      # networking information on the new node at this stage, and one
      # with network, for the latter activation in step 4
      (o_node1, o_node2, o_port, o_minor1, o_minor2, o_secret) = dev.logical_id
      if self.instance.primary_node == o_node1:
        p_minor = o_minor1
      else:
        assert self.instance.primary_node == o_node2, "Three-node instance?"
        p_minor = o_minor2

      new_alone_id = (self.instance.primary_node, self.new_node, None,
                      p_minor, new_minor, o_secret)
      new_net_id = (self.instance.primary_node, self.new_node, o_port,
                    p_minor, new_minor, o_secret)

      iv_names[idx] = (dev, dev.children, new_net_id)
      logging.debug("Allocated new_minor: %s, new_logical_id: %s", new_minor,
                    new_net_id)
      new_drbd = objects.Disk(dev_type=constants.LD_DRBD8,
                              logical_id=new_alone_id,
                              children=dev.children,
                              size=dev.size)
      try:
        _CreateSingleBlockDev(self.lu, self.new_node, self.instance, new_drbd,
                              _GetInstanceInfoText(self.instance), False)
      except errors.GenericError:
        self.cfg.ReleaseDRBDMinors(self.instance.name)
        raise

    # We have new devices, shutdown the drbd on the old secondary
    for idx, dev in enumerate(self.instance.disks):
      self.lu.LogInfo("Shutting down drbd for disk/%d on old node" % idx)
      self.cfg.SetDiskID(dev, self.target_node)
      msg = self.rpc.call_blockdev_shutdown(self.target_node, dev).fail_msg
      if msg:
        self.lu.LogWarning("Failed to shutdown drbd for disk/%d on old"
                           "node: %s" % (idx, msg),
                           hint=("Please cleanup this device manually as"
                                 " soon as possible"))

    self.lu.LogInfo("Detaching primary drbds from the network (=> standalone)")
    result = self.rpc.call_drbd_disconnect_net([self.instance.primary_node],
                                               self.node_secondary_ip,
                                               self.instance.disks)\
                                              [self.instance.primary_node]

    msg = result.fail_msg
    if msg:
      # detaches didn't succeed (unlikely)
      self.cfg.ReleaseDRBDMinors(self.instance.name)
      raise errors.OpExecError("Can't detach the disks from the network on"
                               " old node: %s" % (msg,))

    # if we managed to detach at least one, we update all the disks of
    # the instance to point to the new secondary
    self.lu.LogInfo("Updating instance configuration")
    for dev, _, new_logical_id in iv_names.itervalues():
      dev.logical_id = new_logical_id
      self.cfg.SetDiskID(dev, self.instance.primary_node)

    self.cfg.Update(self.instance, feedback_fn)

    # and now perform the drbd attach
    self.lu.LogInfo("Attaching primary drbds to new secondary"
                    " (standalone => connected)")
    result = self.rpc.call_drbd_attach_net([self.instance.primary_node,
                                            self.new_node],
                                           self.node_secondary_ip,
                                           self.instance.disks,
                                           self.instance.name,
                                           False)
    for to_node, to_result in result.items():
      msg = to_result.fail_msg
      if msg:
        self.lu.LogWarning("Can't attach drbd disks on node %s: %s",
                           to_node, msg,
                           hint=("please do a gnt-instance info to see the"
                                 " status of disks"))
    cstep = 5
    if self.early_release:
      self.lu.LogStep(cstep, steps_total, "Removing old storage")
      cstep += 1
      self._RemoveOldStorage(self.target_node, iv_names)
      # WARNING: we release all node locks here, do not do other RPCs
      # than WaitForSync to the primary node
      _ReleaseLocks(self.lu, locking.LEVEL_NODE,
                    names=[self.instance.primary_node,
                           self.target_node,
                           self.new_node])

    # Wait for sync
    # This can fail as the old devices are degraded and _WaitForSync
    # does a combined result over all disks, so we don't check its return value
    self.lu.LogStep(cstep, steps_total, "Sync devices")
    cstep += 1
    _WaitForSync(self.lu, self.instance)

    # Check all devices manually
    self._CheckDevices(self.instance.primary_node, iv_names)

    # Step: remove old storage
    if not self.early_release:
      self.lu.LogStep(cstep, steps_total, "Removing old storage")
      self._RemoveOldStorage(self.target_node, iv_names)


class LURepairNodeStorage(NoHooksLU):
  """Repairs the volume group on a node.

  """
  REQ_BGL = False

  def CheckArguments(self):
    self.op.node_name = _ExpandNodeName(self.cfg, self.op.node_name)

    storage_type = self.op.storage_type

    if (constants.SO_FIX_CONSISTENCY not in
        constants.VALID_STORAGE_OPERATIONS.get(storage_type, [])):
      raise errors.OpPrereqError("Storage units of type '%s' can not be"
                                 " repaired" % storage_type,
                                 errors.ECODE_INVAL)

  def ExpandNames(self):
    self.needed_locks = {
      locking.LEVEL_NODE: [self.op.node_name],
      }

  def _CheckFaultyDisks(self, instance, node_name):
    """Ensure faulty disks abort the opcode or at least warn."""
    try:
      if _FindFaultyInstanceDisks(self.cfg, self.rpc, instance,
                                  node_name, True):
        raise errors.OpPrereqError("Instance '%s' has faulty disks on"
                                   " node '%s'" % (instance.name, node_name),
                                   errors.ECODE_STATE)
    except errors.OpPrereqError, err:
      if self.op.ignore_consistency:
        self.proc.LogWarning(str(err.args[0]))
      else:
        raise

  def CheckPrereq(self):
    """Check prerequisites.

    """
    # Check whether any instance on this node has faulty disks
    for inst in _GetNodeInstances(self.cfg, self.op.node_name):
      if not inst.admin_up:
        continue
      check_nodes = set(inst.all_nodes)
      check_nodes.discard(self.op.node_name)
      for inst_node_name in check_nodes:
        self._CheckFaultyDisks(inst, inst_node_name)

  def Exec(self, feedback_fn):
    feedback_fn("Repairing storage unit '%s' on %s ..." %
                (self.op.name, self.op.node_name))

    st_args = _GetStorageTypeArgs(self.cfg, self.op.storage_type)
    result = self.rpc.call_storage_execute(self.op.node_name,
                                           self.op.storage_type, st_args,
                                           self.op.name,
                                           constants.SO_FIX_CONSISTENCY)
    result.Raise("Failed to repair storage unit '%s' on %s" %
                 (self.op.name, self.op.node_name))


class LUNodeEvacStrategy(NoHooksLU):
  """Computes the node evacuation strategy.

  """
  REQ_BGL = False

  def CheckArguments(self):
    _CheckIAllocatorOrNode(self, "iallocator", "remote_node")

  def ExpandNames(self):
    self.op.nodes = _GetWantedNodes(self, self.op.nodes)
    self.needed_locks = locks = {}
    if self.op.remote_node is None:
      locks[locking.LEVEL_NODE] = locking.ALL_SET
    else:
      self.op.remote_node = _ExpandNodeName(self.cfg, self.op.remote_node)
      locks[locking.LEVEL_NODE] = self.op.nodes + [self.op.remote_node]

  def Exec(self, feedback_fn):
    instances = []
    for node in self.op.nodes:
      instances.extend(_GetNodeSecondaryInstances(self.cfg, node))
    if not instances:
      return []

    if self.op.remote_node is not None:
      result = []
      for i in instances:
        if i.primary_node == self.op.remote_node:
          raise errors.OpPrereqError("Node %s is the primary node of"
                                     " instance %s, cannot use it as"
                                     " secondary" %
                                     (self.op.remote_node, i.name),
                                     errors.ECODE_INVAL)
        result.append([i.name, self.op.remote_node])
    else:
      ial = IAllocator(self.cfg, self.rpc,
                       mode=constants.IALLOCATOR_MODE_MEVAC,
                       evac_nodes=self.op.nodes)
      ial.Run(self.op.iallocator, validate=True)
      if not ial.success:
        raise errors.OpExecError("No valid evacuation solution: %s" % ial.info,
                                 errors.ECODE_NORES)
      result = ial.result
    return result


class LUInstanceGrowDisk(LogicalUnit):
  """Grow a disk of an instance.

  """
  HPATH = "disk-grow"
  HTYPE = constants.HTYPE_INSTANCE
  REQ_BGL = False

  def ExpandNames(self):
    self._ExpandAndLockInstance()
    self.needed_locks[locking.LEVEL_NODE] = []
    self.recalculate_locks[locking.LEVEL_NODE] = constants.LOCKS_REPLACE

  def DeclareLocks(self, level):
    if level == locking.LEVEL_NODE:
      self._LockInstancesNodes()

  def BuildHooksEnv(self):
    """Build hooks env.

    This runs on the master, the primary and all the secondaries.

    """
    env = {
      "DISK": self.op.disk,
      "AMOUNT": self.op.amount,
      }
    env.update(_BuildInstanceHookEnvByObject(self, self.instance))
    return env

  def BuildHooksNodes(self):
    """Build hooks nodes.

    """
    nl = [self.cfg.GetMasterNode()] + list(self.instance.all_nodes)
    return (nl, nl)

  def CheckPrereq(self):
    """Check prerequisites.

    This checks that the instance is in the cluster.

    """
    instance = self.cfg.GetInstanceInfo(self.op.instance_name)
    assert instance is not None, \
      "Cannot retrieve locked instance %s" % self.op.instance_name
    nodenames = list(instance.all_nodes)
    for node in nodenames:
      _CheckNodeOnline(self, node)

    self.instance = instance

    if instance.disk_template not in constants.DTS_GROWABLE:
      raise errors.OpPrereqError("Instance's disk layout does not support"
                                 " growing", errors.ECODE_INVAL)

    self.disk = instance.FindDisk(self.op.disk)

    if instance.disk_template not in (constants.DT_FILE,
                                      constants.DT_SHARED_FILE):
      # TODO: check the free disk space for file, when that feature will be
      # supported
      _CheckNodesFreeDiskPerVG(self, nodenames,
                               self.disk.ComputeGrowth(self.op.amount))

  def Exec(self, feedback_fn):
    """Execute disk grow.

    """
    instance = self.instance
    disk = self.disk

    disks_ok, _ = _AssembleInstanceDisks(self, self.instance, disks=[disk])
    if not disks_ok:
      raise errors.OpExecError("Cannot activate block device to grow")

    # First run all grow ops in dry-run mode
    for node in instance.all_nodes:
      self.cfg.SetDiskID(disk, node)
      result = self.rpc.call_blockdev_grow(node, disk, self.op.amount, True)
      result.Raise("Grow request failed to node %s" % node)

    # We know that (as far as we can test) operations across different
    # nodes will succeed, time to run it for real
    for node in instance.all_nodes:
      self.cfg.SetDiskID(disk, node)
      result = self.rpc.call_blockdev_grow(node, disk, self.op.amount, False)
      result.Raise("Grow request failed to node %s" % node)

      # TODO: Rewrite code to work properly
      # DRBD goes into sync mode for a short amount of time after executing the
      # "resize" command. DRBD 8.x below version 8.0.13 contains a bug whereby
      # calling "resize" in sync mode fails. Sleeping for a short amount of
      # time is a work-around.
      time.sleep(5)

    disk.RecordGrow(self.op.amount)
    self.cfg.Update(instance, feedback_fn)
    if self.op.wait_for_sync:
      disk_abort = not _WaitForSync(self, instance, disks=[disk])
      if disk_abort:
        self.proc.LogWarning("Disk sync-ing has not returned a good"
                             " status; please check the instance")
      if not instance.admin_up:
        _SafeShutdownInstanceDisks(self, instance, disks=[disk])
    elif not instance.admin_up:
      self.proc.LogWarning("Not shutting down the disk even if the instance is"
                           " not supposed to be running because no wait for"
                           " sync mode was requested")


class LUInstanceQueryData(NoHooksLU):
  """Query runtime instance data.

  """
  REQ_BGL = False

  def ExpandNames(self):
    self.needed_locks = {}

    # Use locking if requested or when non-static information is wanted
    if not (self.op.static or self.op.use_locking):
      self.LogWarning("Non-static data requested, locks need to be acquired")
      self.op.use_locking = True

    if self.op.instances or not self.op.use_locking:
      # Expand instance names right here
      self.wanted_names = _GetWantedInstances(self, self.op.instances)
    else:
      # Will use acquired locks
      self.wanted_names = None

    if self.op.use_locking:
      self.share_locks = dict.fromkeys(locking.LEVELS, 1)

      if self.wanted_names is None:
        self.needed_locks[locking.LEVEL_INSTANCE] = locking.ALL_SET
      else:
        self.needed_locks[locking.LEVEL_INSTANCE] = self.wanted_names

      self.needed_locks[locking.LEVEL_NODE] = []
      self.share_locks = dict.fromkeys(locking.LEVELS, 1)
      self.recalculate_locks[locking.LEVEL_NODE] = constants.LOCKS_REPLACE

  def DeclareLocks(self, level):
    if self.op.use_locking and level == locking.LEVEL_NODE:
      self._LockInstancesNodes()

  def CheckPrereq(self):
    """Check prerequisites.

    This only checks the optional instance list against the existing names.

    """
    if self.wanted_names is None:
      assert self.op.use_locking, "Locking was not used"
      self.wanted_names = self.glm.list_owned(locking.LEVEL_INSTANCE)

    self.wanted_instances = [self.cfg.GetInstanceInfo(name)
                             for name in self.wanted_names]

  def _ComputeBlockdevStatus(self, node, instance_name, dev):
    """Returns the status of a block device

    """
    if self.op.static or not node:
      return None

    self.cfg.SetDiskID(dev, node)

    result = self.rpc.call_blockdev_find(node, dev)
    if result.offline:
      return None

    result.Raise("Can't compute disk status for %s" % instance_name)

    status = result.payload
    if status is None:
      return None

    return (status.dev_path, status.major, status.minor,
            status.sync_percent, status.estimated_time,
            status.is_degraded, status.ldisk_status)

  def _ComputeDiskStatus(self, instance, snode, dev):
    """Compute block device status.

    """
    if dev.dev_type in constants.LDS_DRBD:
      # we change the snode then (otherwise we use the one passed in)
      if dev.logical_id[0] == instance.primary_node:
        snode = dev.logical_id[1]
      else:
        snode = dev.logical_id[0]

    dev_pstatus = self._ComputeBlockdevStatus(instance.primary_node,
                                              instance.name, dev)
    dev_sstatus = self._ComputeBlockdevStatus(snode, instance.name, dev)

    if dev.children:
      dev_children = [self._ComputeDiskStatus(instance, snode, child)
                      for child in dev.children]
    else:
      dev_children = []

    return {
      "iv_name": dev.iv_name,
      "dev_type": dev.dev_type,
      "logical_id": dev.logical_id,
      "physical_id": dev.physical_id,
      "pstatus": dev_pstatus,
      "sstatus": dev_sstatus,
      "children": dev_children,
      "mode": dev.mode,
      "size": dev.size,
      }

  def Exec(self, feedback_fn):
    """Gather and return data"""
    result = {}

    cluster = self.cfg.GetClusterInfo()

    for instance in self.wanted_instances:
      if not self.op.static:
        remote_info = self.rpc.call_instance_info(instance.primary_node,
                                                  instance.name,
                                                  instance.hypervisor)
        remote_info.Raise("Error checking node %s" % instance.primary_node)
        remote_info = remote_info.payload
        if remote_info and "state" in remote_info:
          remote_state = "up"
        else:
          remote_state = "down"
      else:
        remote_state = None
      if instance.admin_up:
        config_state = "up"
      else:
        config_state = "down"

      disks = [self._ComputeDiskStatus(instance, None, device)
               for device in instance.disks]

      result[instance.name] = {
        "name": instance.name,
        "config_state": config_state,
        "run_state": remote_state,
        "pnode": instance.primary_node,
        "snodes": instance.secondary_nodes,
        "os": instance.os,
        # this happens to be the same format used for hooks
        "nics": _NICListToTuple(self, instance.nics),
        "disk_template": instance.disk_template,
        "disks": disks,
        "hypervisor": instance.hypervisor,
        "network_port": instance.network_port,
        "hv_instance": instance.hvparams,
        "hv_actual": cluster.FillHV(instance, skip_globals=True),
        "be_instance": instance.beparams,
        "be_actual": cluster.FillBE(instance),
        "os_instance": instance.osparams,
        "os_actual": cluster.SimpleFillOS(instance.os, instance.osparams),
        "serial_no": instance.serial_no,
        "mtime": instance.mtime,
        "ctime": instance.ctime,
        "uuid": instance.uuid,
        }

    return result


class LUInstanceSetParams(LogicalUnit):
  """Modifies an instances's parameters.

  """
  HPATH = "instance-modify"
  HTYPE = constants.HTYPE_INSTANCE
  REQ_BGL = False

  def CheckArguments(self):
    if not (self.op.nics or self.op.disks or self.op.disk_template or
            self.op.hvparams or self.op.beparams or self.op.os_name):
      raise errors.OpPrereqError("No changes submitted", errors.ECODE_INVAL)

    if self.op.hvparams:
      _CheckGlobalHvParams(self.op.hvparams)

    # Disk validation
    disk_addremove = 0
    for disk_op, disk_dict in self.op.disks:
      utils.ForceDictType(disk_dict, constants.IDISK_PARAMS_TYPES)
      if disk_op == constants.DDM_REMOVE:
        disk_addremove += 1
        continue
      elif disk_op == constants.DDM_ADD:
        disk_addremove += 1
      else:
        if not isinstance(disk_op, int):
          raise errors.OpPrereqError("Invalid disk index", errors.ECODE_INVAL)
        if not isinstance(disk_dict, dict):
          msg = "Invalid disk value: expected dict, got '%s'" % disk_dict
          raise errors.OpPrereqError(msg, errors.ECODE_INVAL)

      if disk_op == constants.DDM_ADD:
        mode = disk_dict.setdefault(constants.IDISK_MODE, constants.DISK_RDWR)
        if mode not in constants.DISK_ACCESS_SET:
          raise errors.OpPrereqError("Invalid disk access mode '%s'" % mode,
                                     errors.ECODE_INVAL)
        size = disk_dict.get(constants.IDISK_SIZE, None)
        if size is None:
          raise errors.OpPrereqError("Required disk parameter size missing",
                                     errors.ECODE_INVAL)
        try:
          size = int(size)
        except (TypeError, ValueError), err:
          raise errors.OpPrereqError("Invalid disk size parameter: %s" %
                                     str(err), errors.ECODE_INVAL)
        disk_dict[constants.IDISK_SIZE] = size
      else:
        # modification of disk
        if constants.IDISK_SIZE in disk_dict:
          raise errors.OpPrereqError("Disk size change not possible, use"
                                     " grow-disk", errors.ECODE_INVAL)

    if disk_addremove > 1:
      raise errors.OpPrereqError("Only one disk add or remove operation"
                                 " supported at a time", errors.ECODE_INVAL)

    if self.op.disks and self.op.disk_template is not None:
      raise errors.OpPrereqError("Disk template conversion and other disk"
                                 " changes not supported at the same time",
                                 errors.ECODE_INVAL)

    if (self.op.disk_template and
        self.op.disk_template in constants.DTS_INT_MIRROR and
        self.op.remote_node is None):
      raise errors.OpPrereqError("Changing the disk template to a mirrored"
                                 " one requires specifying a secondary node",
                                 errors.ECODE_INVAL)

    # NIC validation
    nic_addremove = 0
    for nic_op, nic_dict in self.op.nics:
      utils.ForceDictType(nic_dict, constants.INIC_PARAMS_TYPES)
      if nic_op == constants.DDM_REMOVE:
        nic_addremove += 1
        continue
      elif nic_op == constants.DDM_ADD:
        nic_addremove += 1
      else:
        if not isinstance(nic_op, int):
          raise errors.OpPrereqError("Invalid nic index", errors.ECODE_INVAL)
        if not isinstance(nic_dict, dict):
          msg = "Invalid nic value: expected dict, got '%s'" % nic_dict
          raise errors.OpPrereqError(msg, errors.ECODE_INVAL)

      # nic_dict should be a dict
      nic_ip = nic_dict.get(constants.INIC_IP, None)
      if nic_ip is not None:
        if nic_ip.lower() == constants.VALUE_NONE:
          nic_dict[constants.INIC_IP] = None
        else:
          if not netutils.IPAddress.IsValid(nic_ip):
            raise errors.OpPrereqError("Invalid IP address '%s'" % nic_ip,
                                       errors.ECODE_INVAL)

      nic_bridge = nic_dict.get('bridge', None)
      nic_link = nic_dict.get(constants.INIC_LINK, None)
      if nic_bridge and nic_link:
        raise errors.OpPrereqError("Cannot pass 'bridge' and 'link'"
                                   " at the same time", errors.ECODE_INVAL)
      elif nic_bridge and nic_bridge.lower() == constants.VALUE_NONE:
        nic_dict['bridge'] = None
      elif nic_link and nic_link.lower() == constants.VALUE_NONE:
        nic_dict[constants.INIC_LINK] = None

      if nic_op == constants.DDM_ADD:
        nic_mac = nic_dict.get(constants.INIC_MAC, None)
        if nic_mac is None:
          nic_dict[constants.INIC_MAC] = constants.VALUE_AUTO

      if constants.INIC_MAC in nic_dict:
        nic_mac = nic_dict[constants.INIC_MAC]
        if nic_mac not in (constants.VALUE_AUTO, constants.VALUE_GENERATE):
          nic_mac = utils.NormalizeAndValidateMac(nic_mac)

        if nic_op != constants.DDM_ADD and nic_mac == constants.VALUE_AUTO:
          raise errors.OpPrereqError("'auto' is not a valid MAC address when"
                                     " modifying an existing nic",
                                     errors.ECODE_INVAL)

    if nic_addremove > 1:
      raise errors.OpPrereqError("Only one NIC add or remove operation"
                                 " supported at a time", errors.ECODE_INVAL)

  def ExpandNames(self):
    self._ExpandAndLockInstance()
    self.needed_locks[locking.LEVEL_NODE] = []
    self.recalculate_locks[locking.LEVEL_NODE] = constants.LOCKS_REPLACE

  def DeclareLocks(self, level):
    if level == locking.LEVEL_NODE:
      self._LockInstancesNodes()
      if self.op.disk_template and self.op.remote_node:
        self.op.remote_node = _ExpandNodeName(self.cfg, self.op.remote_node)
        self.needed_locks[locking.LEVEL_NODE].append(self.op.remote_node)

  def BuildHooksEnv(self):
    """Build hooks env.

    This runs on the master, primary and secondaries.

    """
    args = dict()
    if constants.BE_MEMORY in self.be_new:
      args['memory'] = self.be_new[constants.BE_MEMORY]
    if constants.BE_VCPUS in self.be_new:
      args['vcpus'] = self.be_new[constants.BE_VCPUS]
    # TODO: export disk changes. Note: _BuildInstanceHookEnv* don't export disk
    # information at all.
    if self.op.nics:
      args['nics'] = []
      nic_override = dict(self.op.nics)
      for idx, nic in enumerate(self.instance.nics):
        if idx in nic_override:
          this_nic_override = nic_override[idx]
        else:
          this_nic_override = {}
        if constants.INIC_IP in this_nic_override:
          ip = this_nic_override[constants.INIC_IP]
        else:
          ip = nic.ip
        if constants.INIC_MAC in this_nic_override:
          mac = this_nic_override[constants.INIC_MAC]
        else:
          mac = nic.mac
        if idx in self.nic_pnew:
          nicparams = self.nic_pnew[idx]
        else:
          nicparams = self.cluster.SimpleFillNIC(nic.nicparams)
        mode = nicparams[constants.NIC_MODE]
        link = nicparams[constants.NIC_LINK]
        args['nics'].append((ip, mac, mode, link))
      if constants.DDM_ADD in nic_override:
        ip = nic_override[constants.DDM_ADD].get(constants.INIC_IP, None)
        mac = nic_override[constants.DDM_ADD][constants.INIC_MAC]
        nicparams = self.nic_pnew[constants.DDM_ADD]
        mode = nicparams[constants.NIC_MODE]
        link = nicparams[constants.NIC_LINK]
        args['nics'].append((ip, mac, mode, link))
      elif constants.DDM_REMOVE in nic_override:
        del args['nics'][-1]

    env = _BuildInstanceHookEnvByObject(self, self.instance, override=args)
    if self.op.disk_template:
      env["NEW_DISK_TEMPLATE"] = self.op.disk_template

    return env

  def BuildHooksNodes(self):
    """Build hooks nodes.

    """
    nl = [self.cfg.GetMasterNode()] + list(self.instance.all_nodes)
    return (nl, nl)

  def CheckPrereq(self):
    """Check prerequisites.

    This only checks the instance list against the existing names.

    """
    # checking the new params on the primary/secondary nodes

    instance = self.instance = self.cfg.GetInstanceInfo(self.op.instance_name)
    cluster = self.cluster = self.cfg.GetClusterInfo()
    assert self.instance is not None, \
      "Cannot retrieve locked instance %s" % self.op.instance_name
    pnode = instance.primary_node
    nodelist = list(instance.all_nodes)

    # OS change
    if self.op.os_name and not self.op.force:
      _CheckNodeHasOS(self, instance.primary_node, self.op.os_name,
                      self.op.force_variant)
      instance_os = self.op.os_name
    else:
      instance_os = instance.os

    if self.op.disk_template:
      if instance.disk_template == self.op.disk_template:
        raise errors.OpPrereqError("Instance already has disk template %s" %
                                   instance.disk_template, errors.ECODE_INVAL)

      if (instance.disk_template,
          self.op.disk_template) not in self._DISK_CONVERSIONS:
        raise errors.OpPrereqError("Unsupported disk template conversion from"
                                   " %s to %s" % (instance.disk_template,
                                                  self.op.disk_template),
                                   errors.ECODE_INVAL)
      _CheckInstanceDown(self, instance, "cannot change disk template")
      if self.op.disk_template in constants.DTS_INT_MIRROR:
        if self.op.remote_node == pnode:
          raise errors.OpPrereqError("Given new secondary node %s is the same"
                                     " as the primary node of the instance" %
                                     self.op.remote_node, errors.ECODE_STATE)
        _CheckNodeOnline(self, self.op.remote_node)
        _CheckNodeNotDrained(self, self.op.remote_node)
        # FIXME: here we assume that the old instance type is DT_PLAIN
        assert instance.disk_template == constants.DT_PLAIN
        disks = [{constants.IDISK_SIZE: d.size,
                  constants.IDISK_VG: d.logical_id[0]}
                 for d in instance.disks]
        required = _ComputeDiskSizePerVG(self.op.disk_template, disks)
        _CheckNodesFreeDiskPerVG(self, [self.op.remote_node], required)

    # hvparams processing
    if self.op.hvparams:
      hv_type = instance.hypervisor
      i_hvdict = _GetUpdatedParams(instance.hvparams, self.op.hvparams)
      utils.ForceDictType(i_hvdict, constants.HVS_PARAMETER_TYPES)
      hv_new = cluster.SimpleFillHV(hv_type, instance.os, i_hvdict)

      # local check
      hypervisor.GetHypervisor(hv_type).CheckParameterSyntax(hv_new)
      _CheckHVParams(self, nodelist, instance.hypervisor, hv_new)
      self.hv_new = hv_new # the new actual values
      self.hv_inst = i_hvdict # the new dict (without defaults)
    else:
      self.hv_new = self.hv_inst = {}

    # beparams processing
    if self.op.beparams:
      i_bedict = _GetUpdatedParams(instance.beparams, self.op.beparams,
                                   use_none=True)
      utils.ForceDictType(i_bedict, constants.BES_PARAMETER_TYPES)
      be_new = cluster.SimpleFillBE(i_bedict)
      self.be_new = be_new # the new actual values
      self.be_inst = i_bedict # the new dict (without defaults)
    else:
      self.be_new = self.be_inst = {}
    be_old = cluster.FillBE(instance)

    # osparams processing
    if self.op.osparams:
      i_osdict = _GetUpdatedParams(instance.osparams, self.op.osparams)
      _CheckOSParams(self, True, nodelist, instance_os, i_osdict)
      self.os_inst = i_osdict # the new dict (without defaults)
    else:
      self.os_inst = {}

    self.warn = []

    if (constants.BE_MEMORY in self.op.beparams and not self.op.force and
        be_new[constants.BE_MEMORY] > be_old[constants.BE_MEMORY]):
      mem_check_list = [pnode]
      if be_new[constants.BE_AUTO_BALANCE]:
        # either we changed auto_balance to yes or it was from before
        mem_check_list.extend(instance.secondary_nodes)
      instance_info = self.rpc.call_instance_info(pnode, instance.name,
                                                  instance.hypervisor)
      nodeinfo = self.rpc.call_node_info(mem_check_list, None,
                                         instance.hypervisor)
      pninfo = nodeinfo[pnode]
      msg = pninfo.fail_msg
      if msg:
        # Assume the primary node is unreachable and go ahead
        self.warn.append("Can't get info from primary node %s: %s" %
                         (pnode,  msg))
      elif not isinstance(pninfo.payload.get('memory_free', None), int):
        self.warn.append("Node data from primary node %s doesn't contain"
                         " free memory information" % pnode)
      elif instance_info.fail_msg:
        self.warn.append("Can't get instance runtime information: %s" %
                        instance_info.fail_msg)
      else:
        if instance_info.payload:
          current_mem = int(instance_info.payload['memory'])
        else:
          # Assume instance not running
          # (there is a slight race condition here, but it's not very probable,
          # and we have no other way to check)
          current_mem = 0
        miss_mem = (be_new[constants.BE_MEMORY] - current_mem -
                    pninfo.payload['memory_free'])
        if miss_mem > 0:
          raise errors.OpPrereqError("This change will prevent the instance"
                                     " from starting, due to %d MB of memory"
                                     " missing on its primary node" % miss_mem,
                                     errors.ECODE_NORES)

      if be_new[constants.BE_AUTO_BALANCE]:
        for node, nres in nodeinfo.items():
          if node not in instance.secondary_nodes:
            continue
          nres.Raise("Can't get info from secondary node %s" % node,
                     prereq=True, ecode=errors.ECODE_STATE)
          if not isinstance(nres.payload.get('memory_free', None), int):
            raise errors.OpPrereqError("Secondary node %s didn't return free"
                                       " memory information" % node,
                                       errors.ECODE_STATE)
          elif be_new[constants.BE_MEMORY] > nres.payload['memory_free']:
            raise errors.OpPrereqError("This change will prevent the instance"
                                       " from failover to its secondary node"
                                       " %s, due to not enough memory" % node,
                                       errors.ECODE_STATE)

    # NIC processing
    self.nic_pnew = {}
    self.nic_pinst = {}
    for nic_op, nic_dict in self.op.nics:
      if nic_op == constants.DDM_REMOVE:
        if not instance.nics:
          raise errors.OpPrereqError("Instance has no NICs, cannot remove",
                                     errors.ECODE_INVAL)
        continue
      if nic_op != constants.DDM_ADD:
        # an existing nic
        if not instance.nics:
          raise errors.OpPrereqError("Invalid NIC index %s, instance has"
                                     " no NICs" % nic_op,
                                     errors.ECODE_INVAL)
        if nic_op < 0 or nic_op >= len(instance.nics):
          raise errors.OpPrereqError("Invalid NIC index %s, valid values"
                                     " are 0 to %d" %
                                     (nic_op, len(instance.nics) - 1),
                                     errors.ECODE_INVAL)
        old_nic_params = instance.nics[nic_op].nicparams
        old_nic_ip = instance.nics[nic_op].ip
      else:
        old_nic_params = {}
        old_nic_ip = None

      update_params_dict = dict([(key, nic_dict[key])
                                 for key in constants.NICS_PARAMETERS
                                 if key in nic_dict])

      if 'bridge' in nic_dict:
        update_params_dict[constants.NIC_LINK] = nic_dict['bridge']

      new_nic_params = _GetUpdatedParams(old_nic_params,
                                         update_params_dict)
      utils.ForceDictType(new_nic_params, constants.NICS_PARAMETER_TYPES)
      new_filled_nic_params = cluster.SimpleFillNIC(new_nic_params)
      objects.NIC.CheckParameterSyntax(new_filled_nic_params)
      self.nic_pinst[nic_op] = new_nic_params
      self.nic_pnew[nic_op] = new_filled_nic_params
      new_nic_mode = new_filled_nic_params[constants.NIC_MODE]

      if new_nic_mode == constants.NIC_MODE_BRIDGED:
        nic_bridge = new_filled_nic_params[constants.NIC_LINK]
        msg = self.rpc.call_bridges_exist(pnode, [nic_bridge]).fail_msg
        if msg:
          msg = "Error checking bridges on node %s: %s" % (pnode, msg)
          if self.op.force:
            self.warn.append(msg)
          else:
            raise errors.OpPrereqError(msg, errors.ECODE_ENVIRON)
      if new_nic_mode == constants.NIC_MODE_ROUTED:
        if constants.INIC_IP in nic_dict:
          nic_ip = nic_dict[constants.INIC_IP]
        else:
          nic_ip = old_nic_ip
        if nic_ip is None:
          raise errors.OpPrereqError('Cannot set the nic ip to None'
                                     ' on a routed nic', errors.ECODE_INVAL)
      if constants.INIC_MAC in nic_dict:
        nic_mac = nic_dict[constants.INIC_MAC]
        if nic_mac is None:
          raise errors.OpPrereqError('Cannot set the nic mac to None',
                                     errors.ECODE_INVAL)
        elif nic_mac in (constants.VALUE_AUTO, constants.VALUE_GENERATE):
          # otherwise generate the mac
          nic_dict[constants.INIC_MAC] = \
            self.cfg.GenerateMAC(self.proc.GetECId())
        else:
          # or validate/reserve the current one
          try:
            self.cfg.ReserveMAC(nic_mac, self.proc.GetECId())
          except errors.ReservationError:
            raise errors.OpPrereqError("MAC address %s already in use"
                                       " in cluster" % nic_mac,
                                       errors.ECODE_NOTUNIQUE)

    # DISK processing
    if self.op.disks and instance.disk_template == constants.DT_DISKLESS:
      raise errors.OpPrereqError("Disk operations not supported for"
                                 " diskless instances",
                                 errors.ECODE_INVAL)
    for disk_op, _ in self.op.disks:
      if disk_op == constants.DDM_REMOVE:
        if len(instance.disks) == 1:
          raise errors.OpPrereqError("Cannot remove the last disk of"
                                     " an instance", errors.ECODE_INVAL)
        _CheckInstanceDown(self, instance, "cannot remove disks")

      if (disk_op == constants.DDM_ADD and
          len(instance.disks) >= constants.MAX_DISKS):
        raise errors.OpPrereqError("Instance has too many disks (%d), cannot"
                                   " add more" % constants.MAX_DISKS,
                                   errors.ECODE_STATE)
      if disk_op not in (constants.DDM_ADD, constants.DDM_REMOVE):
        # an existing disk
        if disk_op < 0 or disk_op >= len(instance.disks):
          raise errors.OpPrereqError("Invalid disk index %s, valid values"
                                     " are 0 to %d" %
                                     (disk_op, len(instance.disks)),
                                     errors.ECODE_INVAL)

    return

  def _ConvertPlainToDrbd(self, feedback_fn):
    """Converts an instance from plain to drbd.

    """
    feedback_fn("Converting template to drbd")
    instance = self.instance
    pnode = instance.primary_node
    snode = self.op.remote_node

    # create a fake disk info for _GenerateDiskTemplate
    disk_info = [{constants.IDISK_SIZE: d.size, constants.IDISK_MODE: d.mode,
                  constants.IDISK_VG: d.logical_id[0]}
                 for d in instance.disks]
    new_disks = _GenerateDiskTemplate(self, self.op.disk_template,
                                      instance.name, pnode, [snode],
                                      disk_info, None, None, 0, feedback_fn)
    info = _GetInstanceInfoText(instance)
    feedback_fn("Creating aditional volumes...")
    # first, create the missing data and meta devices
    for disk in new_disks:
      # unfortunately this is... not too nice
      _CreateSingleBlockDev(self, pnode, instance, disk.children[1],
                            info, True)
      for child in disk.children:
        _CreateSingleBlockDev(self, snode, instance, child, info, True)
    # at this stage, all new LVs have been created, we can rename the
    # old ones
    feedback_fn("Renaming original volumes...")
    rename_list = [(o, n.children[0].logical_id)
                   for (o, n) in zip(instance.disks, new_disks)]
    result = self.rpc.call_blockdev_rename(pnode, rename_list)
    result.Raise("Failed to rename original LVs")

    feedback_fn("Initializing DRBD devices...")
    # all child devices are in place, we can now create the DRBD devices
    for disk in new_disks:
      for node in [pnode, snode]:
        f_create = node == pnode
        _CreateSingleBlockDev(self, node, instance, disk, info, f_create)

    # at this point, the instance has been modified
    instance.disk_template = constants.DT_DRBD8
    instance.disks = new_disks
    self.cfg.Update(instance, feedback_fn)

    # disks are created, waiting for sync
    disk_abort = not _WaitForSync(self, instance,
                                  oneshot=not self.op.wait_for_sync)
    if disk_abort:
      raise errors.OpExecError("There are some degraded disks for"
                               " this instance, please cleanup manually")

  def _ConvertDrbdToPlain(self, feedback_fn):
    """Converts an instance from drbd to plain.

    """
    instance = self.instance
    assert len(instance.secondary_nodes) == 1
    pnode = instance.primary_node
    snode = instance.secondary_nodes[0]
    feedback_fn("Converting template to plain")

    old_disks = instance.disks
    new_disks = [d.children[0] for d in old_disks]

    # copy over size and mode
    for parent, child in zip(old_disks, new_disks):
      child.size = parent.size
      child.mode = parent.mode

    # update instance structure
    instance.disks = new_disks
    instance.disk_template = constants.DT_PLAIN
    self.cfg.Update(instance, feedback_fn)

    feedback_fn("Removing volumes on the secondary node...")
    for disk in old_disks:
      self.cfg.SetDiskID(disk, snode)
      msg = self.rpc.call_blockdev_remove(snode, disk).fail_msg
      if msg:
        self.LogWarning("Could not remove block device %s on node %s,"
                        " continuing anyway: %s", disk.iv_name, snode, msg)

    feedback_fn("Removing unneeded volumes on the primary node...")
    for idx, disk in enumerate(old_disks):
      meta = disk.children[1]
      self.cfg.SetDiskID(meta, pnode)
      msg = self.rpc.call_blockdev_remove(pnode, meta).fail_msg
      if msg:
        self.LogWarning("Could not remove metadata for disk %d on node %s,"
                        " continuing anyway: %s", idx, pnode, msg)

  def Exec(self, feedback_fn):
    """Modifies an instance.

    All parameters take effect only at the next restart of the instance.

    """
    # Process here the warnings from CheckPrereq, as we don't have a
    # feedback_fn there.
    for warn in self.warn:
      feedback_fn("WARNING: %s" % warn)

    result = []
    instance = self.instance
    # disk changes
    for disk_op, disk_dict in self.op.disks:
      if disk_op == constants.DDM_REMOVE:
        # remove the last disk
        device = instance.disks.pop()
        device_idx = len(instance.disks)
        for node, disk in device.ComputeNodeTree(instance.primary_node):
          self.cfg.SetDiskID(disk, node)
          msg = self.rpc.call_blockdev_remove(node, disk).fail_msg
          if msg:
            self.LogWarning("Could not remove disk/%d on node %s: %s,"
                            " continuing anyway", device_idx, node, msg)
        result.append(("disk/%d" % device_idx, "remove"))
      elif disk_op == constants.DDM_ADD:
        # add a new disk
        if instance.disk_template in (constants.DT_FILE,
                                        constants.DT_SHARED_FILE):
          file_driver, file_path = instance.disks[0].logical_id
          file_path = os.path.dirname(file_path)
        else:
          file_driver = file_path = None
        disk_idx_base = len(instance.disks)
        new_disk = _GenerateDiskTemplate(self,
                                         instance.disk_template,
                                         instance.name, instance.primary_node,
                                         instance.secondary_nodes,
                                         [disk_dict],
                                         file_path,
                                         file_driver,
                                         disk_idx_base, feedback_fn)[0]
        instance.disks.append(new_disk)
        info = _GetInstanceInfoText(instance)

        logging.info("Creating volume %s for instance %s",
                     new_disk.iv_name, instance.name)
        # Note: this needs to be kept in sync with _CreateDisks
        #HARDCODE
        for node in instance.all_nodes:
          f_create = node == instance.primary_node
          try:
            _CreateBlockDev(self, node, instance, new_disk,
                            f_create, info, f_create)
          except errors.OpExecError, err:
            self.LogWarning("Failed to create volume %s (%s) on"
                            " node %s: %s",
                            new_disk.iv_name, new_disk, node, err)
        result.append(("disk/%d" % disk_idx_base, "add:size=%s,mode=%s" %
                       (new_disk.size, new_disk.mode)))
      else:
        # change a given disk
        instance.disks[disk_op].mode = disk_dict[constants.IDISK_MODE]
        result.append(("disk.mode/%d" % disk_op,
                       disk_dict[constants.IDISK_MODE]))

    if self.op.disk_template:
      r_shut = _ShutdownInstanceDisks(self, instance)
      if not r_shut:
        raise errors.OpExecError("Cannot shutdown instance disks, unable to"
                                 " proceed with disk template conversion")
      mode = (instance.disk_template, self.op.disk_template)
      try:
        self._DISK_CONVERSIONS[mode](self, feedback_fn)
      except:
        self.cfg.ReleaseDRBDMinors(instance.name)
        raise
      result.append(("disk_template", self.op.disk_template))

    # NIC changes
    for nic_op, nic_dict in self.op.nics:
      if nic_op == constants.DDM_REMOVE:
        # remove the last nic
        del instance.nics[-1]
        result.append(("nic.%d" % len(instance.nics), "remove"))
      elif nic_op == constants.DDM_ADD:
        # mac and bridge should be set, by now
        mac = nic_dict[constants.INIC_MAC]
        ip = nic_dict.get(constants.INIC_IP, None)
        nicparams = self.nic_pinst[constants.DDM_ADD]
        new_nic = objects.NIC(mac=mac, ip=ip, nicparams=nicparams)
        instance.nics.append(new_nic)
        result.append(("nic.%d" % (len(instance.nics) - 1),
                       "add:mac=%s,ip=%s,mode=%s,link=%s" %
                       (new_nic.mac, new_nic.ip,
                        self.nic_pnew[constants.DDM_ADD][constants.NIC_MODE],
                        self.nic_pnew[constants.DDM_ADD][constants.NIC_LINK]
                       )))
      else:
        for key in (constants.INIC_MAC, constants.INIC_IP):
          if key in nic_dict:
            setattr(instance.nics[nic_op], key, nic_dict[key])
        if nic_op in self.nic_pinst:
          instance.nics[nic_op].nicparams = self.nic_pinst[nic_op]
        for key, val in nic_dict.iteritems():
          result.append(("nic.%s/%d" % (key, nic_op), val))

    # hvparams changes
    if self.op.hvparams:
      instance.hvparams = self.hv_inst
      for key, val in self.op.hvparams.iteritems():
        result.append(("hv/%s" % key, val))

    # beparams changes
    if self.op.beparams:
      instance.beparams = self.be_inst
      for key, val in self.op.beparams.iteritems():
        result.append(("be/%s" % key, val))

    # OS change
    if self.op.os_name:
      instance.os = self.op.os_name

    # osparams changes
    if self.op.osparams:
      instance.osparams = self.os_inst
      for key, val in self.op.osparams.iteritems():
        result.append(("os/%s" % key, val))

    self.cfg.Update(instance, feedback_fn)

    return result

  _DISK_CONVERSIONS = {
    (constants.DT_PLAIN, constants.DT_DRBD8): _ConvertPlainToDrbd,
    (constants.DT_DRBD8, constants.DT_PLAIN): _ConvertDrbdToPlain,
    }


class LUBackupQuery(NoHooksLU):
  """Query the exports list

  """
  REQ_BGL = False

  def ExpandNames(self):
    self.needed_locks = {}
    self.share_locks[locking.LEVEL_NODE] = 1
    if not self.op.nodes:
      self.needed_locks[locking.LEVEL_NODE] = locking.ALL_SET
    else:
      self.needed_locks[locking.LEVEL_NODE] = \
        _GetWantedNodes(self, self.op.nodes)

  def Exec(self, feedback_fn):
    """Compute the list of all the exported system images.

    @rtype: dict
    @return: a dictionary with the structure node->(export-list)
        where export-list is a list of the instances exported on
        that node.

    """
    self.nodes = self.glm.list_owned(locking.LEVEL_NODE)
    rpcresult = self.rpc.call_export_list(self.nodes)
    result = {}
    for node in rpcresult:
      if rpcresult[node].fail_msg:
        result[node] = False
      else:
        result[node] = rpcresult[node].payload

    return result


class LUBackupPrepare(NoHooksLU):
  """Prepares an instance for an export and returns useful information.

  """
  REQ_BGL = False

  def ExpandNames(self):
    self._ExpandAndLockInstance()

  def CheckPrereq(self):
    """Check prerequisites.

    """
    instance_name = self.op.instance_name

    self.instance = self.cfg.GetInstanceInfo(instance_name)
    assert self.instance is not None, \
          "Cannot retrieve locked instance %s" % self.op.instance_name
    _CheckNodeOnline(self, self.instance.primary_node)

    self._cds = _GetClusterDomainSecret()

  def Exec(self, feedback_fn):
    """Prepares an instance for an export.

    """
    instance = self.instance

    if self.op.mode == constants.EXPORT_MODE_REMOTE:
      salt = utils.GenerateSecret(8)

      feedback_fn("Generating X509 certificate on %s" % instance.primary_node)
      result = self.rpc.call_x509_cert_create(instance.primary_node,
                                              constants.RIE_CERT_VALIDITY)
      result.Raise("Can't create X509 key and certificate on %s" % result.node)

      (name, cert_pem) = result.payload

      cert = OpenSSL.crypto.load_certificate(OpenSSL.crypto.FILETYPE_PEM,
                                             cert_pem)

      return {
        "handshake": masterd.instance.ComputeRemoteExportHandshake(self._cds),
        "x509_key_name": (name, utils.Sha1Hmac(self._cds, name, salt=salt),
                          salt),
        "x509_ca": utils.SignX509Certificate(cert, self._cds, salt),
        }

    return None


class LUBackupExport(LogicalUnit):
  """Export an instance to an image in the cluster.

  """
  HPATH = "instance-export"
  HTYPE = constants.HTYPE_INSTANCE
  REQ_BGL = False

  def CheckArguments(self):
    """Check the arguments.

    """
    self.x509_key_name = self.op.x509_key_name
    self.dest_x509_ca_pem = self.op.destination_x509_ca

    if self.op.mode == constants.EXPORT_MODE_REMOTE:
      if not self.x509_key_name:
        raise errors.OpPrereqError("Missing X509 key name for encryption",
                                   errors.ECODE_INVAL)

      if not self.dest_x509_ca_pem:
        raise errors.OpPrereqError("Missing destination X509 CA",
                                   errors.ECODE_INVAL)

  def ExpandNames(self):
    self._ExpandAndLockInstance()

    # Lock all nodes for local exports
    if self.op.mode == constants.EXPORT_MODE_LOCAL:
      # FIXME: lock only instance primary and destination node
      #
      # Sad but true, for now we have do lock all nodes, as we don't know where
      # the previous export might be, and in this LU we search for it and
      # remove it from its current node. In the future we could fix this by:
      #  - making a tasklet to search (share-lock all), then create the
      #    new one, then one to remove, after
      #  - removing the removal operation altogether
      self.needed_locks[locking.LEVEL_NODE] = locking.ALL_SET

  def DeclareLocks(self, level):
    """Last minute lock declaration."""
    # All nodes are locked anyway, so nothing to do here.

  def BuildHooksEnv(self):
    """Build hooks env.

    This will run on the master, primary node and target node.

    """
    env = {
      "EXPORT_MODE": self.op.mode,
      "EXPORT_NODE": self.op.target_node,
      "EXPORT_DO_SHUTDOWN": self.op.shutdown,
      "SHUTDOWN_TIMEOUT": self.op.shutdown_timeout,
      # TODO: Generic function for boolean env variables
      "REMOVE_INSTANCE": str(bool(self.op.remove_instance)),
      }

    env.update(_BuildInstanceHookEnvByObject(self, self.instance))

    return env

  def BuildHooksNodes(self):
    """Build hooks nodes.

    """
    nl = [self.cfg.GetMasterNode(), self.instance.primary_node]

    if self.op.mode == constants.EXPORT_MODE_LOCAL:
      nl.append(self.op.target_node)

    return (nl, nl)

  def CheckPrereq(self):
    """Check prerequisites.

    This checks that the instance and node names are valid.

    """
    instance_name = self.op.instance_name

    self.instance = self.cfg.GetInstanceInfo(instance_name)
    assert self.instance is not None, \
          "Cannot retrieve locked instance %s" % self.op.instance_name
    _CheckNodeOnline(self, self.instance.primary_node)

    if (self.op.remove_instance and self.instance.admin_up and
        not self.op.shutdown):
      raise errors.OpPrereqError("Can not remove instance without shutting it"
                                 " down before")

    if self.op.mode == constants.EXPORT_MODE_LOCAL:
      self.op.target_node = _ExpandNodeName(self.cfg, self.op.target_node)
      self.dst_node = self.cfg.GetNodeInfo(self.op.target_node)
      assert self.dst_node is not None

      _CheckNodeOnline(self, self.dst_node.name)
      _CheckNodeNotDrained(self, self.dst_node.name)

      self._cds = None
      self.dest_disk_info = None
      self.dest_x509_ca = None

    elif self.op.mode == constants.EXPORT_MODE_REMOTE:
      self.dst_node = None

      if len(self.op.target_node) != len(self.instance.disks):
        raise errors.OpPrereqError(("Received destination information for %s"
                                    " disks, but instance %s has %s disks") %
                                   (len(self.op.target_node), instance_name,
                                    len(self.instance.disks)),
                                   errors.ECODE_INVAL)

      cds = _GetClusterDomainSecret()

      # Check X509 key name
      try:
        (key_name, hmac_digest, hmac_salt) = self.x509_key_name
      except (TypeError, ValueError), err:
        raise errors.OpPrereqError("Invalid data for X509 key name: %s" % err)

      if not utils.VerifySha1Hmac(cds, key_name, hmac_digest, salt=hmac_salt):
        raise errors.OpPrereqError("HMAC for X509 key name is wrong",
                                   errors.ECODE_INVAL)

      # Load and verify CA
      try:
        (cert, _) = utils.LoadSignedX509Certificate(self.dest_x509_ca_pem, cds)
      except OpenSSL.crypto.Error, err:
        raise errors.OpPrereqError("Unable to load destination X509 CA (%s)" %
                                   (err, ), errors.ECODE_INVAL)

      (errcode, msg) = utils.VerifyX509Certificate(cert, None, None)
      if errcode is not None:
        raise errors.OpPrereqError("Invalid destination X509 CA (%s)" %
                                   (msg, ), errors.ECODE_INVAL)

      self.dest_x509_ca = cert

      # Verify target information
      disk_info = []
      for idx, disk_data in enumerate(self.op.target_node):
        try:
          (host, port, magic) = \
            masterd.instance.CheckRemoteExportDiskInfo(cds, idx, disk_data)
        except errors.GenericError, err:
          raise errors.OpPrereqError("Target info for disk %s: %s" %
                                     (idx, err), errors.ECODE_INVAL)

        disk_info.append((host, port, magic))

      assert len(disk_info) == len(self.op.target_node)
      self.dest_disk_info = disk_info

    else:
      raise errors.ProgrammerError("Unhandled export mode %r" %
                                   self.op.mode)

    # instance disk type verification
    # TODO: Implement export support for file-based disks
    for disk in self.instance.disks:
      if disk.dev_type == constants.LD_FILE:
        raise errors.OpPrereqError("Export not supported for instances with"
                                   " file-based disks", errors.ECODE_INVAL)

  def _CleanupExports(self, feedback_fn):
    """Removes exports of current instance from all other nodes.

    If an instance in a cluster with nodes A..D was exported to node C, its
    exports will be removed from the nodes A, B and D.

    """
    assert self.op.mode != constants.EXPORT_MODE_REMOTE

    nodelist = self.cfg.GetNodeList()
    nodelist.remove(self.dst_node.name)

    # on one-node clusters nodelist will be empty after the removal
    # if we proceed the backup would be removed because OpBackupQuery
    # substitutes an empty list with the full cluster node list.
    iname = self.instance.name
    if nodelist:
      feedback_fn("Removing old exports for instance %s" % iname)
      exportlist = self.rpc.call_export_list(nodelist)
      for node in exportlist:
        if exportlist[node].fail_msg:
          continue
        if iname in exportlist[node].payload:
          msg = self.rpc.call_export_remove(node, iname).fail_msg
          if msg:
            self.LogWarning("Could not remove older export for instance %s"
                            " on node %s: %s", iname, node, msg)

  def Exec(self, feedback_fn):
    """Export an instance to an image in the cluster.

    """
    assert self.op.mode in constants.EXPORT_MODES

    instance = self.instance
    src_node = instance.primary_node

    if self.op.shutdown:
      # shutdown the instance, but not the disks
      feedback_fn("Shutting down instance %s" % instance.name)
      result = self.rpc.call_instance_shutdown(src_node, instance,
                                               self.op.shutdown_timeout)
      # TODO: Maybe ignore failures if ignore_remove_failures is set
      result.Raise("Could not shutdown instance %s on"
                   " node %s" % (instance.name, src_node))

    # set the disks ID correctly since call_instance_start needs the
    # correct drbd minor to create the symlinks
    for disk in instance.disks:
      self.cfg.SetDiskID(disk, src_node)

    activate_disks = (not instance.admin_up)

    if activate_disks:
      # Activate the instance disks if we'exporting a stopped instance
      feedback_fn("Activating disks for %s" % instance.name)
      _StartInstanceDisks(self, instance, None)

    try:
      helper = masterd.instance.ExportInstanceHelper(self, feedback_fn,
                                                     instance)

      helper.CreateSnapshots()
      try:
        if (self.op.shutdown and instance.admin_up and
            not self.op.remove_instance):
          assert not activate_disks
          feedback_fn("Starting instance %s" % instance.name)
          result = self.rpc.call_instance_start(src_node, instance, None, None)
          msg = result.fail_msg
          if msg:
            feedback_fn("Failed to start instance: %s" % msg)
            _ShutdownInstanceDisks(self, instance)
            raise errors.OpExecError("Could not start instance: %s" % msg)

        if self.op.mode == constants.EXPORT_MODE_LOCAL:
          (fin_resu, dresults) = helper.LocalExport(self.dst_node)
        elif self.op.mode == constants.EXPORT_MODE_REMOTE:
          connect_timeout = constants.RIE_CONNECT_TIMEOUT
          timeouts = masterd.instance.ImportExportTimeouts(connect_timeout)

          (key_name, _, _) = self.x509_key_name

          dest_ca_pem = \
            OpenSSL.crypto.dump_certificate(OpenSSL.crypto.FILETYPE_PEM,
                                            self.dest_x509_ca)

          (fin_resu, dresults) = helper.RemoteExport(self.dest_disk_info,
                                                     key_name, dest_ca_pem,
                                                     timeouts)
      finally:
        helper.Cleanup()

      # Check for backwards compatibility
      assert len(dresults) == len(instance.disks)
      assert compat.all(isinstance(i, bool) for i in dresults), \
             "Not all results are boolean: %r" % dresults

    finally:
      if activate_disks:
        feedback_fn("Deactivating disks for %s" % instance.name)
        _ShutdownInstanceDisks(self, instance)

    if not (compat.all(dresults) and fin_resu):
      failures = []
      if not fin_resu:
        failures.append("export finalization")
      if not compat.all(dresults):
        fdsk = utils.CommaJoin(idx for (idx, dsk) in enumerate(dresults)
                               if not dsk)
        failures.append("disk export: disk(s) %s" % fdsk)

      raise errors.OpExecError("Export failed, errors in %s" %
                               utils.CommaJoin(failures))

    # At this point, the export was successful, we can cleanup/finish

    # Remove instance if requested
    if self.op.remove_instance:
      feedback_fn("Removing instance %s" % instance.name)
      _RemoveInstance(self, feedback_fn, instance,
                      self.op.ignore_remove_failures)

    if self.op.mode == constants.EXPORT_MODE_LOCAL:
      self._CleanupExports(feedback_fn)

    return fin_resu, dresults


class LUBackupRemove(NoHooksLU):
  """Remove exports related to the named instance.

  """
  REQ_BGL = False

  def ExpandNames(self):
    self.needed_locks = {}
    # We need all nodes to be locked in order for RemoveExport to work, but we
    # don't need to lock the instance itself, as nothing will happen to it (and
    # we can remove exports also for a removed instance)
    self.needed_locks[locking.LEVEL_NODE] = locking.ALL_SET

  def Exec(self, feedback_fn):
    """Remove any export.

    """
    instance_name = self.cfg.ExpandInstanceName(self.op.instance_name)
    # If the instance was not found we'll try with the name that was passed in.
    # This will only work if it was an FQDN, though.
    fqdn_warn = False
    if not instance_name:
      fqdn_warn = True
      instance_name = self.op.instance_name

    locked_nodes = self.glm.list_owned(locking.LEVEL_NODE)
    exportlist = self.rpc.call_export_list(locked_nodes)
    found = False
    for node in exportlist:
      msg = exportlist[node].fail_msg
      if msg:
        self.LogWarning("Failed to query node %s (continuing): %s", node, msg)
        continue
      if instance_name in exportlist[node].payload:
        found = True
        result = self.rpc.call_export_remove(node, instance_name)
        msg = result.fail_msg
        if msg:
          logging.error("Could not remove export for instance %s"
                        " on node %s: %s", instance_name, node, msg)

    if fqdn_warn and not found:
      feedback_fn("Export not found. If trying to remove an export belonging"
                  " to a deleted instance please use its Fully Qualified"
                  " Domain Name.")


class LUGroupAdd(LogicalUnit):
  """Logical unit for creating node groups.

  """
  HPATH = "group-add"
  HTYPE = constants.HTYPE_GROUP
  REQ_BGL = False

  def ExpandNames(self):
    # We need the new group's UUID here so that we can create and acquire the
    # corresponding lock. Later, in Exec(), we'll indicate to cfg.AddNodeGroup
    # that it should not check whether the UUID exists in the configuration.
    self.group_uuid = self.cfg.GenerateUniqueID(self.proc.GetECId())
    self.needed_locks = {}
    self.add_locks[locking.LEVEL_NODEGROUP] = self.group_uuid

  def CheckPrereq(self):
    """Check prerequisites.

    This checks that the given group name is not an existing node group
    already.

    """
    try:
      existing_uuid = self.cfg.LookupNodeGroup(self.op.group_name)
    except errors.OpPrereqError:
      pass
    else:
      raise errors.OpPrereqError("Desired group name '%s' already exists as a"
                                 " node group (UUID: %s)" %
                                 (self.op.group_name, existing_uuid),
                                 errors.ECODE_EXISTS)

    if self.op.ndparams:
      utils.ForceDictType(self.op.ndparams, constants.NDS_PARAMETER_TYPES)

  def BuildHooksEnv(self):
    """Build hooks env.

    """
    return {
      "GROUP_NAME": self.op.group_name,
      }

  def BuildHooksNodes(self):
    """Build hooks nodes.

    """
    mn = self.cfg.GetMasterNode()
    return ([mn], [mn])

  def Exec(self, feedback_fn):
    """Add the node group to the cluster.

    """
    group_obj = objects.NodeGroup(name=self.op.group_name, members=[],
                                  uuid=self.group_uuid,
                                  alloc_policy=self.op.alloc_policy,
                                  ndparams=self.op.ndparams)

    self.cfg.AddNodeGroup(group_obj, self.proc.GetECId(), check_uuid=False)
    del self.remove_locks[locking.LEVEL_NODEGROUP]


class LUGroupAssignNodes(NoHooksLU):
  """Logical unit for assigning nodes to groups.

  """
  REQ_BGL = False

  def ExpandNames(self):
    # These raise errors.OpPrereqError on their own:
    self.group_uuid = self.cfg.LookupNodeGroup(self.op.group_name)
    self.op.nodes = _GetWantedNodes(self, self.op.nodes)

    # We want to lock all the affected nodes and groups. We have readily
    # available the list of nodes, and the *destination* group. To gather the
    # list of "source" groups, we need to fetch node information later on.
    self.needed_locks = {
      locking.LEVEL_NODEGROUP: set([self.group_uuid]),
      locking.LEVEL_NODE: self.op.nodes,
      }

  def DeclareLocks(self, level):
    if level == locking.LEVEL_NODEGROUP:
      assert len(self.needed_locks[locking.LEVEL_NODEGROUP]) == 1

      # Try to get all affected nodes' groups without having the group or node
      # lock yet. Needs verification later in the code flow.
      groups = self.cfg.GetNodeGroupsFromNodes(self.op.nodes)

      self.needed_locks[locking.LEVEL_NODEGROUP].update(groups)

  def CheckPrereq(self):
    """Check prerequisites.

    """
    assert self.needed_locks[locking.LEVEL_NODEGROUP]
    assert (frozenset(self.glm.list_owned(locking.LEVEL_NODE)) ==
            frozenset(self.op.nodes))

    expected_locks = (set([self.group_uuid]) |
                      self.cfg.GetNodeGroupsFromNodes(self.op.nodes))
    actual_locks = self.glm.list_owned(locking.LEVEL_NODEGROUP)
    if actual_locks != expected_locks:
      raise errors.OpExecError("Nodes changed groups since locks were acquired,"
                               " current groups are '%s', used to be '%s'" %
                               (utils.CommaJoin(expected_locks),
                                utils.CommaJoin(actual_locks)))

    self.node_data = self.cfg.GetAllNodesInfo()
    self.group = self.cfg.GetNodeGroup(self.group_uuid)
    instance_data = self.cfg.GetAllInstancesInfo()

    if self.group is None:
      raise errors.OpExecError("Could not retrieve group '%s' (UUID: %s)" %
                               (self.op.group_name, self.group_uuid))

    (new_splits, previous_splits) = \
      self.CheckAssignmentForSplitInstances([(node, self.group_uuid)
                                             for node in self.op.nodes],
                                            self.node_data, instance_data)

    if new_splits:
      fmt_new_splits = utils.CommaJoin(utils.NiceSort(new_splits))

      if not self.op.force:
        raise errors.OpExecError("The following instances get split by this"
                                 " change and --force was not given: %s" %
                                 fmt_new_splits)
      else:
        self.LogWarning("This operation will split the following instances: %s",
                        fmt_new_splits)

        if previous_splits:
          self.LogWarning("In addition, these already-split instances continue"
                          " to be split across groups: %s",
                          utils.CommaJoin(utils.NiceSort(previous_splits)))

  def Exec(self, feedback_fn):
    """Assign nodes to a new group.

    """
    for node in self.op.nodes:
      self.node_data[node].group = self.group_uuid

    # FIXME: Depends on side-effects of modifying the result of
    # C{cfg.GetAllNodesInfo}

    self.cfg.Update(self.group, feedback_fn) # Saves all modified nodes.

  @staticmethod
  def CheckAssignmentForSplitInstances(changes, node_data, instance_data):
    """Check for split instances after a node assignment.

    This method considers a series of node assignments as an atomic operation,
    and returns information about split instances after applying the set of
    changes.

    In particular, it returns information about newly split instances, and
    instances that were already split, and remain so after the change.

    Only instances whose disk template is listed in constants.DTS_INT_MIRROR are
    considered.

    @type changes: list of (node_name, new_group_uuid) pairs.
    @param changes: list of node assignments to consider.
    @param node_data: a dict with data for all nodes
    @param instance_data: a dict with all instances to consider
    @rtype: a two-tuple
    @return: a list of instances that were previously okay and result split as a
      consequence of this change, and a list of instances that were previously
      split and this change does not fix.

    """
    changed_nodes = dict((node, group) for node, group in changes
                         if node_data[node].group != group)

    all_split_instances = set()
    previously_split_instances = set()

    def InstanceNodes(instance):
      return [instance.primary_node] + list(instance.secondary_nodes)

    for inst in instance_data.values():
      if inst.disk_template not in constants.DTS_INT_MIRROR:
        continue

      instance_nodes = InstanceNodes(inst)

      if len(set(node_data[node].group for node in instance_nodes)) > 1:
        previously_split_instances.add(inst.name)

      if len(set(changed_nodes.get(node, node_data[node].group)
                 for node in instance_nodes)) > 1:
        all_split_instances.add(inst.name)

    return (list(all_split_instances - previously_split_instances),
            list(previously_split_instances & all_split_instances))


class _GroupQuery(_QueryBase):
  FIELDS = query.GROUP_FIELDS

  def ExpandNames(self, lu):
    lu.needed_locks = {}

    self._all_groups = lu.cfg.GetAllNodeGroupsInfo()
    name_to_uuid = dict((g.name, g.uuid) for g in self._all_groups.values())

    if not self.names:
      self.wanted = [name_to_uuid[name]
                     for name in utils.NiceSort(name_to_uuid.keys())]
    else:
      # Accept names to be either names or UUIDs.
      missing = []
      self.wanted = []
      all_uuid = frozenset(self._all_groups.keys())

      for name in self.names:
        if name in all_uuid:
          self.wanted.append(name)
        elif name in name_to_uuid:
          self.wanted.append(name_to_uuid[name])
        else:
          missing.append(name)

      if missing:
        raise errors.OpPrereqError("Some groups do not exist: %s" %
                                   utils.CommaJoin(missing),
                                   errors.ECODE_NOENT)

  def DeclareLocks(self, lu, level):
    pass

  def _GetQueryData(self, lu):
    """Computes the list of node groups and their attributes.

    """
    do_nodes = query.GQ_NODE in self.requested_data
    do_instances = query.GQ_INST in self.requested_data

    group_to_nodes = None
    group_to_instances = None

    # For GQ_NODE, we need to map group->[nodes], and group->[instances] for
    # GQ_INST. The former is attainable with just GetAllNodesInfo(), but for the
    # latter GetAllInstancesInfo() is not enough, for we have to go through
    # instance->node. Hence, we will need to process nodes even if we only need
    # instance information.
    if do_nodes or do_instances:
      all_nodes = lu.cfg.GetAllNodesInfo()
      group_to_nodes = dict((uuid, []) for uuid in self.wanted)
      node_to_group = {}

      for node in all_nodes.values():
        if node.group in group_to_nodes:
          group_to_nodes[node.group].append(node.name)
          node_to_group[node.name] = node.group

      if do_instances:
        all_instances = lu.cfg.GetAllInstancesInfo()
        group_to_instances = dict((uuid, []) for uuid in self.wanted)

        for instance in all_instances.values():
          node = instance.primary_node
          if node in node_to_group:
            group_to_instances[node_to_group[node]].append(instance.name)

        if not do_nodes:
          # Do not pass on node information if it was not requested.
          group_to_nodes = None

    return query.GroupQueryData([self._all_groups[uuid]
                                 for uuid in self.wanted],
                                group_to_nodes, group_to_instances)


class LUGroupQuery(NoHooksLU):
  """Logical unit for querying node groups.

  """
  REQ_BGL = False

  def CheckArguments(self):
    self.gq = _GroupQuery(qlang.MakeSimpleFilter("name", self.op.names),
                          self.op.output_fields, False)

  def ExpandNames(self):
    self.gq.ExpandNames(self)

  def Exec(self, feedback_fn):
    return self.gq.OldStyleQuery(self)


class LUGroupSetParams(LogicalUnit):
  """Modifies the parameters of a node group.

  """
  HPATH = "group-modify"
  HTYPE = constants.HTYPE_GROUP
  REQ_BGL = False

  def CheckArguments(self):
    all_changes = [
      self.op.ndparams,
      self.op.alloc_policy,
      ]

    if all_changes.count(None) == len(all_changes):
      raise errors.OpPrereqError("Please pass at least one modification",
                                 errors.ECODE_INVAL)

  def ExpandNames(self):
    # This raises errors.OpPrereqError on its own:
    self.group_uuid = self.cfg.LookupNodeGroup(self.op.group_name)

    self.needed_locks = {
      locking.LEVEL_NODEGROUP: [self.group_uuid],
      }

  def CheckPrereq(self):
    """Check prerequisites.

    """
    self.group = self.cfg.GetNodeGroup(self.group_uuid)

    if self.group is None:
      raise errors.OpExecError("Could not retrieve group '%s' (UUID: %s)" %
                               (self.op.group_name, self.group_uuid))

    if self.op.ndparams:
      new_ndparams = _GetUpdatedParams(self.group.ndparams, self.op.ndparams)
      utils.ForceDictType(self.op.ndparams, constants.NDS_PARAMETER_TYPES)
      self.new_ndparams = new_ndparams

  def BuildHooksEnv(self):
    """Build hooks env.

    """
    return {
      "GROUP_NAME": self.op.group_name,
      "NEW_ALLOC_POLICY": self.op.alloc_policy,
      }

  def BuildHooksNodes(self):
    """Build hooks nodes.

    """
    mn = self.cfg.GetMasterNode()
    return ([mn], [mn])

  def Exec(self, feedback_fn):
    """Modifies the node group.

    """
    result = []

    if self.op.ndparams:
      self.group.ndparams = self.new_ndparams
      result.append(("ndparams", str(self.group.ndparams)))

    if self.op.alloc_policy:
      self.group.alloc_policy = self.op.alloc_policy

    self.cfg.Update(self.group, feedback_fn)
    return result



class LUGroupRemove(LogicalUnit):
  HPATH = "group-remove"
  HTYPE = constants.HTYPE_GROUP
  REQ_BGL = False

  def ExpandNames(self):
    # This will raises errors.OpPrereqError on its own:
    self.group_uuid = self.cfg.LookupNodeGroup(self.op.group_name)
    self.needed_locks = {
      locking.LEVEL_NODEGROUP: [self.group_uuid],
      }

  def CheckPrereq(self):
    """Check prerequisites.

    This checks that the given group name exists as a node group, that is
    empty (i.e., contains no nodes), and that is not the last group of the
    cluster.

    """
    # Verify that the group is empty.
    group_nodes = [node.name
                   for node in self.cfg.GetAllNodesInfo().values()
                   if node.group == self.group_uuid]

    if group_nodes:
      raise errors.OpPrereqError("Group '%s' not empty, has the following"
                                 " nodes: %s" %
                                 (self.op.group_name,
                                  utils.CommaJoin(utils.NiceSort(group_nodes))),
                                 errors.ECODE_STATE)

    # Verify the cluster would not be left group-less.
    if len(self.cfg.GetNodeGroupList()) == 1:
      raise errors.OpPrereqError("Group '%s' is the only group,"
                                 " cannot be removed" %
                                 self.op.group_name,
                                 errors.ECODE_STATE)

  def BuildHooksEnv(self):
    """Build hooks env.

    """
    return {
      "GROUP_NAME": self.op.group_name,
      }

  def BuildHooksNodes(self):
    """Build hooks nodes.

    """
    mn = self.cfg.GetMasterNode()
    return ([mn], [mn])

  def Exec(self, feedback_fn):
    """Remove the node group.

    """
    try:
      self.cfg.RemoveNodeGroup(self.group_uuid)
    except errors.ConfigurationError:
      raise errors.OpExecError("Group '%s' with UUID %s disappeared" %
                               (self.op.group_name, self.group_uuid))

    self.remove_locks[locking.LEVEL_NODEGROUP] = self.group_uuid


class LUGroupRename(LogicalUnit):
  HPATH = "group-rename"
  HTYPE = constants.HTYPE_GROUP
  REQ_BGL = False

  def ExpandNames(self):
    # This raises errors.OpPrereqError on its own:
    self.group_uuid = self.cfg.LookupNodeGroup(self.op.group_name)

    self.needed_locks = {
      locking.LEVEL_NODEGROUP: [self.group_uuid],
      }

  def CheckPrereq(self):
    """Check prerequisites.

    Ensures requested new name is not yet used.

    """
    try:
      new_name_uuid = self.cfg.LookupNodeGroup(self.op.new_name)
    except errors.OpPrereqError:
      pass
    else:
      raise errors.OpPrereqError("Desired new name '%s' clashes with existing"
                                 " node group (UUID: %s)" %
                                 (self.op.new_name, new_name_uuid),
                                 errors.ECODE_EXISTS)

  def BuildHooksEnv(self):
    """Build hooks env.

    """
    return {
      "OLD_NAME": self.op.group_name,
      "NEW_NAME": self.op.new_name,
      }

  def BuildHooksNodes(self):
    """Build hooks nodes.

    """
    mn = self.cfg.GetMasterNode()

    all_nodes = self.cfg.GetAllNodesInfo()
    all_nodes.pop(mn, None)

    run_nodes = [mn]
    run_nodes.extend(node.name for node in all_nodes.values()
                     if node.group == self.group_uuid)

    return (run_nodes, run_nodes)

  def Exec(self, feedback_fn):
    """Rename the node group.

    """
    group = self.cfg.GetNodeGroup(self.group_uuid)

    if group is None:
      raise errors.OpExecError("Could not retrieve group '%s' (UUID: %s)" %
                               (self.op.group_name, self.group_uuid))

    group.name = self.op.new_name
    self.cfg.Update(group, feedback_fn)

    return self.op.new_name


class TagsLU(NoHooksLU): # pylint: disable-msg=W0223
  """Generic tags LU.

  This is an abstract class which is the parent of all the other tags LUs.

  """
  def ExpandNames(self):
    self.group_uuid = None
    self.needed_locks = {}
    if self.op.kind == constants.TAG_NODE:
      self.op.name = _ExpandNodeName(self.cfg, self.op.name)
      self.needed_locks[locking.LEVEL_NODE] = self.op.name
    elif self.op.kind == constants.TAG_INSTANCE:
      self.op.name = _ExpandInstanceName(self.cfg, self.op.name)
      self.needed_locks[locking.LEVEL_INSTANCE] = self.op.name
    elif self.op.kind == constants.TAG_NODEGROUP:
      self.group_uuid = self.cfg.LookupNodeGroup(self.op.name)

    # FIXME: Acquire BGL for cluster tag operations (as of this writing it's
    # not possible to acquire the BGL based on opcode parameters)

  def CheckPrereq(self):
    """Check prerequisites.

    """
    if self.op.kind == constants.TAG_CLUSTER:
      self.target = self.cfg.GetClusterInfo()
    elif self.op.kind == constants.TAG_NODE:
      self.target = self.cfg.GetNodeInfo(self.op.name)
    elif self.op.kind == constants.TAG_INSTANCE:
      self.target = self.cfg.GetInstanceInfo(self.op.name)
    elif self.op.kind == constants.TAG_NODEGROUP:
      self.target = self.cfg.GetNodeGroup(self.group_uuid)
    else:
      raise errors.OpPrereqError("Wrong tag type requested (%s)" %
                                 str(self.op.kind), errors.ECODE_INVAL)


class LUTagsGet(TagsLU):
  """Returns the tags of a given object.

  """
  REQ_BGL = False

  def ExpandNames(self):
    TagsLU.ExpandNames(self)

    # Share locks as this is only a read operation
    self.share_locks = dict.fromkeys(locking.LEVELS, 1)

  def Exec(self, feedback_fn):
    """Returns the tag list.

    """
    return list(self.target.GetTags())


class LUTagsSearch(NoHooksLU):
  """Searches the tags for a given pattern.

  """
  REQ_BGL = False

  def ExpandNames(self):
    self.needed_locks = {}

  def CheckPrereq(self):
    """Check prerequisites.

    This checks the pattern passed for validity by compiling it.

    """
    try:
      self.re = re.compile(self.op.pattern)
    except re.error, err:
      raise errors.OpPrereqError("Invalid search pattern '%s': %s" %
                                 (self.op.pattern, err), errors.ECODE_INVAL)

  def Exec(self, feedback_fn):
    """Returns the tag list.

    """
    cfg = self.cfg
    tgts = [("/cluster", cfg.GetClusterInfo())]
    ilist = cfg.GetAllInstancesInfo().values()
    tgts.extend([("/instances/%s" % i.name, i) for i in ilist])
    nlist = cfg.GetAllNodesInfo().values()
    tgts.extend([("/nodes/%s" % n.name, n) for n in nlist])
    tgts.extend(("/nodegroup/%s" % n.name, n)
                for n in cfg.GetAllNodeGroupsInfo().values())
    results = []
    for path, target in tgts:
      for tag in target.GetTags():
        if self.re.search(tag):
          results.append((path, tag))
    return results


class LUTagsSet(TagsLU):
  """Sets a tag on a given object.

  """
  REQ_BGL = False

  def CheckPrereq(self):
    """Check prerequisites.

    This checks the type and length of the tag name and value.

    """
    TagsLU.CheckPrereq(self)
    for tag in self.op.tags:
      objects.TaggableObject.ValidateTag(tag)

  def Exec(self, feedback_fn):
    """Sets the tag.

    """
    try:
      for tag in self.op.tags:
        self.target.AddTag(tag)
    except errors.TagError, err:
      raise errors.OpExecError("Error while setting tag: %s" % str(err))
    self.cfg.Update(self.target, feedback_fn)


class LUTagsDel(TagsLU):
  """Delete a list of tags from a given object.

  """
  REQ_BGL = False

  def CheckPrereq(self):
    """Check prerequisites.

    This checks that we have the given tag.

    """
    TagsLU.CheckPrereq(self)
    for tag in self.op.tags:
      objects.TaggableObject.ValidateTag(tag)
    del_tags = frozenset(self.op.tags)
    cur_tags = self.target.GetTags()

    diff_tags = del_tags - cur_tags
    if diff_tags:
      diff_names = ("'%s'" % i for i in sorted(diff_tags))
      raise errors.OpPrereqError("Tag(s) %s not found" %
                                 (utils.CommaJoin(diff_names), ),
                                 errors.ECODE_NOENT)

  def Exec(self, feedback_fn):
    """Remove the tag from the object.

    """
    for tag in self.op.tags:
      self.target.RemoveTag(tag)
    self.cfg.Update(self.target, feedback_fn)


class LUTestDelay(NoHooksLU):
  """Sleep for a specified amount of time.

  This LU sleeps on the master and/or nodes for a specified amount of
  time.

  """
  REQ_BGL = False

  def ExpandNames(self):
    """Expand names and set required locks.

    This expands the node list, if any.

    """
    self.needed_locks = {}
    if self.op.on_nodes:
      # _GetWantedNodes can be used here, but is not always appropriate to use
      # this way in ExpandNames. Check LogicalUnit.ExpandNames docstring for
      # more information.
      self.op.on_nodes = _GetWantedNodes(self, self.op.on_nodes)
      self.needed_locks[locking.LEVEL_NODE] = self.op.on_nodes

  def _TestDelay(self):
    """Do the actual sleep.

    """
    if self.op.on_master:
      if not utils.TestDelay(self.op.duration):
        raise errors.OpExecError("Error during master delay test")
    if self.op.on_nodes:
      result = self.rpc.call_test_delay(self.op.on_nodes, self.op.duration)
      for node, node_result in result.items():
        node_result.Raise("Failure during rpc call to node %s" % node)

  def Exec(self, feedback_fn):
    """Execute the test delay opcode, with the wanted repetitions.

    """
    if self.op.repeat == 0:
      self._TestDelay()
    else:
      top_value = self.op.repeat - 1
      for i in range(self.op.repeat):
        self.LogInfo("Test delay iteration %d/%d" % (i, top_value))
        self._TestDelay()


class LUTestJqueue(NoHooksLU):
  """Utility LU to test some aspects of the job queue.

  """
  REQ_BGL = False

  # Must be lower than default timeout for WaitForJobChange to see whether it
  # notices changed jobs
  _CLIENT_CONNECT_TIMEOUT = 20.0
  _CLIENT_CONFIRM_TIMEOUT = 60.0

  @classmethod
  def _NotifyUsingSocket(cls, cb, errcls):
    """Opens a Unix socket and waits for another program to connect.

    @type cb: callable
    @param cb: Callback to send socket name to client
    @type errcls: class
    @param errcls: Exception class to use for errors

    """
    # Using a temporary directory as there's no easy way to create temporary
    # sockets without writing a custom loop around tempfile.mktemp and
    # socket.bind
    tmpdir = tempfile.mkdtemp()
    try:
      tmpsock = utils.PathJoin(tmpdir, "sock")

      logging.debug("Creating temporary socket at %s", tmpsock)
      sock = socket.socket(socket.AF_UNIX, socket.SOCK_STREAM)
      try:
        sock.bind(tmpsock)
        sock.listen(1)

        # Send details to client
        cb(tmpsock)

        # Wait for client to connect before continuing
        sock.settimeout(cls._CLIENT_CONNECT_TIMEOUT)
        try:
          (conn, _) = sock.accept()
        except socket.error, err:
          raise errcls("Client didn't connect in time (%s)" % err)
      finally:
        sock.close()
    finally:
      # Remove as soon as client is connected
      shutil.rmtree(tmpdir)

    # Wait for client to close
    try:
      try:
        # pylint: disable-msg=E1101
        # Instance of '_socketobject' has no ... member
        conn.settimeout(cls._CLIENT_CONFIRM_TIMEOUT)
        conn.recv(1)
      except socket.error, err:
        raise errcls("Client failed to confirm notification (%s)" % err)
    finally:
      conn.close()

  def _SendNotification(self, test, arg, sockname):
    """Sends a notification to the client.

    @type test: string
    @param test: Test name
    @param arg: Test argument (depends on test)
    @type sockname: string
    @param sockname: Socket path

    """
    self.Log(constants.ELOG_JQUEUE_TEST, (sockname, test, arg))

  def _Notify(self, prereq, test, arg):
    """Notifies the client of a test.

    @type prereq: bool
    @param prereq: Whether this is a prereq-phase test
    @type test: string
    @param test: Test name
    @param arg: Test argument (depends on test)

    """
    if prereq:
      errcls = errors.OpPrereqError
    else:
      errcls = errors.OpExecError

    return self._NotifyUsingSocket(compat.partial(self._SendNotification,
                                                  test, arg),
                                   errcls)

  def CheckArguments(self):
    self.checkargs_calls = getattr(self, "checkargs_calls", 0) + 1
    self.expandnames_calls = 0

  def ExpandNames(self):
    checkargs_calls = getattr(self, "checkargs_calls", 0)
    if checkargs_calls < 1:
      raise errors.ProgrammerError("CheckArguments was not called")

    self.expandnames_calls += 1

    if self.op.notify_waitlock:
      self._Notify(True, constants.JQT_EXPANDNAMES, None)

    self.LogInfo("Expanding names")

    # Get lock on master node (just to get a lock, not for a particular reason)
    self.needed_locks = {
      locking.LEVEL_NODE: self.cfg.GetMasterNode(),
      }

  def Exec(self, feedback_fn):
    if self.expandnames_calls < 1:
      raise errors.ProgrammerError("ExpandNames was not called")

    if self.op.notify_exec:
      self._Notify(False, constants.JQT_EXEC, None)

    self.LogInfo("Executing")

    if self.op.log_messages:
      self._Notify(False, constants.JQT_STARTMSG, len(self.op.log_messages))
      for idx, msg in enumerate(self.op.log_messages):
        self.LogInfo("Sending log message %s", idx + 1)
        feedback_fn(constants.JQT_MSGPREFIX + msg)
        # Report how many test messages have been sent
        self._Notify(False, constants.JQT_LOGMSG, idx + 1)

    if self.op.fail:
      raise errors.OpExecError("Opcode failure was requested")

    return True


class IAllocator(object):
  """IAllocator framework.

  An IAllocator instance has three sets of attributes:
    - cfg that is needed to query the cluster
    - input data (all members of the _KEYS class attribute are required)
    - four buffer attributes (in|out_data|text), that represent the
      input (to the external script) in text and data structure format,
      and the output from it, again in two formats
    - the result variables from the script (success, info, nodes) for
      easy usage

  """
  # pylint: disable-msg=R0902
  # lots of instance attributes

  def __init__(self, cfg, rpc, mode, **kwargs):
    self.cfg = cfg
    self.rpc = rpc
    # init buffer variables
    self.in_text = self.out_text = self.in_data = self.out_data = None
    # init all input fields so that pylint is happy
    self.mode = mode
    self.memory = self.disks = self.disk_template = None
    self.os = self.tags = self.nics = self.vcpus = None
    self.hypervisor = None
    self.relocate_from = None
    self.name = None
    self.evac_nodes = None
    self.instances = None
    self.evac_mode = None
    self.target_groups = []
    # computed fields
    self.required_nodes = None
    # init result fields
    self.success = self.info = self.result = None

    try:
      (fn, keydata, self._result_check) = self._MODE_DATA[self.mode]
    except KeyError:
      raise errors.ProgrammerError("Unknown mode '%s' passed to the"
                                   " IAllocator" % self.mode)

    keyset = [n for (n, _) in keydata]

    for key in kwargs:
      if key not in keyset:
        raise errors.ProgrammerError("Invalid input parameter '%s' to"
                                     " IAllocator" % key)
      setattr(self, key, kwargs[key])

    for key in keyset:
      if key not in kwargs:
        raise errors.ProgrammerError("Missing input parameter '%s' to"
                                     " IAllocator" % key)
    self._BuildInputData(compat.partial(fn, self), keydata)

  def _ComputeClusterData(self):
    """Compute the generic allocator input data.

    This is the data that is independent of the actual operation.

    """
    cfg = self.cfg
    cluster_info = cfg.GetClusterInfo()
    # cluster data
    data = {
      "version": constants.IALLOCATOR_VERSION,
      "cluster_name": cfg.GetClusterName(),
      "cluster_tags": list(cluster_info.GetTags()),
      "enabled_hypervisors": list(cluster_info.enabled_hypervisors),
      # we don't have job IDs
      }
    ninfo = cfg.GetAllNodesInfo()
    iinfo = cfg.GetAllInstancesInfo().values()
    i_list = [(inst, cluster_info.FillBE(inst)) for inst in iinfo]

    # node data
    node_list = [n.name for n in ninfo.values() if n.vm_capable]

    if self.mode == constants.IALLOCATOR_MODE_ALLOC:
      hypervisor_name = self.hypervisor
    elif self.mode == constants.IALLOCATOR_MODE_RELOC:
      hypervisor_name = cfg.GetInstanceInfo(self.name).hypervisor
    else:
      hypervisor_name = cluster_info.enabled_hypervisors[0]

    node_data = self.rpc.call_node_info(node_list, cfg.GetVGName(),
                                        hypervisor_name)
    node_iinfo = \
      self.rpc.call_all_instances_info(node_list,
                                       cluster_info.enabled_hypervisors)

    data["nodegroups"] = self._ComputeNodeGroupData(cfg)

    config_ndata = self._ComputeBasicNodeData(ninfo)
    data["nodes"] = self._ComputeDynamicNodeData(ninfo, node_data, node_iinfo,
                                                 i_list, config_ndata)
    assert len(data["nodes"]) == len(ninfo), \
        "Incomplete node data computed"

    data["instances"] = self._ComputeInstanceData(cluster_info, i_list)

    self.in_data = data

  @staticmethod
  def _ComputeNodeGroupData(cfg):
    """Compute node groups data.

    """
    ng = dict((guuid, {
      "name": gdata.name,
      "alloc_policy": gdata.alloc_policy,
      })
      for guuid, gdata in cfg.GetAllNodeGroupsInfo().items())

    return ng

  @staticmethod
  def _ComputeBasicNodeData(node_cfg):
    """Compute global node data.

    @rtype: dict
    @returns: a dict of name: (node dict, node config)

    """
    # fill in static (config-based) values
    node_results = dict((ninfo.name, {
      "tags": list(ninfo.GetTags()),
      "primary_ip": ninfo.primary_ip,
      "secondary_ip": ninfo.secondary_ip,
      "offline": ninfo.offline,
      "drained": ninfo.drained,
      "master_candidate": ninfo.master_candidate,
      "group": ninfo.group,
      "master_capable": ninfo.master_capable,
      "vm_capable": ninfo.vm_capable,
      })
      for ninfo in node_cfg.values())

    return node_results

  @staticmethod
  def _ComputeDynamicNodeData(node_cfg, node_data, node_iinfo, i_list,
                              node_results):
    """Compute global node data.

    @param node_results: the basic node structures as filled from the config

    """
    # make a copy of the current dict
    node_results = dict(node_results)
    for nname, nresult in node_data.items():
      assert nname in node_results, "Missing basic data for node %s" % nname
      ninfo = node_cfg[nname]

      if not (ninfo.offline or ninfo.drained):
        nresult.Raise("Can't get data for node %s" % nname)
        node_iinfo[nname].Raise("Can't get node instance info from node %s" %
                                nname)
        remote_info = nresult.payload

        for attr in ['memory_total', 'memory_free', 'memory_dom0',
                     'vg_size', 'vg_free', 'cpu_total']:
          if attr not in remote_info:
            raise errors.OpExecError("Node '%s' didn't return attribute"
                                     " '%s'" % (nname, attr))
          if not isinstance(remote_info[attr], int):
            raise errors.OpExecError("Node '%s' returned invalid value"
                                     " for '%s': %s" %
                                     (nname, attr, remote_info[attr]))
        # compute memory used by primary instances
        i_p_mem = i_p_up_mem = 0
        for iinfo, beinfo in i_list:
          if iinfo.primary_node == nname:
            i_p_mem += beinfo[constants.BE_MEMORY]
            if iinfo.name not in node_iinfo[nname].payload:
              i_used_mem = 0
            else:
              i_used_mem = int(node_iinfo[nname].payload[iinfo.name]['memory'])
            i_mem_diff = beinfo[constants.BE_MEMORY] - i_used_mem
            remote_info['memory_free'] -= max(0, i_mem_diff)

            if iinfo.admin_up:
              i_p_up_mem += beinfo[constants.BE_MEMORY]

        # compute memory used by instances
        pnr_dyn = {
          "total_memory": remote_info['memory_total'],
          "reserved_memory": remote_info['memory_dom0'],
          "free_memory": remote_info['memory_free'],
          "total_disk": remote_info['vg_size'],
          "free_disk": remote_info['vg_free'],
          "total_cpus": remote_info['cpu_total'],
          "i_pri_memory": i_p_mem,
          "i_pri_up_memory": i_p_up_mem,
          }
        pnr_dyn.update(node_results[nname])
        node_results[nname] = pnr_dyn

    return node_results

  @staticmethod
  def _ComputeInstanceData(cluster_info, i_list):
    """Compute global instance data.

    """
    instance_data = {}
    for iinfo, beinfo in i_list:
      nic_data = []
      for nic in iinfo.nics:
        filled_params = cluster_info.SimpleFillNIC(nic.nicparams)
        nic_dict = {
          "mac": nic.mac,
          "ip": nic.ip,
          "mode": filled_params[constants.NIC_MODE],
          "link": filled_params[constants.NIC_LINK],
          }
        if filled_params[constants.NIC_MODE] == constants.NIC_MODE_BRIDGED:
          nic_dict["bridge"] = filled_params[constants.NIC_LINK]
        nic_data.append(nic_dict)
      pir = {
        "tags": list(iinfo.GetTags()),
        "admin_up": iinfo.admin_up,
        "vcpus": beinfo[constants.BE_VCPUS],
        "memory": beinfo[constants.BE_MEMORY],
        "os": iinfo.os,
        "nodes": [iinfo.primary_node] + list(iinfo.secondary_nodes),
        "nics": nic_data,
        "disks": [{constants.IDISK_SIZE: dsk.size,
                   constants.IDISK_MODE: dsk.mode}
                  for dsk in iinfo.disks],
        "disk_template": iinfo.disk_template,
        "hypervisor": iinfo.hypervisor,
        }
      pir["disk_space_total"] = _ComputeDiskSize(iinfo.disk_template,
                                                 pir["disks"])
      instance_data[iinfo.name] = pir

    return instance_data

  def _AddNewInstance(self):
    """Add new instance data to allocator structure.

    This in combination with _AllocatorGetClusterData will create the
    correct structure needed as input for the allocator.

    The checks for the completeness of the opcode must have already been
    done.

    """
    disk_space = _ComputeDiskSize(self.disk_template, self.disks)

    if self.disk_template in constants.DTS_INT_MIRROR:
      self.required_nodes = 2
    else:
      self.required_nodes = 1

    request = {
      "name": self.name,
      "disk_template": self.disk_template,
      "tags": self.tags,
      "os": self.os,
      "vcpus": self.vcpus,
      "memory": self.memory,
      "disks": self.disks,
      "disk_space_total": disk_space,
      "nics": self.nics,
      "required_nodes": self.required_nodes,
      "hypervisor": self.hypervisor,
      }

    return request

  def _AddRelocateInstance(self):
    """Add relocate instance data to allocator structure.

    This in combination with _IAllocatorGetClusterData will create the
    correct structure needed as input for the allocator.

    The checks for the completeness of the opcode must have already been
    done.

    """
    instance = self.cfg.GetInstanceInfo(self.name)
    if instance is None:
      raise errors.ProgrammerError("Unknown instance '%s' passed to"
                                   " IAllocator" % self.name)

    if instance.disk_template not in constants.DTS_MIRRORED:
      raise errors.OpPrereqError("Can't relocate non-mirrored instances",
                                 errors.ECODE_INVAL)

    if instance.disk_template in constants.DTS_INT_MIRROR and \
        len(instance.secondary_nodes) != 1:
      raise errors.OpPrereqError("Instance has not exactly one secondary node",
                                 errors.ECODE_STATE)

    self.required_nodes = 1
    disk_sizes = [{constants.IDISK_SIZE: disk.size} for disk in instance.disks]
    disk_space = _ComputeDiskSize(instance.disk_template, disk_sizes)

    request = {
      "name": self.name,
      "disk_space_total": disk_space,
      "required_nodes": self.required_nodes,
      "relocate_from": self.relocate_from,
      }
    return request

  def _AddEvacuateNodes(self):
    """Add evacuate nodes data to allocator structure.

    """
    request = {
      "evac_nodes": self.evac_nodes
      }
    return request

  def _AddNodeEvacuate(self):
    """Get data for node-evacuate requests.

    """
    return {
      "instances": self.instances,
      "evac_mode": self.evac_mode,
      }

  def _AddChangeGroup(self):
    """Get data for node-evacuate requests.

    """
    return {
      "instances": self.instances,
      "target_groups": self.target_groups,
      }

  def _BuildInputData(self, fn, keydata):
    """Build input data structures.

    """
    self._ComputeClusterData()

    request = fn()
    request["type"] = self.mode
    for keyname, keytype in keydata:
      if keyname not in request:
        raise errors.ProgrammerError("Request parameter %s is missing" %
                                     keyname)
      val = request[keyname]
      if not keytype(val):
        raise errors.ProgrammerError("Request parameter %s doesn't pass"
                                     " validation, value %s, expected"
                                     " type %s" % (keyname, val, keytype))
    self.in_data["request"] = request

    self.in_text = serializer.Dump(self.in_data)

  _STRING_LIST = ht.TListOf(ht.TString)
  _JOBSET_LIST = ht.TListOf(ht.TListOf(ht.TStrictDict(True, False, {
     # pylint: disable-msg=E1101
     # Class '...' has no 'OP_ID' member
     "OP_ID": ht.TElemOf([opcodes.OpInstanceFailover.OP_ID,
                          opcodes.OpInstanceMigrate.OP_ID,
                          opcodes.OpInstanceReplaceDisks.OP_ID])
     })))
  _MODE_DATA = {
    constants.IALLOCATOR_MODE_ALLOC:
      (_AddNewInstance,
       [
        ("name", ht.TString),
        ("memory", ht.TInt),
        ("disks", ht.TListOf(ht.TDict)),
        ("disk_template", ht.TString),
        ("os", ht.TString),
        ("tags", _STRING_LIST),
        ("nics", ht.TListOf(ht.TDict)),
        ("vcpus", ht.TInt),
        ("hypervisor", ht.TString),
        ], ht.TList),
    constants.IALLOCATOR_MODE_RELOC:
      (_AddRelocateInstance,
       [("name", ht.TString), ("relocate_from", _STRING_LIST)],
       ht.TList),
    constants.IALLOCATOR_MODE_MEVAC:
      (_AddEvacuateNodes, [("evac_nodes", _STRING_LIST)],
       ht.TListOf(ht.TAnd(ht.TIsLength(2), _STRING_LIST))),
     constants.IALLOCATOR_MODE_NODE_EVAC:
      (_AddNodeEvacuate, [
        ("instances", _STRING_LIST),
        ("evac_mode", ht.TElemOf(constants.IALLOCATOR_NEVAC_MODES)),
        ], _JOBSET_LIST),
     constants.IALLOCATOR_MODE_CHG_GROUP:
      (_AddChangeGroup, [
        ("instances", _STRING_LIST),
        ("target_groups", _STRING_LIST),
        ], _JOBSET_LIST),
    }

  def Run(self, name, validate=True, call_fn=None):
    """Run an instance allocator and return the results.

    """
    if call_fn is None:
      call_fn = self.rpc.call_iallocator_runner

    result = call_fn(self.cfg.GetMasterNode(), name, self.in_text)
    result.Raise("Failure while running the iallocator script")

    self.out_text = result.payload
    if validate:
      self._ValidateResult()

  def _ValidateResult(self):
    """Process the allocator results.

    This will process and if successful save the result in
    self.out_data and the other parameters.

    """
    try:
      rdict = serializer.Load(self.out_text)
    except Exception, err:
      raise errors.OpExecError("Can't parse iallocator results: %s" % str(err))

    if not isinstance(rdict, dict):
      raise errors.OpExecError("Can't parse iallocator results: not a dict")

    # TODO: remove backwards compatiblity in later versions
    if "nodes" in rdict and "result" not in rdict:
      rdict["result"] = rdict["nodes"]
      del rdict["nodes"]

    for key in "success", "info", "result":
      if key not in rdict:
        raise errors.OpExecError("Can't parse iallocator results:"
                                 " missing key '%s'" % key)
      setattr(self, key, rdict[key])

    if not self._result_check(self.result):
      raise errors.OpExecError("Iallocator returned invalid result,"
                               " expected %s, got %s" %
                               (self._result_check, self.result),
                               errors.ECODE_INVAL)

    if self.mode in (constants.IALLOCATOR_MODE_RELOC,
                     constants.IALLOCATOR_MODE_MEVAC):
      node2group = dict((name, ndata["group"])
                        for (name, ndata) in self.in_data["nodes"].items())

      fn = compat.partial(self._NodesToGroups, node2group,
                          self.in_data["nodegroups"])

      if self.mode == constants.IALLOCATOR_MODE_RELOC:
        assert self.relocate_from is not None
        assert self.required_nodes == 1

        request_groups = fn(self.relocate_from)
        result_groups = fn(rdict["result"])

        if result_groups != request_groups:
          raise errors.OpExecError("Groups of nodes returned by iallocator (%s)"
                                   " differ from original groups (%s)" %
                                   (utils.CommaJoin(result_groups),
                                    utils.CommaJoin(request_groups)))
      elif self.mode == constants.IALLOCATOR_MODE_MEVAC:
        request_groups = fn(self.evac_nodes)
        for (instance_name, secnode) in self.result:
          result_groups = fn([secnode])
          if result_groups != request_groups:
            raise errors.OpExecError("Iallocator returned new secondary node"
                                     " '%s' (group '%s') for instance '%s'"
                                     " which is not in original group '%s'" %
                                     (secnode, utils.CommaJoin(result_groups),
                                      instance_name,
                                      utils.CommaJoin(request_groups)))
      else:
        raise errors.ProgrammerError("Unhandled mode '%s'" % self.mode)

    self.out_data = rdict

  @staticmethod
  def _NodesToGroups(node2group, groups, nodes):
    """Returns a list of unique group names for a list of nodes.

    @type node2group: dict
    @param node2group: Map from node name to group UUID
    @type groups: dict
    @param groups: Group information
    @type nodes: list
    @param nodes: Node names

    """
    result = set()

    for node in nodes:
      try:
        group_uuid = node2group[node]
      except KeyError:
        # Ignore unknown node
        pass
      else:
        try:
          group = groups[group_uuid]
        except KeyError:
          # Can't find group, let's use UUID
          group_name = group_uuid
        else:
          group_name = group["name"]

        result.add(group_name)

    return sorted(result)


class LUTestAllocator(NoHooksLU):
  """Run allocator tests.

  This LU runs the allocator tests

  """
  def CheckPrereq(self):
    """Check prerequisites.

    This checks the opcode parameters depending on the director and mode test.

    """
    if self.op.mode == constants.IALLOCATOR_MODE_ALLOC:
      for attr in ["memory", "disks", "disk_template",
                   "os", "tags", "nics", "vcpus"]:
        if not hasattr(self.op, attr):
          raise errors.OpPrereqError("Missing attribute '%s' on opcode input" %
                                     attr, errors.ECODE_INVAL)
      iname = self.cfg.ExpandInstanceName(self.op.name)
      if iname is not None:
        raise errors.OpPrereqError("Instance '%s' already in the cluster" %
                                   iname, errors.ECODE_EXISTS)
      if not isinstance(self.op.nics, list):
        raise errors.OpPrereqError("Invalid parameter 'nics'",
                                   errors.ECODE_INVAL)
      if not isinstance(self.op.disks, list):
        raise errors.OpPrereqError("Invalid parameter 'disks'",
                                   errors.ECODE_INVAL)
      for row in self.op.disks:
        if (not isinstance(row, dict) or
            constants.IDISK_SIZE not in row or
            not isinstance(row[constants.IDISK_SIZE], int) or
            constants.IDISK_MODE not in row or
            row[constants.IDISK_MODE] not in constants.DISK_ACCESS_SET):
          raise errors.OpPrereqError("Invalid contents of the 'disks'"
                                     " parameter", errors.ECODE_INVAL)
      if self.op.hypervisor is None:
        self.op.hypervisor = self.cfg.GetHypervisorType()
    elif self.op.mode == constants.IALLOCATOR_MODE_RELOC:
      fname = _ExpandInstanceName(self.cfg, self.op.name)
      self.op.name = fname
      self.relocate_from = self.cfg.GetInstanceInfo(fname).secondary_nodes
    elif self.op.mode == constants.IALLOCATOR_MODE_MEVAC:
      if not hasattr(self.op, "evac_nodes"):
        raise errors.OpPrereqError("Missing attribute 'evac_nodes' on"
                                   " opcode input", errors.ECODE_INVAL)
    elif self.op.mode in (constants.IALLOCATOR_MODE_CHG_GROUP,
                          constants.IALLOCATOR_MODE_NODE_EVAC):
      if not self.op.instances:
        raise errors.OpPrereqError("Missing instances", errors.ECODE_INVAL)
      self.op.instances = _GetWantedInstances(self, self.op.instances)
    else:
      raise errors.OpPrereqError("Invalid test allocator mode '%s'" %
                                 self.op.mode, errors.ECODE_INVAL)

    if self.op.direction == constants.IALLOCATOR_DIR_OUT:
      if self.op.allocator is None:
        raise errors.OpPrereqError("Missing allocator name",
                                   errors.ECODE_INVAL)
    elif self.op.direction != constants.IALLOCATOR_DIR_IN:
      raise errors.OpPrereqError("Wrong allocator test '%s'" %
                                 self.op.direction, errors.ECODE_INVAL)

  def Exec(self, feedback_fn):
    """Run the allocator test.

    """
    if self.op.mode == constants.IALLOCATOR_MODE_ALLOC:
      ial = IAllocator(self.cfg, self.rpc,
                       mode=self.op.mode,
                       name=self.op.name,
                       memory=self.op.memory,
                       disks=self.op.disks,
                       disk_template=self.op.disk_template,
                       os=self.op.os,
                       tags=self.op.tags,
                       nics=self.op.nics,
                       vcpus=self.op.vcpus,
                       hypervisor=self.op.hypervisor,
                       )
    elif self.op.mode == constants.IALLOCATOR_MODE_RELOC:
      ial = IAllocator(self.cfg, self.rpc,
                       mode=self.op.mode,
                       name=self.op.name,
                       relocate_from=list(self.relocate_from),
                       )
    elif self.op.mode == constants.IALLOCATOR_MODE_MEVAC:
      ial = IAllocator(self.cfg, self.rpc,
                       mode=self.op.mode,
                       evac_nodes=self.op.evac_nodes)
    elif self.op.mode == constants.IALLOCATOR_MODE_CHG_GROUP:
      ial = IAllocator(self.cfg, self.rpc,
                       mode=self.op.mode,
                       instances=self.op.instances,
                       target_groups=self.op.target_groups)
    elif self.op.mode == constants.IALLOCATOR_MODE_NODE_EVAC:
      ial = IAllocator(self.cfg, self.rpc,
                       mode=self.op.mode,
                       instances=self.op.instances,
                       evac_mode=self.op.evac_mode)
    else:
      raise errors.ProgrammerError("Uncatched mode %s in"
                                   " LUTestAllocator.Exec", self.op.mode)

    if self.op.direction == constants.IALLOCATOR_DIR_IN:
      result = ial.in_text
    else:
      ial.Run(self.op.allocator, validate=False)
      result = ial.out_text
    return result


#: Query type implementations
_QUERY_IMPL = {
  constants.QR_INSTANCE: _InstanceQuery,
  constants.QR_NODE: _NodeQuery,
  constants.QR_GROUP: _GroupQuery,
  constants.QR_OS: _OsQuery,
  }

assert set(_QUERY_IMPL.keys()) == constants.QR_VIA_OP


def _GetQueryImplementation(name):
  """Returns the implemtnation for a query type.

  @param name: Query type, must be one of L{constants.QR_VIA_OP}

  """
  try:
    return _QUERY_IMPL[name]
  except KeyError:
    raise errors.OpPrereqError("Unknown query resource '%s'" % name,
                               errors.ECODE_INVAL)<|MERGE_RESOLUTION|>--- conflicted
+++ resolved
@@ -7864,17 +7864,10 @@
       raise errors.OpPrereqError("Invalid file driver name '%s'" %
                                  self.op.file_driver, errors.ECODE_INVAL)
 
-<<<<<<< HEAD
-    if (self.op.disk_template == constants.DT_FILE and
-        not constants.ENABLE_FILE_STORAGE):
-      raise errors.OpPrereqError("File storage disabled")
-    elif (self.op.disk_template == constants.DT_SHARED_FILE and
-          not constants.ENABLE_SHARED_FILE_STORAGE):
-      raise errors.OpPrereqError("Shared file storage disabled")
-=======
     if self.op.disk_template == constants.DT_FILE:
       opcodes.RequireFileStorage()
->>>>>>> 7afca87f
+    elif self.op.disk_template == constants.DT_SHARED_FILE:
+      opcodes.RequireSharedFileStorage()
 
     ### Node/iallocator related checks
     _CheckIAllocatorOrNode(self, "iallocator", "pnode")
