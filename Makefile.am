--- conflicted
+++ resolved
@@ -1298,34 +1298,6 @@
 
 HS_SRCS = $(HS_LIBTESTBUILT_SRCS)
 
-<<<<<<< HEAD
-=======
-# select the last line of output and extract the version number,
-# padding with 0s if needed
-hs-pkg-versions:
-	ghc-pkg list --simple-output lens \
-	| sed -r -e '$$!d' \
-	  -e 's/^lens-([0-9]+(\.[0-9]+)*)/\1 0 0 0/' \
-	  -e 's/\./ /g' -e 's/([0-9]+) *([0-9]+) *([0-9]+) .*/\
-	      -DLENS_MAJOR=\1 -DLENS_MINOR=\2 -DLENS_REV=\3/' \
-	  -e 's/^\s*//' \
-	> $@
-	ghc-pkg list --simple-output monad-control \
-	| sed -r -e '$$!d' \
-	  -e 's/^monad-control-([0-9]+(\.[0-9]+)*)/\1 0 0 0/' \
-	  -e 's/\./ /g' -e 's/([0-9]+) *([0-9]+) *([0-9]+) .*/\
-	   -DMONAD_CONTROL_MAJOR=\1 -DMONAD_CONTROL_MINOR=\2 -DMONAD_CONTROL_REV=\3/'\
-	  -e 's/^\s*//' \
-	>> $@
-	ghc-pkg list --simple-output QuickCheck \
-	| sed -r -e '$$!d' \
-	  -e 's/^QuickCheck-([0-9]+(\.[0-9]+)*)/\1 0 0 0/' \
-	  -e 's/\./ /g' -e 's/([0-9]+) *([0-9]+) *([0-9]+) .*/\
-	   -DQUICKCHECK_MAJOR=\1 -DQUICKCHECK_MINOR=\2 -DQUICKCHECK_REV=\3/'\
-	  -e 's/^\s*//' \
-	>> $@
-
->>>>>>> 167766dc
 HS_MAKEFILE_GHC_SRCS = $(HS_SRC_PROGS:%=%.hs)
 if WANT_HSTESTS
 HS_MAKEFILE_GHC_SRCS += $(HS_TEST_PROGS:%=%.hs)
