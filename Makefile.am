# Ganeti makefile
# - Indent with tabs only.
# - Keep files sorted; one line per file.
# - Directories in lib/ must have their own *dir variable (see hypervisor).
# - All directories must be listed DIRS.
# - Use autogen.sh to generate Makefile.in and configure script.

# Automake doesn't export these variables before version 1.10.
abs_top_builddir = @abs_top_builddir@
abs_top_srcdir = @abs_top_srcdir@

# Helper values for calling builtin functions
empty :=
space := $(empty) $(empty)
comma := ,

# Helper function to strip src/ and test/hs/ from a list
strip_hsroot = $(patsubst src/%,%,$(patsubst test/hs/%,%,$(1)))

# Use bash in order to be able to use pipefail
SHELL=/bin/bash

# Enable colors in shelltest
SHELLTESTARGS = "-c"

ACLOCAL_AMFLAGS = -I autotools
BUILD_BASH_COMPLETION = $(top_srcdir)/autotools/build-bash-completion
RUN_IN_TEMPDIR = $(top_srcdir)/autotools/run-in-tempdir
CHECK_PYTHON_CODE = $(top_srcdir)/autotools/check-python-code
CHECK_HEADER = $(top_srcdir)/autotools/check-header
CHECK_MAN_DASHES = $(top_srcdir)/autotools/check-man-dashes
CHECK_MAN_REFERENCES = $(top_srcdir)/autotools/check-man-references
CHECK_MAN_WARNINGS = $(top_srcdir)/autotools/check-man-warnings
CHECK_VERSION = $(top_srcdir)/autotools/check-version
CHECK_NEWS = $(top_srcdir)/autotools/check-news
CHECK_IMPORTS = $(top_srcdir)/autotools/check-imports
DOCPP = $(top_srcdir)/autotools/docpp
REPLACE_VARS_SED = autotools/replace_vars.sed
PRINT_PY_CONSTANTS = $(top_srcdir)/autotools/print-py-constants
BUILD_RPC = $(top_srcdir)/autotools/build-rpc
SHELL_ENV_INIT = autotools/shell-env-init

# starting as of Ganeti 2.10, all files are stored in two directories,
# with only symbolic links added at other places.
#
# $(versiondir) contains most of Ganeti and all architecture-dependent files
# $(versionedsharedir) contains only architecture-independent files; all python
# executables need to go directly to $(versionedsharedir), as all ganeti python
# mdules are installed outside the usual python path, i.e., as private modules.
#
# $(defaultversiondir) and $(defaultversionedsharedir) are the corresponding
# directories for "the currently running" version of Ganeti. We never install
# there, but all symbolic links go there, rather than directory to $(versiondir)
# or $(versionedsharedir). Note that all links to $(default*dir) need to be stable;
# so, if some currently architecture-independent executable is replaced by an
# architecture-dependent one (and hence has to go under $(versiondir)), add a link
# under $(versionedsharedir) but do not change the external links.
if USE_VERSION_FULL
DIRVERSION=$(VERSION_FULL)
else
DIRVERSION=$(VERSION_MAJOR).$(VERSION_MINOR)
endif
versiondir = $(libdir)/ganeti/$(DIRVERSION)
defaultversiondir = $(libdir)/ganeti/default
versionedsharedir = $(prefix)/share/ganeti/$(DIRVERSION)
defaultversionedsharedir = $(prefix)/share/ganeti/default

# Note: these are automake-specific variables, and must be named after
# the directory + 'dir' suffix
pkglibdir = $(versiondir)$(libdir)/ganeti
myexeclibdir = $(pkglibdir)
bindir = $(versiondir)/$(BINDIR)
sbindir = $(versiondir)$(SBINDIR)
mandir = $(versionedsharedir)/root$(MANDIR)
pkgpythondir = $(versionedsharedir)/ganeti
pkgpython_rpc_stubdir = $(versionedsharedir)/ganeti/rpc/stub
gntpythondir = $(versionedsharedir)
pkgpython_bindir = $(versionedsharedir)
gnt_python_sbindir = $(versionedsharedir)
tools_pythondir = $(versionedsharedir)

clientdir = $(pkgpythondir)/client
cmdlibdir = $(pkgpythondir)/cmdlib
hypervisordir = $(pkgpythondir)/hypervisor
storagedir = $(pkgpythondir)/storage
httpdir = $(pkgpythondir)/http
masterddir = $(pkgpythondir)/masterd
confddir = $(pkgpythondir)/confd
rapidir = $(pkgpythondir)/rapi
rpcdir = $(pkgpythondir)/rpc
rpc_stubdir = $(pkgpythondir)/rpc/stub
serverdir = $(pkgpythondir)/server
watcherdir = $(pkgpythondir)/watcher
impexpddir = $(pkgpythondir)/impexpd
utilsdir = $(pkgpythondir)/utils
toolsdir = $(pkglibdir)/tools
iallocatorsdir = $(pkglibdir)/iallocators
pytoolsdir = $(pkgpythondir)/tools
docdir = $(versiondir)$(datadir)/doc/$(PACKAGE)
ifupdir = $(sysconfdir)/ganeti

SYMLINK_TARGET_DIRS = \
	$(sysconfdir)/ganeti \
	$(libdir)/ganeti/iallocators \
	$(libdir)/ganeti/tools \
	$(prefix)/share/ganeti \
	$(BINDIR) \
	$(SBINDIR) \
	$(MANDIR)/man1 \
	$(MANDIR)/man7 \
	$(MANDIR)/man8

# Delete output file if an error occurred while building it
.DELETE_ON_ERROR:

HS_DIRS = \
	src \
	src/Ganeti \
	src/Ganeti/Confd \
	src/Ganeti/Curl \
	src/Ganeti/Cpu \
	src/Ganeti/DataCollectors \
	src/Ganeti/Hs2Py \
	src/Ganeti/HTools \
	src/Ganeti/HTools/Backend \
	src/Ganeti/HTools/Program \
	src/Ganeti/Hypervisor \
	src/Ganeti/Hypervisor/Xen \
        src/Ganeti/Locking \
	src/Ganeti/Monitoring \
	src/Ganeti/Query \
	src/Ganeti/Storage \
	src/Ganeti/Storage/Diskstats \
	src/Ganeti/Storage/Drbd \
	src/Ganeti/Storage/Lvm \
	src/Ganeti/THH \
	src/Ganeti/WConfd \
	test/hs \
	test/hs/Test \
	test/hs/Test/Ganeti \
	test/hs/Test/Ganeti/Storage \
	test/hs/Test/Ganeti/Storage/Diskstats \
	test/hs/Test/Ganeti/Storage/Drbd \
	test/hs/Test/Ganeti/Storage/Lvm \
	test/hs/Test/Ganeti/Confd \
	test/hs/Test/Ganeti/HTools \
	test/hs/Test/Ganeti/HTools/Backend \
	test/hs/Test/Ganeti/Hypervisor \
	test/hs/Test/Ganeti/Hypervisor/Xen \
	test/hs/Test/Ganeti/Locking \
	test/hs/Test/Ganeti/Query \
	test/hs/Test/Ganeti/THH

# Haskell directories without the roots (src, test/hs)
HS_DIRS_NOROOT = $(filter-out src,$(filter-out test/hs,$(HS_DIRS)))

DIRS = \
	$(HS_DIRS) \
	autotools \
	daemons \
	devel \
	devel/data \
	doc \
	doc/css \
	doc/examples \
	doc/examples/gnt-debug \
	doc/examples/hooks \
	doc/users \
	test/data/htools \
	test/data/htools/rapi \
	test/hs/shelltests \
	test/autotools \
	lib \
	lib/build \
	lib/client \
	lib/cmdlib \
	lib/confd \
	lib/http \
	lib/hypervisor \
	lib/impexpd \
	lib/masterd \
	lib/rapi \
	lib/rpc \
	lib/rpc/stub \
	lib/server \
	lib/storage \
	lib/tools \
	lib/utils \
	lib/watcher \
	man \
	qa \
	test \
	test/data \
	test/data/bdev-rbd \
	test/data/ovfdata \
	test/data/ovfdata/other \
	test/py \
	test/py/cmdlib \
	test/py/cmdlib/testsupport \
	tools

ALL_APIDOC_HS_DIRS = \
	$(APIDOC_HS_DIR) \
	$(patsubst %,$(APIDOC_HS_DIR)/%,$(call strip_hsroot,$(HS_DIRS_NOROOT)))

BUILDTIME_DIR_AUTOCREATE = \
	scripts \
	$(APIDOC_DIR) \
	$(ALL_APIDOC_HS_DIRS) \
	$(APIDOC_PY_DIR) \
	$(COVERAGE_DIR) \
	$(COVERAGE_HS_DIR) \
	$(COVERAGE_PY_DIR) \
	.hpc

BUILDTIME_DIRS = \
	$(BUILDTIME_DIR_AUTOCREATE) \
	doc/html \
	doc/man-html

DIRCHECK_EXCLUDE = \
	$(BUILDTIME_DIRS) \
	ganeti-[0-9]*.[0-9]*.[0-9]* \
	doc/html/_* \
	doc/man-html/_* \
	autom4te.cache

# some helper vars
COVERAGE_DIR = doc/coverage
COVERAGE_PY_DIR = $(COVERAGE_DIR)/py
COVERAGE_HS_DIR = $(COVERAGE_DIR)/hs
APIDOC_DIR = doc/api
APIDOC_PY_DIR = $(APIDOC_DIR)/py
APIDOC_HS_DIR = $(APIDOC_DIR)/hs

MAINTAINERCLEANFILES = \
	$(maninput) \
	doc/install-quick.rst \
	doc/news.rst \
	doc/upgrade.rst \
	vcs-version

maintainer-clean-local:
	rm -rf $(BUILDTIME_DIRS)

CLEANFILES = \
	$(addsuffix /*.py[co],$(DIRS)) \
	$(addsuffix /*.hi,$(HS_DIRS)) \
	$(addsuffix /*.o,$(HS_DIRS)) \
	$(addsuffix /*.$(HTEST_SUFFIX)_hi,$(HS_DIRS)) \
	$(addsuffix /*.$(HTEST_SUFFIX)_o,$(HS_DIRS)) \
	Makefile.ghc \
	Makefile.ghc.bak \
	$(PYTHON_BOOTSTRAP) \
	$(gnt_python_sbin_SCRIPTS) \
	epydoc.conf \
	$(REPLACE_VARS_SED) \
	$(SHELL_ENV_INIT) \
	daemons/daemon-util \
	daemons/ganeti-cleaner \
	devel/squeeze-amd64.tar.gz \
	devel/squeeze-amd64.conf \
	$(mandocrst) \
	doc/manpages-enabled.rst \
	$(BUILT_EXAMPLES) \
	doc/examples/bash_completion \
	doc/examples/bash_completion-debug \
	$(userspecs) \
	lib/_generated_rpc.py \
	$(man_MANS) \
	$(manhtml) \
	tools/kvm-ifup \
	tools/kvm-ifup-os \
	tools/vif-ganeti \
	tools/net-common \
	tools/users-setup \
	tools/vcluster-setup \
	stamp-directories \
	stamp-srclinks \
	$(nodist_pkgpython_PYTHON) \
	$(nodist_pkgpython_rpc_stub_PYTHON) \
	$(gnt_scripts) \
	$(HS_ALL_PROGS) $(HS_BUILT_SRCS) \
	$(HS_BUILT_TEST_HELPERS) \
	src/ganeti-confd \
	src/ganeti-wconfd \
	src/ganeti-luxid \
	src/ganeti-mond \
	.hpc/*.mix src/*.tix test/hs/*.tix *.tix \
	doc/hs-lint.html

GENERATED_FILES = \
	$(built_base_sources) \
	$(built_python_sources) \
	$(PYTHON_BOOTSTRAP) \
	$(gnt_python_sbin_SCRIPTS)

HS_GENERATED_FILES = $(HS_PROGS) src/hluxid src/ganeti-luxid
if ENABLE_CONFD
HS_GENERATED_FILES += src/hconfd src/ganeti-confd
endif
if ENABLE_MOND
HS_GENERATED_FILES += src/ganeti-mond
endif

built_base_sources = \
	stamp-directories \
	stamp-srclinks

built_python_base_sources = \
	lib/_constants.py \
	lib/_vcsversion.py \
	lib/opcodes.py \
	lib/rpc/stub/wconfd.py

built_python_sources = \
	$(nodist_pkgpython_PYTHON) \
	$(nodist_pkgpython_rpc_stub_PYTHON)

# Generating the RPC wrappers depends on many things, so make sure
# it's built at the end of the built sources
lib/_generated_rpc.py: | $(built_base_sources) $(built_python_base_sources)

# these are all built from the underlying %.in sources
BUILT_EXAMPLES = \
	doc/examples/ganeti-kvm-poweroff.initd \
	doc/examples/ganeti.cron \
	doc/examples/ganeti.initd \
	doc/examples/ganeti.logrotate \
	doc/examples/ganeti-master-role.ocf \
	doc/examples/ganeti-node-role.ocf \
	doc/examples/gnt-config-backup \
	doc/examples/hooks/ipsec

dist_ifup_SCRIPTS = \
	tools/kvm-ifup-os

nodist_pkgpython_PYTHON = \
	$(built_python_base_sources) \
	lib/_generated_rpc.py

nodist_pkgpython_rpc_stub_PYTHON = \
	lib/rpc/stub/wconfd.py

nodist_pkgpython_bin_SCRIPTS = \
	$(nodist_pkglib_python_scripts)

pkgpython_bin_SCRIPTS = \
	$(pkglib_python_scripts)

noinst_PYTHON = \
	lib/build/__init__.py \
	lib/build/shell_example_lexer.py \
	lib/build/sphinx_ext.py

pkgpython_PYTHON = \
	lib/__init__.py \
	lib/asyncnotifier.py \
	lib/backend.py \
	lib/bootstrap.py \
	lib/cli.py \
	lib/compat.py \
	lib/config.py \
	lib/constants.py \
	lib/daemon.py \
	lib/errors.py \
	lib/hooksmaster.py \
	lib/ht.py \
	lib/jqueue.py \
	lib/jstore.py \
	lib/locking.py \
	lib/luxi.py \
	lib/mcpu.py \
	lib/netutils.py \
	lib/objects.py \
	lib/opcodes_base.py \
	lib/outils.py \
	lib/ovf.py \
	lib/pathutils.py \
	lib/qlang.py \
	lib/query.py \
	lib/rpc_defs.py \
	lib/runtime.py \
	lib/serializer.py \
	lib/ssconf.py \
	lib/ssh.py \
	lib/uidpool.py \
	lib/vcluster.py \
	lib/network.py \
	lib/wconfd.py \
	lib/workerpool.py

client_PYTHON = \
	lib/client/__init__.py \
	lib/client/base.py \
	lib/client/gnt_backup.py \
	lib/client/gnt_cluster.py \
	lib/client/gnt_debug.py \
	lib/client/gnt_group.py \
	lib/client/gnt_instance.py \
	lib/client/gnt_job.py \
	lib/client/gnt_node.py \
	lib/client/gnt_network.py \
	lib/client/gnt_os.py \
	lib/client/gnt_storage.py

cmdlib_PYTHON = \
	lib/cmdlib/__init__.py \
	lib/cmdlib/backup.py \
	lib/cmdlib/base.py \
	lib/cmdlib/cluster.py \
	lib/cmdlib/common.py \
	lib/cmdlib/group.py \
	lib/cmdlib/instance.py \
	lib/cmdlib/instance_migration.py \
	lib/cmdlib/instance_operation.py \
	lib/cmdlib/instance_query.py \
	lib/cmdlib/instance_storage.py \
	lib/cmdlib/instance_utils.py \
	lib/cmdlib/misc.py \
	lib/cmdlib/network.py \
	lib/cmdlib/node.py \
	lib/cmdlib/operating_system.py \
	lib/cmdlib/query.py \
	lib/cmdlib/tags.py \
	lib/cmdlib/test.py

hypervisor_PYTHON = \
	lib/hypervisor/__init__.py \
	lib/hypervisor/hv_base.py \
	lib/hypervisor/hv_chroot.py \
	lib/hypervisor/hv_fake.py \
	lib/hypervisor/hv_kvm.py \
	lib/hypervisor/hv_lxc.py \
	lib/hypervisor/hv_xen.py

storage_PYTHON = \
	lib/storage/__init__.py \
	lib/storage/bdev.py \
	lib/storage/base.py \
	lib/storage/container.py \
	lib/storage/drbd.py \
	lib/storage/drbd_info.py \
	lib/storage/drbd_cmdgen.py \
	lib/storage/filestorage.py \
	lib/storage/gluster.py

rapi_PYTHON = \
	lib/rapi/__init__.py \
	lib/rapi/baserlib.py \
	lib/rapi/client.py \
	lib/rapi/client_utils.py \
	lib/rapi/connector.py \
	lib/rapi/rlib2.py \
	lib/rapi/testutils.py

http_PYTHON = \
	lib/http/__init__.py \
	lib/http/auth.py \
	lib/http/client.py \
	lib/http/server.py

confd_PYTHON = \
	lib/confd/__init__.py \
	lib/confd/client.py

masterd_PYTHON = \
	lib/masterd/__init__.py \
	lib/masterd/iallocator.py \
	lib/masterd/instance.py

impexpd_PYTHON = \
	lib/impexpd/__init__.py

watcher_PYTHON = \
	lib/watcher/__init__.py \
	lib/watcher/nodemaint.py \
	lib/watcher/state.py

server_PYTHON = \
	lib/server/__init__.py \
	lib/server/masterd.py \
	lib/server/noded.py \
	lib/server/rapi.py

rpc_PYTHON = \
	lib/rpc/__init__.py \
	lib/rpc/client.py \
	lib/rpc/errors.py \
	lib/rpc/node.py \
	lib/rpc/transport.py

rpc_stub_PYTHON = \
	lib/rpc/stub/__init__.py

pytools_PYTHON = \
	lib/tools/__init__.py \
	lib/tools/burnin.py \
	lib/tools/ensure_dirs.py \
	lib/tools/node_cleanup.py \
	lib/tools/node_daemon_setup.py \
	lib/tools/prepare_node_join.py

utils_PYTHON = \
	lib/utils/__init__.py \
	lib/utils/algo.py \
	lib/utils/filelock.py \
	lib/utils/hash.py \
	lib/utils/io.py \
	lib/utils/log.py \
	lib/utils/lvm.py \
	lib/utils/mlock.py \
	lib/utils/nodesetup.py \
	lib/utils/process.py \
	lib/utils/retry.py \
	lib/utils/security.py \
	lib/utils/storage.py \
	lib/utils/text.py \
	lib/utils/version.py \
	lib/utils/wrapper.py \
	lib/utils/x509.py

docinput = \
	doc/admin.rst \
	doc/cluster-keys-replacement.rst \
	doc/cluster-merge.rst \
	doc/conf.py \
	doc/css/style.css \
	doc/design-2.0.rst \
	doc/design-2.1.rst \
	doc/design-2.2.rst \
	doc/design-2.3.rst \
	doc/design-2.4.rst \
	doc/design-2.5.rst \
	doc/design-2.6.rst \
	doc/design-2.7.rst \
	doc/design-2.8.rst \
	doc/design-2.9.rst \
	doc/design-2.10.rst \
	doc/design-2.11.rst \
	doc/design-autorepair.rst \
	doc/design-bulk-create.rst \
	doc/design-ceph-ganeti-support.rst \
	doc/design-chained-jobs.rst \
	doc/design-cmdlib-unittests.rst \
	doc/design-cpu-pinning.rst \
	doc/design-daemons.rst \
	doc/design-device-uuid-name.rst \
	doc/design-draft.rst \
	doc/design-file-based-storage.rst \
	doc/design-glusterfs-ganeti-support.rst \
	doc/design-hotplug.rst \
	doc/design-hroller.rst \
	doc/design-hsqueeze.rst \
	doc/design-htools-2.3.rst \
	doc/design-http-server.rst \
	doc/design-hugepages-support.rst \
	doc/design-impexp2.rst \
	doc/design-internal-shutdown.rst \
	doc/design-kvmd.rst \
	doc/design-linuxha.rst \
	doc/design-lu-generated-jobs.rst \
	doc/design-monitoring-agent.rst \
	doc/design-multi-reloc.rst \
	doc/design-multi-version-tests.rst \
	doc/design-network.rst \
	doc/design-node-add.rst \
	doc/design-oob.rst \
	doc/design-openvswitch.rst \
	doc/design-opportunistic-locking.rst \
	doc/design-optables.rst \
	doc/design-os.rst \
	doc/design-ovf-support.rst \
	doc/design-partitioned.rst \
	doc/design-query2.rst \
	doc/design-query-splitting.rst \
	doc/design-reason-trail.rst \
	doc/design-resource-model.rst \
	doc/design-restricted-commands.rst \
	doc/design-shared-storage.rst \
	doc/design-ssh-ports.rst \
	doc/design-storagetypes.rst \
	doc/design-upgrade.rst \
	doc/design-virtual-clusters.rst \
	doc/design-x509-ca.rst \
	doc/dev-codestyle.rst \
	doc/devnotes.rst \
	doc/glossary.rst \
	doc/hooks.rst \
	doc/iallocator.rst \
	doc/index.rst \
	doc/install-quick.rst \
	doc/install.rst \
	doc/locking.rst \
	doc/manpages-disabled.rst \
	doc/monitoring-query-format.rst \
	doc/move-instance.rst \
	doc/news.rst \
	doc/ovfconverter.rst \
	doc/rapi.rst \
	doc/security.rst \
	doc/upgrade.rst \
	doc/virtual-cluster.rst \
	doc/walkthrough.rst

# Generates file names such as "doc/man-gnt-instance.rst"
mandocrst = $(addprefix doc/man-,$(notdir $(manrst)))

# Haskell programs to be installed in $PREFIX/bin
HS_BIN_PROGS=src/htools

# Haskell programs to be installed in the MYEXECLIB dir
if ENABLE_MOND
HS_MYEXECLIB_PROGS=src/mon-collector
else
HS_MYEXECLIB_PROGS=
endif

# Haskell programs to be compiled by "make really-all"
HS_COMPILE_PROGS= \
	src/ganeti-kvmd \
	src/ganeti-metad \
	src/ganeti-mond \
	src/hconfd \
	src/ganeti-wconfd \
	src/hluxid \
	src/hs2py \
	src/rpc-test

# All Haskell non-test programs to be compiled but not automatically installed
HS_PROGS = $(HS_BIN_PROGS) $(HS_MYEXECLIB_PROGS)

HS_BIN_ROLES = harep hbal hscan hspace hinfo hcheck hroller hsqueeze
HS_HTOOLS_PROGS = $(HS_BIN_ROLES) hail

# Haskell programs that cannot be disabled at configure (e.g., unlike
# 'mon-collector')
HS_DEFAULT_PROGS = \
	$(HS_BIN_PROGS) \
	test/hs/hpc-htools \
	test/hs/hpc-mon-collector \
	test/hs/htest \
	$(HS_COMPILE_PROGS)

HS_ALL_PROGS = $(HS_DEFAULT_PROGS) $(HS_MYEXECLIB_PROGS)

HS_TEST_PROGS = $(filter test/%,$(HS_ALL_PROGS))
HS_SRC_PROGS = $(filter-out test/%,$(HS_ALL_PROGS))

HS_PROG_SRCS = $(patsubst %,%.hs,$(HS_DEFAULT_PROGS)) src/mon-collector.hs
HS_BUILT_TEST_HELPERS = $(HS_BIN_ROLES:%=test/hs/%) test/hs/hail

HFLAGS = \
	-O -Wall -Werror -isrc \
	-fwarn-monomorphism-restriction \
	-fwarn-tabs \
	$(GHC_BYVERSION_FLAGS)

if HPROFILE
HFLAGS += -prof -auto-all
endif
if HCOVERAGE
HFLAGS += -fhpc
endif
if HTEST
HFLAGS += -DTEST
endif

HTEST_SUFFIX = hpc

HTEST_FLAGS = $(HFLAGS) -fhpc -itest/hs \
	-osuf .$(HTEST_SUFFIX)_o \
	-hisuf .$(HTEST_SUFFIX)_hi

# extra flags that can be overriden on the command line (e.g. -Wwarn, etc.)
HEXTRA =
# internal extra flags (used for test/hs/htest mainly)
HEXTRA_INT =
# exclude options for coverage reports
HPCEXCL = --exclude Main \
	--exclude Ganeti.Constants \
	--exclude Ganeti.HTools.QC \
	--exclude Ganeti.THH \
	--exclude Ganeti.Version \
	--exclude Test.Ganeti.Attoparsec \
	--exclude Test.Ganeti.TestCommon \
	--exclude Test.Ganeti.TestHTools \
	--exclude Test.Ganeti.TestHelper \
	--exclude Test.Ganeti.TestImports \
	$(patsubst src.%,--exclude Test.%,$(subst /,.,$(patsubst %.hs,%, $(HS_LIB_SRCS))))

HS_LIB_SRCS = \
	src/Ganeti/BasicTypes.hs \
	src/Ganeti/Common.hs \
	src/Ganeti/Compat.hs \
	src/Ganeti/Confd/Client.hs \
	src/Ganeti/Confd/ClientFunctions.hs \
	src/Ganeti/Confd/Server.hs \
	src/Ganeti/Confd/Types.hs \
	src/Ganeti/Confd/Utils.hs \
	src/Ganeti/Config.hs \
	src/Ganeti/ConfigReader.hs \
	src/Ganeti/Constants.hs \
	src/Ganeti/ConstantUtils.hs \
	src/Ganeti/Cpu/LoadParser.hs \
	src/Ganeti/Cpu/Types.hs \
	src/Ganeti/Curl/Multi.hs \
	src/Ganeti/Daemon.hs \
	src/Ganeti/DataCollectors/CLI.hs \
	src/Ganeti/DataCollectors/CPUload.hs \
	src/Ganeti/DataCollectors/Diskstats.hs \
	src/Ganeti/DataCollectors/Drbd.hs \
	src/Ganeti/DataCollectors/InstStatus.hs \
	src/Ganeti/DataCollectors/InstStatusTypes.hs \
	src/Ganeti/DataCollectors/Lv.hs \
	src/Ganeti/DataCollectors/Program.hs \
	src/Ganeti/DataCollectors/Types.hs \
	src/Ganeti/Errors.hs \
	src/Ganeti/HTools/Backend/IAlloc.hs \
	src/Ganeti/HTools/Backend/Luxi.hs \
	src/Ganeti/HTools/Backend/Rapi.hs \
	src/Ganeti/HTools/Backend/Simu.hs \
	src/Ganeti/HTools/Backend/Text.hs \
	src/Ganeti/HTools/CLI.hs \
	src/Ganeti/HTools/Cluster.hs \
	src/Ganeti/HTools/Container.hs \
	src/Ganeti/HTools/ExtLoader.hs \
	src/Ganeti/HTools/Graph.hs \
	src/Ganeti/HTools/Group.hs \
	src/Ganeti/HTools/Instance.hs \
	src/Ganeti/HTools/Loader.hs \
	src/Ganeti/HTools/Nic.hs \
	src/Ganeti/HTools/Node.hs \
	src/Ganeti/HTools/PeerMap.hs \
	src/Ganeti/HTools/Program/Hail.hs \
	src/Ganeti/HTools/Program/Harep.hs \
	src/Ganeti/HTools/Program/Hbal.hs \
	src/Ganeti/HTools/Program/Hcheck.hs \
	src/Ganeti/HTools/Program/Hinfo.hs \
	src/Ganeti/HTools/Program/Hscan.hs \
	src/Ganeti/HTools/Program/Hspace.hs \
	src/Ganeti/HTools/Program/Hsqueeze.hs \
	src/Ganeti/HTools/Program/Hroller.hs \
	src/Ganeti/HTools/Program/Main.hs \
	src/Ganeti/HTools/Types.hs \
	src/Ganeti/Hypervisor/Xen.hs \
	src/Ganeti/Hypervisor/Xen/XmParser.hs \
	src/Ganeti/Hypervisor/Xen/Types.hs \
	src/Ganeti/Hash.hs \
	src/Ganeti/Hs2Py/GenConstants.hs \
	src/Ganeti/Hs2Py/GenOpCodes.hs \
	src/Ganeti/Hs2Py/OpDoc.hs \
	src/Ganeti/JQueue.hs \
	src/Ganeti/JQScheduler.hs \
	src/Ganeti/JSON.hs \
	src/Ganeti/Jobs.hs \
	src/Ganeti/Kvmd.hs \
        src/Ganeti/Locking/Allocation.hs \
        src/Ganeti/Locking/Types.hs \
        src/Ganeti/Locking/Locks.hs \
	src/Ganeti/Logging.hs \
	src/Ganeti/Luxi.hs \
	src/Ganeti/Monitoring/Server.hs \
	src/Ganeti/Metad.hs \
	src/Ganeti/Network.hs \
	src/Ganeti/Objects.hs \
	src/Ganeti/OpCodes.hs \
	src/Ganeti/OpParams.hs \
	src/Ganeti/Path.hs \
	src/Ganeti/Parsers.hs \
	src/Ganeti/PyValue.hs \
	src/Ganeti/Query/Cluster.hs \
	src/Ganeti/Query/Common.hs \
	src/Ganeti/Query/Export.hs \
	src/Ganeti/Query/Filter.hs \
	src/Ganeti/Query/Group.hs \
	src/Ganeti/Query/Instance.hs \
	src/Ganeti/Query/Job.hs \
	src/Ganeti/Query/Language.hs \
	src/Ganeti/Query/Locks.hs \
	src/Ganeti/Query/Network.hs \
	src/Ganeti/Query/Node.hs \
	src/Ganeti/Query/Query.hs \
	src/Ganeti/Query/Server.hs \
	src/Ganeti/Query/Types.hs \
	src/Ganeti/Rpc.hs \
	src/Ganeti/Runtime.hs \
	src/Ganeti/Ssconf.hs \
	src/Ganeti/Storage/Diskstats/Parser.hs \
	src/Ganeti/Storage/Diskstats/Types.hs \
	src/Ganeti/Storage/Drbd/Parser.hs \
	src/Ganeti/Storage/Drbd/Types.hs \
	src/Ganeti/Storage/Lvm/LVParser.hs \
	src/Ganeti/Storage/Lvm/Types.hs \
	src/Ganeti/Storage/Utils.hs \
	src/Ganeti/THH.hs \
	src/Ganeti/THH/PyRPC.hs \
	src/Ganeti/THH/PyType.hs \
	src/Ganeti/THH/Types.hs \
	src/Ganeti/THH/RPC.hs \
	src/Ganeti/Types.hs \
	src/Ganeti/UDSServer.hs \
	src/Ganeti/Utils.hs \
	src/Ganeti/VCluster.hs \
	src/Ganeti/WConfd/ConfigState.hs \
	src/Ganeti/WConfd/Core.hs \
	src/Ganeti/WConfd/Monad.hs \
	src/Ganeti/WConfd/Server.hs

HS_TEST_SRCS = \
	test/hs/Test/AutoConf.hs \
	test/hs/Test/Ganeti/Attoparsec.hs \
	test/hs/Test/Ganeti/BasicTypes.hs \
	test/hs/Test/Ganeti/Common.hs \
	test/hs/Test/Ganeti/Confd/Types.hs \
	test/hs/Test/Ganeti/Confd/Utils.hs \
	test/hs/Test/Ganeti/Constants.hs \
	test/hs/Test/Ganeti/Daemon.hs \
	test/hs/Test/Ganeti/Errors.hs \
	test/hs/Test/Ganeti/HTools/Backend/Simu.hs \
	test/hs/Test/Ganeti/HTools/Backend/Text.hs \
	test/hs/Test/Ganeti/HTools/CLI.hs \
	test/hs/Test/Ganeti/HTools/Cluster.hs \
	test/hs/Test/Ganeti/HTools/Container.hs \
	test/hs/Test/Ganeti/HTools/ExtLoader.hs \
	test/hs/Test/Ganeti/HTools/Graph.hs \
	test/hs/Test/Ganeti/HTools/Instance.hs \
	test/hs/Test/Ganeti/HTools/Loader.hs \
	test/hs/Test/Ganeti/HTools/Node.hs \
	test/hs/Test/Ganeti/HTools/PeerMap.hs \
	test/hs/Test/Ganeti/HTools/Types.hs \
	test/hs/Test/Ganeti/Hypervisor/Xen/XmParser.hs \
	test/hs/Test/Ganeti/JSON.hs \
	test/hs/Test/Ganeti/Jobs.hs \
	test/hs/Test/Ganeti/JQueue.hs \
	test/hs/Test/Ganeti/Kvmd.hs \
	test/hs/Test/Ganeti/Luxi.hs \
        test/hs/Test/Ganeti/Locking/Allocation.hs \
	test/hs/Test/Ganeti/Network.hs \
	test/hs/Test/Ganeti/Objects.hs \
	test/hs/Test/Ganeti/OpCodes.hs \
	test/hs/Test/Ganeti/Query/Aliases.hs \
	test/hs/Test/Ganeti/Query/Filter.hs \
	test/hs/Test/Ganeti/Query/Instance.hs \
	test/hs/Test/Ganeti/Query/Language.hs \
	test/hs/Test/Ganeti/Query/Network.hs \
	test/hs/Test/Ganeti/Query/Query.hs \
	test/hs/Test/Ganeti/Rpc.hs \
	test/hs/Test/Ganeti/Runtime.hs \
	test/hs/Test/Ganeti/Ssconf.hs \
	test/hs/Test/Ganeti/Storage/Diskstats/Parser.hs \
	test/hs/Test/Ganeti/Storage/Drbd/Parser.hs \
	test/hs/Test/Ganeti/Storage/Drbd/Types.hs \
	test/hs/Test/Ganeti/Storage/Lvm/LVParser.hs \
	test/hs/Test/Ganeti/THH.hs \
	test/hs/Test/Ganeti/THH/Types.hs \
	test/hs/Test/Ganeti/TestCommon.hs \
	test/hs/Test/Ganeti/TestHTools.hs \
	test/hs/Test/Ganeti/TestHelper.hs \
	test/hs/Test/Ganeti/Types.hs \
	test/hs/Test/Ganeti/Utils.hs

HS_LIBTEST_SRCS = $(HS_LIB_SRCS) $(HS_TEST_SRCS)

HS_BUILT_SRCS = \
	test/hs/Test/Ganeti/TestImports.hs \
	src/AutoConf.hs \
	src/Ganeti/Hs2Py/ListConstants.hs \
	src/Ganeti/Curl/Internal.hs \
	src/Ganeti/Version.hs
HS_BUILT_SRCS_IN = \
	$(patsubst %,%.in,$(filter-out src/Ganeti/Curl/Internal.hs,$(HS_BUILT_SRCS))) \
	src/Ganeti/Curl/Internal.hsc \
	lib/_constants.py.in \
	lib/opcodes.py.in_after \
	lib/opcodes.py.in_before

HS_LIBTESTBUILT_SRCS = $(HS_LIBTEST_SRCS) $(HS_BUILT_SRCS)

$(RUN_IN_TEMPDIR): | stamp-directories

doc/html/index.html: ENABLE_MANPAGES =
doc/man-html/index.html: ENABLE_MANPAGES = 1
doc/man-html/index.html: doc/manpages-enabled.rst $(mandocrst)

# Note: we use here an order-only prerequisite, as the contents of
# _constants.py are not actually influencing the html build output: it
# has to exist in order for the sphinx module to be loaded
# successfully, but we certainly don't want the docs to be rebuilt if
# it changes
doc/html/index.html doc/man-html/index.html: $(docinput) doc/conf.py \
	configure.ac $(RUN_IN_TEMPDIR) lib/build/sphinx_ext.py \
	lib/build/shell_example_lexer.py lib/ht.py \
	doc/css/style.css lib/rapi/connector.py lib/rapi/rlib2.py \
	autotools/sphinx-wrapper | $(built_python_sources)
	@test -n "$(SPHINX)" || \
	    { echo 'sphinx-build' not found during configure; exit 1; }
if !MANPAGES_IN_DOC
	if test -n '$(ENABLE_MANPAGES)'; then \
	  echo 'Man pages in documentation were disabled at configure time' >&2; \
	  exit 1; \
	fi
endif
## Sphinx provides little control over what content should be included. Some
## mechanisms exist, but they all have drawbacks or actual issues. Since we
## build two different versions of the documentation--once without man pages and
## once, if enabled, with them--some control is necessary. xmpp-wrapper provides
## us with this, but requires running in a temporary directory. It moves the
## correct files into place depending on environment variables.
	dir=$(dir $@) && \
	@mkdir_p@ $$dir && \
	PYTHONPATH=. ENABLE_MANPAGES=$(ENABLE_MANPAGES) COPY_DOC=1 \
	$(RUN_IN_TEMPDIR) autotools/sphinx-wrapper $(SPHINX) -q -W -b html \
	    -d . \
	    -D version="$(VERSION_MAJOR).$(VERSION_MINOR)" \
	    -D release="$(PACKAGE_VERSION)" \
	    -D graphviz_dot="$(DOT)" \
	    -D enable_manpages="$(ENABLE_MANPAGES)" \
	    doc $(CURDIR)/$$dir && \
	rm -f $$dir/.buildinfo $$dir/objects.inv
	touch $@

doc/html: doc/html/index.html

doc/man-html: doc/man-html/index.html

doc/install-quick.rst: INSTALL
doc/news.rst: NEWS
doc/upgrade.rst: UPGRADE

doc/install-quick.rst doc/news.rst doc/upgrade.rst:
	set -e; \
	{ echo '.. This file is automatically updated at build time from $<.'; \
	  echo '.. Do not edit.'; \
	  echo; \
	  cat $<; \
	} > $@

doc/manpages-enabled.rst: Makefile | $(built_base_sources)
	{ echo '.. This file is automatically generated, do not edit!'; \
	  echo ''; \
	  echo 'Man pages'; \
	  echo '========='; \
	  echo; \
	  echo '.. toctree::'; \
	  echo '   :maxdepth: 1'; \
	  echo; \
	  for i in $(notdir $(mandocrst)); do \
	    echo "   $$i"; \
	  done | LC_ALL=C sort; \
	} > $@

doc/man-%.rst: man/%.gen Makefile $(REPLACE_VARS_SED) | $(built_base_sources)
if MANPAGES_IN_DOC
	{ echo '.. This file is automatically updated at build time from $<.'; \
	  echo '.. Do not edit.'; \
	  echo; \
	  echo "$*"; \
	  echo '=========================================='; \
	  tail -n +3 $< | sed -f $(REPLACE_VARS_SED); \
	} > $@
else
	echo 'Man pages in documentation were disabled at configure time' >&2; \
	exit 1;
endif

doc/users/%: doc/users/%.in Makefile $(REPLACE_VARS_SED)
	cat $< | sed -f $(REPLACE_VARS_SED) | LC_ALL=C sort | uniq | (grep -v '^root' || true) > $@

userspecs = \
	doc/users/users \
	doc/users/groups \
	doc/users/groupmemberships

# Things to build but not to install (add it to EXTRA_DIST if it should be
# distributed)
noinst_DATA = \
	$(BUILT_EXAMPLES) \
	doc/examples/bash_completion \
	doc/examples/bash_completion-debug \
	$(userspecs) \
	$(manhtml)

if HAS_SPHINX
if MANPAGES_IN_DOC
noinst_DATA += doc/man-html
else
noinst_DATA += doc/html
endif
endif

gnt_scripts = \
	scripts/gnt-backup \
	scripts/gnt-cluster \
	scripts/gnt-debug \
	scripts/gnt-group \
	scripts/gnt-instance \
	scripts/gnt-job \
	scripts/gnt-network \
	scripts/gnt-node \
	scripts/gnt-os \
	scripts/gnt-storage

gnt_scripts_basenames = \
	$(patsubst scripts/%,%,$(patsubst daemons/%,%,$(gnt_scripts) $(gnt_python_sbin_SCRIPTS)))

gnt_python_sbin_SCRIPTS = \
	$(PYTHON_BOOTSTRAP_SBIN)

gntpython_SCRIPTS = $(gnt_scripts)

PYTHON_BOOTSTRAP_SBIN = \
	daemons/ganeti-masterd \
	daemons/ganeti-noded \
	daemons/ganeti-rapi \
	daemons/ganeti-watcher

PYTHON_BOOTSTRAP = \
	tools/burnin \
	tools/ensure-dirs \
	tools/node-cleanup \
	tools/node-daemon-setup \
	tools/prepare-node-join

qa_scripts = \
	qa/__init__.py \
	qa/ganeti-qa.py \
	qa/qa_cluster.py \
	qa/qa_config.py \
	qa/qa_daemon.py \
	qa/qa_env.py \
	qa/qa_error.py \
	qa/qa_group.py \
	qa/qa_instance.py \
	qa/qa_instance_utils.py \
	qa/qa_job.py \
	qa/qa_monitoring.py \
	qa/qa_node.py \
	qa/qa_os.py \
	qa/qa_rapi.py \
	qa/qa_tags.py \
	qa/qa_utils.py \
        qa/rapi-workload.py

bin_SCRIPTS = $(HS_BIN_PROGS)
install-exec-hook:
	@mkdir_p@ $(DESTDIR)$(iallocatorsdir)
# FIXME: this is a hardcoded logic, instead of auto-resolving
	$(LN_S) -f ../../../bin/htools \
	  $(DESTDIR)$(iallocatorsdir)/hail
	for role in $(HS_BIN_ROLES); do \
	  $(LN_S) -f htools $(DESTDIR)$(bindir)/$$role ; \
	done

HS_SRCS = $(HS_LIBTESTBUILT_SRCS)

Makefile.ghc: $(HS_ALL_PROGS:%=%.hs) $(HS_SRCS) Makefile | $(built_base_sources)
	$(GHC) -M -dep-makefile $@ -dep-suffix $(HTEST_SUFFIX) $(HFLAGS) \
		$(HS_PARALLEL3) $(HS_REGEX_PCRE) $(HEXTRA) $(HS_ALL_PROGS:%=%.hs) $(HS_SRCS)

@include_makefile_ghc@

%.o:
	@echo '[GHC]: $@ <- $^'
	@$(GHC) -c $(HFLAGS) \
		$(HS_PARALLEL3) $(HS_REGEX_PCRE) $(HEXTRA) $(@:%.o=%.hs)

%.$(HTEST_SUFFIX)_o:
	@echo '[GHC]: $@ <- $^'
	@$(GHC) -c $(HTEST_FLAGS) \
		$(HS_PARALLEL3) $(HS_REGEX_PCRE) $(HEXTRA) $(@:%.$(HTEST_SUFFIX)_o=%.hs)

%.hi: %.o ;
%.$(HTEST_SUFFIX)_hi: %.$(HTEST_SUFFIX)_o ;

$(HS_SRC_PROGS): %: %.o | stamp-directories
	$(GHC) $(HFLAGS) \
		$(HS_PARALLEL3) $(HS_REGEX_PCRE) $(HEXTRA) --make $(@:%=%.hs)
	@rm -f $(notdir $@).tix
	@touch "$@"

$(HS_TEST_PROGS): %: %.$(HTEST_SUFFIX)_o \
	                   | stamp-directories $(BUILT_PYTHON_SOURCES)
	@if [ "$(HS_NODEV)" ]; then \
	  echo "Error: cannot run unittests without the development" \
	       " libraries (see devnotes.rst)" 1>&2; \
	  exit 1; \
	fi
	$(GHC) $(HTEST_FLAGS) \
		$(HS_PARALLEL3) $(HS_REGEX_PCRE) $(HEXTRA) --make $(@:%=%.hs)
	@rm -f $(notdir $@).tix
	@touch "$@"

<<<<<<< HEAD
# for the test/hs/htest binary, we need to enable profiling/coverage
test/hs/htest: HCOVERAGE = true
test/hs/htest: HFLAGS += -itest/hs
test/hs/htest: | $(built_python_sources)

# we compile the hpc-htools binary with the program coverage
test/hs/hpc-htools: HCOVERAGE = true

# we compile the hpc-mon-collector binary with the program coverage
test/hs/hpc-mon-collector: HCOVERAGE = true

=======
>>>>>>> ead368bb
# test dependency
test/hs/offline-test.sh: test/hs/hpc-htools test/hs/hpc-mon-collector

dist_sbin_SCRIPTS = \
	tools/ganeti-listrunner

nodist_sbin_SCRIPTS = \
	daemons/ganeti-cleaner

# strip path prefixes off the sbin scripts
all_sbin_scripts = \
	$(patsubst tools/%,%,$(patsubst daemons/%,%,$(patsubst scripts/%,%,\
	$(patsubst src/%,%,$(dist_sbin_SCRIPTS) $(nodist_sbin_SCRIPTS)))))

if ENABLE_CONFD
src/ganeti-confd: src/hconfd
	cp -f $< $@

src/ganeti-luxid: src/hluxid
	cp -f $< $@

nodist_sbin_SCRIPTS += src/ganeti-confd
nodist_sbin_SCRIPTS += src/ganeti-wconfd
nodist_sbin_SCRIPTS += src/ganeti-luxid
nodist_sbin_SCRIPTS += src/ganeti-kvmd
nodist_sbin_SCRIPTS += src/ganeti-metad
endif

if ENABLE_MOND
nodist_sbin_SCRIPTS += src/ganeti-mond
endif

python_scripts = \
	tools/cfgshell \
	tools/cfgupgrade \
	tools/cfgupgrade12 \
	tools/cluster-merge \
	tools/confd-client \
	tools/fmtjson \
	tools/lvmstrap \
	tools/move-instance \
	tools/ovfconverter \
	tools/post-upgrade \
	tools/sanitize-config

dist_tools_SCRIPTS = \
	tools/kvm-console-wrapper \
	tools/master-ip-setup \
	tools/xen-console-wrapper

dist_tools_python_SCRIPTS = \
	$(python_scripts) \
	tools/burnin

nodist_tools_python_SCRIPTS = \
	tools/node-cleanup

tools_python_basenames = $(patsubst tools/%,%,\
	$(dist_tools_python_SCRIPTS) $(nodist_tools_python_SCRIPTS))

nodist_tools_SCRIPTS = \
	tools/users-setup \
	tools/vcluster-setup

tools_basenames = $(patsubst tools/%,%,$(nodist_tools_SCRIPTS) $(dist_tools_SCRIPTS))

pkglib_python_scripts = \
	daemons/import-export \
	tools/check-cert-expired

nodist_pkglib_python_scripts = \
	tools/ensure-dirs \
	tools/node-daemon-setup \
	tools/prepare-node-join

pkglib_python_basenames = \
	$(patsubst daemons/%,%,$(patsubst tools/%,%,\
	$(pkglib_python_scripts) $(nodist_pkglib_python_scripts)))

myexeclib_SCRIPTS = \
	daemons/daemon-util \
	tools/kvm-ifup \
	tools/kvm-ifup-os \
	tools/vif-ganeti \
	tools/net-common \
	$(HS_MYEXECLIB_PROGS)

# compute the basenames of the myexeclib_scripts
myexeclib_scripts_basenames = \
	$(patsubst tools/%,%,$(patsubst daemons/%,%,$(patsubst src/%,%,$(myexeclib_SCRIPTS))))

EXTRA_DIST = \
	NEWS \
	UPGRADE \
	epydoc.conf.in \
	pylintrc \
	pylintrc-test \
	autotools/build-bash-completion \
	autotools/build-rpc \
	autotools/check-header \
	autotools/check-imports \
	autotools/check-man-dashes \
	autotools/check-man-references \
	autotools/check-man-warnings \
	autotools/check-news \
	autotools/check-python-code \
	autotools/check-tar \
	autotools/check-version \
	autotools/docpp \
	autotools/gen-py-coverage \
	autotools/print-py-constants \
	autotools/sphinx-wrapper \
	autotools/testrunner \
	autotools/wrong-hardcoded-paths \
	$(RUN_IN_TEMPDIR) \
	daemons/daemon-util.in \
	daemons/ganeti-cleaner.in \
	$(pkglib_python_scripts) \
	devel/upload \
	devel/webserver \
	tools/kvm-ifup.in \
	tools/kvm-ifup-os.in \
	tools/vif-ganeti.in \
	tools/net-common.in \
	tools/vcluster-setup.in \
	$(docinput) \
	doc/html \
	$(BUILT_EXAMPLES:%=%.in) \
	doc/examples/ganeti.default \
	doc/examples/ganeti.default-debug \
	doc/examples/hooks/ethers \
	doc/examples/gnt-debug/README \
	doc/examples/gnt-debug/delay0.json \
	doc/examples/gnt-debug/delay50.json \
	doc/users/groupmemberships.in \
	doc/users/groups.in \
	doc/users/users.in \
	$(dist_TESTS) \
	$(TEST_FILES) \
	$(python_test_support) \
	man/footer.rst \
	$(manrst) \
	$(maninput) \
	qa/qa-sample.json \
	$(qa_scripts) \
	$(HS_LIBTEST_SRCS) $(HS_BUILT_SRCS_IN) \
	$(HS_PROG_SRCS) \
	src/lint-hints.hs \
	test/hs/cli-tests-defs.sh \
	test/hs/offline-test.sh \
	.ghci

man_MANS = \
	man/ganeti-cleaner.8 \
	man/ganeti-confd.8 \
	man/ganeti-luxid.8 \
	man/ganeti-listrunner.8 \
	man/ganeti-kvmd.8 \
	man/ganeti-masterd.8 \
	man/ganeti-mond.8 \
	man/ganeti-noded.8 \
	man/ganeti-os-interface.7 \
	man/ganeti-extstorage-interface.7 \
	man/ganeti-rapi.8 \
	man/ganeti-watcher.8 \
	man/ganeti.7 \
	man/gnt-backup.8 \
	man/gnt-cluster.8 \
	man/gnt-debug.8 \
	man/gnt-group.8 \
	man/gnt-network.8 \
	man/gnt-instance.8 \
	man/gnt-job.8 \
	man/gnt-node.8 \
	man/gnt-os.8 \
	man/gnt-storage.8 \
	man/hail.1 \
	man/harep.1 \
	man/hbal.1 \
	man/hcheck.1 \
	man/hinfo.1 \
	man/hscan.1 \
	man/hspace.1 \
	man/hsqueeze.1 \
	man/hroller.1 \
	man/htools.1 \
	man/mon-collector.7

# Remove extensions from all filenames in man_MANS
mannoext = $(patsubst %.1,%,$(patsubst %.7,%,$(patsubst %.8,%,$(man_MANS))))

manrst = $(patsubst %,%.rst,$(mannoext))
manhtml = $(patsubst %.rst,%.html,$(manrst))
mangen = $(patsubst %.rst,%.gen,$(manrst))
maninput = \
	$(patsubst %.1,%.1.in,$(patsubst %.7,%.7.in,$(patsubst %.8,%.8.in,$(man_MANS)))) \
	$(patsubst %.html,%.html.in,$(manhtml)) \
	$(mangen)

manfullpath = $(patsubst man/%.1,man1/%.1,\
	$(patsubst man/%.7,man7/%.7,\
	$(patsubst man/%.8,man8/%.8,$(man_MANS))))

TEST_FILES = \
	test/autotools/autotools-check-news.test \
	test/data/htools/clean-nonzero-score.data \
	test/data/htools/common-suffix.data \
	test/data/htools/empty-cluster.data \
	test/data/htools/hail-alloc-drbd.json \
	test/data/htools/hail-alloc-invalid-network.json \
	test/data/htools/hail-alloc-invalid-twodisks.json \
	test/data/htools/hail-alloc-restricted-network.json \
	test/data/htools/hail-alloc-spindles.json \
	test/data/htools/hail-alloc-twodisks.json \
	test/data/htools/hail-change-group.json \
	test/data/htools/hail-invalid-reloc.json \
	test/data/htools/hail-node-evac.json \
	test/data/htools/hail-reloc-drbd.json \
	test/data/htools/hbal-dyn.data \
	test/data/htools/hbal-excl-tags.data \
	test/data/htools/hbal-split-insts.data \
	test/data/htools/hspace-tiered-dualspec-exclusive.data \
	test/data/htools/hspace-tiered-dualspec.data \
	test/data/htools/hspace-tiered-exclusive.data \
	test/data/htools/hspace-tiered-ipolicy.data \
	test/data/htools/hspace-tiered-mixed.data \
	test/data/htools/hspace-tiered-resourcetypes.data \
	test/data/htools/hspace-tiered-vcpu.data \
	test/data/htools/hspace-tiered.data \
	test/data/htools/invalid-node.data \
	test/data/htools/missing-resources.data \
	test/data/htools/multiple-master.data \
	test/data/htools/multiple-tags.data \
	test/data/htools/n1-failure.data \
	test/data/htools/rapi/groups.json \
	test/data/htools/rapi/info.json \
	test/data/htools/rapi/instances.json \
	test/data/htools/rapi/nodes.json \
	test/data/htools/hroller-full.data \
	test/data/htools/hroller-nodegroups.data \
	test/data/htools/hroller-nonredundant.data \
	test/data/htools/hroller-online.data \
	test/data/htools/hsqueeze-mixed-instances.data \
	test/data/htools/hsqueeze-overutilized.data \
	test/data/htools/hsqueeze-underutilized.data \
	test/data/htools/unique-reboot-order.data \
	test/hs/shelltests/htools-balancing.test \
	test/hs/shelltests/htools-basic.test \
	test/hs/shelltests/htools-dynutil.test \
	test/hs/shelltests/htools-excl.test \
	test/hs/shelltests/htools-hail.test \
	test/hs/shelltests/htools-hroller.test \
	test/hs/shelltests/htools-hspace.test \
	test/hs/shelltests/htools-hsqueeze.test \
	test/hs/shelltests/htools-invalid.test \
	test/hs/shelltests/htools-multi-group.test \
	test/hs/shelltests/htools-no-backend.test \
	test/hs/shelltests/htools-rapi.test \
	test/hs/shelltests/htools-single-group.test \
	test/hs/shelltests/htools-text-backend.test \
	test/hs/shelltests/htools-mon-collector.test \
	test/data/bdev-drbd-8.0.txt \
	test/data/bdev-drbd-8.3.txt \
	test/data/bdev-drbd-8.4.txt \
	test/data/bdev-drbd-8.4-no-disk-params.txt \
	test/data/bdev-drbd-disk.txt \
	test/data/bdev-drbd-net-ip4.txt \
	test/data/bdev-drbd-net-ip6.txt \
	test/data/bdev-rbd/json_output_empty.txt \
	test/data/bdev-rbd/json_output_extra_matches.txt \
	test/data/bdev-rbd/json_output_no_matches.txt \
	test/data/bdev-rbd/json_output_ok.txt \
	test/data/bdev-rbd/plain_output_new_extra_matches.txt \
	test/data/bdev-rbd/plain_output_new_no_matches.txt \
	test/data/bdev-rbd/plain_output_new_ok.txt \
	test/data/bdev-rbd/plain_output_old_empty.txt \
	test/data/bdev-rbd/plain_output_old_extra_matches.txt \
	test/data/bdev-rbd/plain_output_old_no_matches.txt \
	test/data/bdev-rbd/plain_output_old_ok.txt \
	test/data/bdev-rbd/output_invalid.txt \
	test/data/cert1.pem \
	test/data/cert2.pem \
	test/data/cluster_config_2.7.json \
	test/data/cluster_config_2.8.json \
	test/data/cluster_config_2.9.json \
	test/data/cluster_config_2.10.json \
	test/data/cluster_config_2.11.json \
	test/data/instance-minor-pairing.txt \
	test/data/instance-prim-sec.txt \
	test/data/ip-addr-show-dummy0.txt \
	test/data/ip-addr-show-lo-ipv4.txt \
	test/data/ip-addr-show-lo-ipv6.txt \
	test/data/ip-addr-show-lo-oneline-ipv4.txt \
	test/data/ip-addr-show-lo-oneline-ipv6.txt \
	test/data/ip-addr-show-lo-oneline.txt \
	test/data/ip-addr-show-lo.txt \
	test/data/kvm_0.12.5_help.txt \
	test/data/kvm_0.15.90_help.txt \
	test/data/kvm_0.9.1_help.txt \
	test/data/kvm_0.9.1_help_boot_test.txt \
	test/data/kvm_1.0_help.txt \
	test/data/kvm_1.1.2_help.txt \
	test/data/kvm_runtime.json \
	test/data/lvs_lv.txt \
	test/data/NEWS_OK.txt \
	test/data/NEWS_previous_unreleased.txt \
	test/data/ovfdata/compr_disk.vmdk.gz \
	test/data/ovfdata/config.ini \
	test/data/ovfdata/corrupted_resources.ovf \
	test/data/ovfdata/empty.ini \
	test/data/ovfdata/empty.ovf \
	test/data/ovfdata/ganeti.mf \
	test/data/ovfdata/ganeti.ovf \
	test/data/ovfdata/gzip_disk.ovf \
	test/data/ovfdata/new_disk.vmdk \
	test/data/ovfdata/no_disk.ini \
	test/data/ovfdata/no_disk_in_ref.ovf \
	test/data/ovfdata/no_os.ini \
	test/data/ovfdata/no_ovf.ova \
	test/data/ovfdata/other/rawdisk.raw \
	test/data/ovfdata/ova.ova \
	test/data/ovfdata/rawdisk.raw \
	test/data/ovfdata/second_disk.vmdk \
	test/data/ovfdata/unsafe_path.ini \
	test/data/ovfdata/virtualbox.ovf \
	test/data/ovfdata/wrong_config.ini \
	test/data/ovfdata/wrong_extension.ovd \
	test/data/ovfdata/wrong_manifest.mf \
	test/data/ovfdata/wrong_manifest.ovf \
	test/data/ovfdata/wrong_ova.ova \
	test/data/ovfdata/wrong_xml.ovf \
	test/data/proc_diskstats.txt \
	test/data/proc_drbd8.txt \
	test/data/proc_drbd80-emptyline.txt \
	test/data/proc_drbd80-emptyversion.txt \
	test/data/proc_drbd83.txt \
	test/data/proc_drbd83_sync.txt \
	test/data/proc_drbd83_sync_want.txt \
	test/data/proc_drbd83_sync_krnl2.6.39.txt \
	test/data/proc_drbd84.txt \
	test/data/proc_drbd84_sync.txt \
	test/data/proc_meminfo.txt \
	test/data/proc_cpuinfo.txt \
	test/data/qa-minimal-nodes-instances-only.json \
	test/data/sys_drbd_usermode_helper.txt \
	test/data/vgreduce-removemissing-2.02.02.txt \
	test/data/vgreduce-removemissing-2.02.66-fail.txt \
	test/data/vgreduce-removemissing-2.02.66-ok.txt \
	test/data/vgs-missing-pvs-2.02.02.txt \
	test/data/vgs-missing-pvs-2.02.66.txt \
	test/data/xen-xm-info-4.0.1.txt \
	test/data/xen-xm-list-4.0.1-dom0-only.txt \
	test/data/xen-xm-list-4.0.1-four-instances.txt \
	test/data/xen-xm-list-long-4.0.1.txt \
	test/data/xen-xm-uptime-4.0.1.txt \
	test/py/ganeti-cli.test \
	test/py/gnt-cli.test \
	test/py/import-export_unittest-helper


python_tests = \
	doc/examples/rapi_testutils.py \
	test/py/cmdlib/backup_unittest.py \
	test/py/cmdlib/cluster_unittest.py \
	test/py/cmdlib/cmdlib_unittest.py \
	test/py/cmdlib/group_unittest.py \
	test/py/cmdlib/instance_unittest.py \
	test/py/cmdlib/instance_migration_unittest.py \
	test/py/cmdlib/instance_query_unittest.py \
	test/py/cmdlib/instance_storage_unittest.py \
	test/py/cmdlib/node_unittest.py \
	test/py/cmdlib/test_unittest.py \
	test/py/cfgupgrade_unittest.py \
	test/py/docs_unittest.py \
	test/py/ganeti.asyncnotifier_unittest.py \
	test/py/ganeti.backend_unittest-runasroot.py \
	test/py/ganeti.backend_unittest.py \
	test/py/ganeti.bootstrap_unittest.py \
	test/py/ganeti.cli_unittest.py \
	test/py/ganeti.client.gnt_cluster_unittest.py \
	test/py/ganeti.client.gnt_instance_unittest.py \
	test/py/ganeti.client.gnt_job_unittest.py \
	test/py/ganeti.compat_unittest.py \
	test/py/ganeti.confd.client_unittest.py \
	test/py/ganeti.config_unittest.py \
	test/py/ganeti.constants_unittest.py \
	test/py/ganeti.daemon_unittest.py \
	test/py/ganeti.errors_unittest.py \
	test/py/ganeti.hooks_unittest.py \
	test/py/ganeti.ht_unittest.py \
	test/py/ganeti.http_unittest.py \
	test/py/ganeti.hypervisor.hv_chroot_unittest.py \
	test/py/ganeti.hypervisor.hv_fake_unittest.py \
	test/py/ganeti.hypervisor.hv_kvm_unittest.py \
	test/py/ganeti.hypervisor.hv_lxc_unittest.py \
	test/py/ganeti.hypervisor.hv_xen_unittest.py \
	test/py/ganeti.hypervisor_unittest.py \
	test/py/ganeti.impexpd_unittest.py \
	test/py/ganeti.jqueue_unittest.py \
	test/py/ganeti.jstore_unittest.py \
	test/py/ganeti.locking_unittest.py \
	test/py/ganeti.luxi_unittest.py \
	test/py/ganeti.masterd.iallocator_unittest.py \
	test/py/ganeti.masterd.instance_unittest.py \
	test/py/ganeti.mcpu_unittest.py \
	test/py/ganeti.netutils_unittest.py \
	test/py/ganeti.objects_unittest.py \
	test/py/ganeti.opcodes_unittest.py \
	test/py/ganeti.outils_unittest.py \
	test/py/ganeti.ovf_unittest.py \
	test/py/ganeti.qlang_unittest.py \
	test/py/ganeti.query_unittest.py \
	test/py/ganeti.rapi.baserlib_unittest.py \
	test/py/ganeti.rapi.client_unittest.py \
	test/py/ganeti.rapi.resources_unittest.py \
	test/py/ganeti.rapi.rlib2_unittest.py \
	test/py/ganeti.rapi.testutils_unittest.py \
	test/py/ganeti.rpc_unittest.py \
	test/py/ganeti.rpc.client_unittest.py \
	test/py/ganeti.runtime_unittest.py \
	test/py/ganeti.serializer_unittest.py \
	test/py/ganeti.server.rapi_unittest.py \
	test/py/ganeti.ssconf_unittest.py \
	test/py/ganeti.ssh_unittest.py \
	test/py/ganeti.storage.bdev_unittest.py \
	test/py/ganeti.storage.container_unittest.py \
	test/py/ganeti.storage.drbd_unittest.py \
	test/py/ganeti.storage.filestorage_unittest.py \
	test/py/ganeti.storage.gluster_unittest.py \
	test/py/ganeti.tools.burnin_unittest.py \
	test/py/ganeti.tools.ensure_dirs_unittest.py \
	test/py/ganeti.tools.node_daemon_setup_unittest.py \
	test/py/ganeti.tools.prepare_node_join_unittest.py \
	test/py/ganeti.uidpool_unittest.py \
	test/py/ganeti.utils.algo_unittest.py \
	test/py/ganeti.utils.filelock_unittest.py \
	test/py/ganeti.utils.hash_unittest.py \
	test/py/ganeti.utils.io_unittest-runasroot.py \
	test/py/ganeti.utils.io_unittest.py \
	test/py/ganeti.utils.log_unittest.py \
	test/py/ganeti.utils.lvm_unittest.py \
	test/py/ganeti.utils.mlock_unittest.py \
	test/py/ganeti.utils.nodesetup_unittest.py \
	test/py/ganeti.utils.process_unittest.py \
	test/py/ganeti.utils.retry_unittest.py \
	test/py/ganeti.utils.security_unittest.py \
	test/py/ganeti.utils.storage_unittest.py \
	test/py/ganeti.utils.text_unittest.py \
	test/py/ganeti.utils.version_unittest.py \
	test/py/ganeti.utils.wrapper_unittest.py \
	test/py/ganeti.utils.x509_unittest.py \
	test/py/ganeti.utils_unittest.py \
	test/py/ganeti.vcluster_unittest.py \
	test/py/ganeti.workerpool_unittest.py \
	test/py/pycurl_reset_unittest.py \
	test/py/qa.qa_config_unittest.py \
	test/py/tempfile_fork_unittest.py

python_test_support = \
	test/py/__init__.py \
	test/py/lockperf.py \
	test/py/testutils.py \
	test/py/mocks.py \
	test/py/cmdlib/__init__.py \
	test/py/cmdlib/testsupport/__init__.py \
	test/py/cmdlib/testsupport/cmdlib_testcase.py \
	test/py/cmdlib/testsupport/config_mock.py \
	test/py/cmdlib/testsupport/iallocator_mock.py \
	test/py/cmdlib/testsupport/lock_manager_mock.py \
	test/py/cmdlib/testsupport/netutils_mock.py \
	test/py/cmdlib/testsupport/processor_mock.py \
	test/py/cmdlib/testsupport/rpc_runner_mock.py \
	test/py/cmdlib/testsupport/ssh_mock.py \
	test/py/cmdlib/testsupport/utils_mock.py \
	test/py/cmdlib/testsupport/util.py

haskell_tests = test/hs/htest

dist_TESTS = \
	test/py/check-cert-expired_unittest.bash \
	test/py/daemon-util_unittest.bash \
	test/py/ganeti-cleaner_unittest.bash \
	test/py/import-export_unittest.bash \
	test/py/cli-test.bash \
	test/py/bash_completion.bash

if PY_UNIT
dist_TESTS += $(python_tests)
endif

nodist_TESTS =
check_SCRIPTS =

if WANT_HSTESTS
nodist_TESTS += $(haskell_tests)
dist_TESTS += test/hs/offline-test.sh
check_SCRIPTS += \
	test/hs/hpc-htools \
	test/hs/hpc-mon-collector \
	$(HS_BUILT_TEST_HELPERS)
endif

TESTS = $(dist_TESTS) $(nodist_TESTS)

# Environment for all tests
PLAIN_TESTS_ENVIRONMENT = \
	PYTHONPATH=.:./test/py \
	TOP_SRCDIR=$(abs_top_srcdir) TOP_BUILDDIR=$(abs_top_builddir) \
	PYTHON=$(PYTHON) FAKEROOT=$(FAKEROOT_PATH) \
	$(RUN_IN_TEMPDIR)

# Environment for tests run by automake
TESTS_ENVIRONMENT = \
	$(PLAIN_TESTS_ENVIRONMENT) $(abs_top_srcdir)/autotools/testrunner

all_python_code = \
	$(dist_sbin_SCRIPTS) \
	$(python_scripts) \
	$(pkglib_python_scripts) \
	$(nodist_pkglib_python_scripts) \
	$(nodist_tools_python_scripts) \
	$(pkgpython_PYTHON) \
	$(client_PYTHON) \
	$(cmdlib_PYTHON) \
	$(hypervisor_PYTHON) \
	$(storage_PYTHON) \
	$(rapi_PYTHON) \
	$(server_PYTHON) \
	$(rpc_PYTHON) \
	$(rpc_stub_PYTHON) \
	$(pytools_PYTHON) \
	$(http_PYTHON) \
	$(confd_PYTHON) \
	$(masterd_PYTHON) \
	$(impexpd_PYTHON) \
	$(utils_PYTHON) \
	$(watcher_PYTHON) \
	$(noinst_PYTHON) \
	$(qa_scripts)

if PY_UNIT
all_python_code += $(python_tests)
all_python_code += $(python_test_support)
endif

srclink_files = \
	man/footer.rst \
	test/py/check-cert-expired_unittest.bash \
	test/py/daemon-util_unittest.bash \
	test/py/ganeti-cleaner_unittest.bash \
	test/py/import-export_unittest.bash \
	test/py/cli-test.bash \
	test/py/bash_completion.bash \
	test/hs/offline-test.sh \
	test/hs/cli-tests-defs.sh \
	$(all_python_code) \
	$(HS_LIBTEST_SRCS) $(HS_PROG_SRCS) \
	$(docinput)

check_python_code = \
	$(BUILD_BASH_COMPLETION) \
	$(CHECK_IMPORTS) \
	$(CHECK_HEADER) \
	$(DOCPP) \
	$(all_python_code)

lint_python_code = \
	ganeti \
	ganeti/http/server.py \
	$(dist_sbin_SCRIPTS) \
	$(python_scripts) \
	$(pkglib_python_scripts) \
	$(BUILD_BASH_COMPLETION) \
	$(CHECK_IMPORTS) \
	$(CHECK_HEADER) \
	$(DOCPP) \
	$(gnt_python_sbin_SCRIPTS) \
	$(PYTHON_BOOTSTRAP)

standalone_python_modules = \
	lib/rapi/client.py \
	tools/ganeti-listrunner

pep8_python_code = \
	ganeti \
	ganeti/http/server.py \
	$(dist_sbin_SCRIPTS) \
	$(python_scripts) \
	$(pkglib_python_scripts) \
	$(BUILD_BASH_COMPLETION) \
	$(CHECK_HEADER) \
	$(DOCPP) \
	$(PYTHON_BOOTSTRAP) \
	$(gnt_python_sbin_SCRIPTS) \
	qa \
	$(python_test_support)

test/py/daemon-util_unittest.bash: daemons/daemon-util

test/py/ganeti-cleaner_unittest.bash: daemons/ganeti-cleaner

test/py/bash_completion.bash: doc/examples/bash_completion-debug

tools/kvm-ifup: tools/kvm-ifup.in $(REPLACE_VARS_SED)
	sed -f $(REPLACE_VARS_SED) < $< > $@
	chmod +x $@

tools/kvm-ifup-os: tools/kvm-ifup-os.in $(REPLACE_VARS_SED)
	sed -f $(REPLACE_VARS_SED) < $< > $@
	chmod +x $@

tools/vif-ganeti: tools/vif-ganeti.in $(REPLACE_VARS_SED)
	sed -f $(REPLACE_VARS_SED) < $< > $@
	chmod +x $@

tools/net-common: tools/net-common.in $(REPLACE_VARS_SED)
	sed -f $(REPLACE_VARS_SED) < $< > $@
	chmod +x $@

tools/users-setup: Makefile $(userspecs)
	set -e; \
	{ echo '#!/bin/sh'; \
	  echo 'if [ "x$$1" != "x--yes-do-it" ];'; \
	  echo 'then echo "This will do the following changes"'; \
	  $(AWK) -- '{print "echo + Will add group ",$$1; count++}\
	             END {if (count == 0) {print "echo + No groups to add"}}' doc/users/groups; \
	  $(AWK) -- '{if (NF > 1) {print "echo + Will add user",$$1,"with primary group",$$2} \
	                          else {print "echo + Will add user",$$1}; count++}\
	             END {if (count == 0) {print "echo + No users to add"}}' doc/users/users; \
	  $(AWK) -- '{print "echo + Will add user",$$1,"to group",$$2}' doc/users/groupmemberships; \
	  echo 'echo'; \
	  echo 'echo "OK? (y/n)"'; \
	  echo 'read confirm'; \
	  echo 'if [ "x$$confirm" != "xy" ]; then exit 0; fi'; \
	  echo 'fi'; \
	  $(AWK) -- '{print "addgroup --system",$$1}' doc/users/groups; \
	  $(AWK) -- '{if (NF > 1) {print "adduser --system --ingroup",$$2,$$1} else {print "adduser --system",$$1}}' doc/users/users; \
	  $(AWK) -- '{print "adduser",$$1,$$2}' doc/users/groupmemberships; \
	} > $@
	chmod +x $@

tools/vcluster-setup: tools/vcluster-setup.in $(REPLACE_VARS_SED)
	sed -f $(REPLACE_VARS_SED) < $< > $@
	chmod +x $@

daemons/%:: daemons/%.in $(REPLACE_VARS_SED)
	sed -f $(REPLACE_VARS_SED) < $< > $@
	chmod +x $@

doc/examples/%:: doc/examples/%.in $(REPLACE_VARS_SED)
	sed -f $(REPLACE_VARS_SED) < $< > $@

doc/examples/bash_completion: BC_ARGS = --compact
doc/examples/bash_completion-debug: BC_ARGS =

doc/examples/bash_completion doc/examples/bash_completion-debug: \
	$(BUILD_BASH_COMPLETION) $(RUN_IN_TEMPDIR) \
	lib/cli.py $(gnt_scripts) $(client_PYTHON) tools/burnin \
	daemons/ganeti-cleaner \
	$(GENERATED_FILES) $(HS_GENERATED_FILES)
	PYTHONPATH=. $(RUN_IN_TEMPDIR) \
	  $(CURDIR)/$(BUILD_BASH_COMPLETION) $(BC_ARGS) > $@

man/%.gen: man/%.rst lib/query.py lib/build/sphinx_ext.py \
	lib/build/shell_example_lexer.py \
	| $(RUN_IN_TEMPDIR) $(built_python_sources)
	@echo "Checking $< for hardcoded paths..."
	@if grep -nEf autotools/wrong-hardcoded-paths $<; then \
	  echo "Man page $< has hardcoded paths (see above)!" 1>&2 ; \
	  exit 1; \
	fi
	set -e ; \
	trap 'echo auto-removing $@; rm $@' EXIT; \
	PYTHONPATH=. $(RUN_IN_TEMPDIR) $(CURDIR)/$(DOCPP) < $< > $@ ;\
	$(CHECK_MAN_REFERENCES) $@; \
	trap - EXIT

man/%.7.in man/%.8.in man/%.1.in: man/%.gen man/footer.rst
	@test -n "$(PANDOC)" || \
	  { echo 'pandoc' not found during configure; exit 1; }
	set -o pipefail -e; \
	trap 'echo auto-removing $@; rm $@' EXIT; \
	$(PANDOC) -s -f rst -t man $< man/footer.rst | \
	  sed -e 's/\\@/@/g' > $@; \
	if test -n "$(MAN_HAS_WARNINGS)"; then $(CHECK_MAN_WARNINGS) $@; fi; \
	$(CHECK_MAN_DASHES) $@; \
	trap - EXIT

man/%.html.in: man/%.gen man/footer.rst
	@test -n "$(PANDOC)" || \
	  { echo 'pandoc' not found during configure; exit 1; }
	set -o pipefail ; \
	$(PANDOC) --toc -s -f rst -t html $< man/footer.rst | \
	  sed -e 's/\\@/@/g' > $@

man/%: man/%.in  $(REPLACE_VARS_SED)
	sed -f $(REPLACE_VARS_SED) < $< > $@

epydoc.conf: epydoc.conf.in $(REPLACE_VARS_SED)
	sed -f $(REPLACE_VARS_SED) < $< > $@

vcs-version:
	if test -d .git; then \
	  git describe > $@; \
	elif test ! -f $@ ; then \
	  echo "Cannot auto-generate $@ file"; exit 1; \
	fi

.PHONY: clean-vcs-version
clean-vcs-version:
	rm -f vcs-version

.PHONY: regen-vcs-version
regen-vcs-version:
	@set -e; \
	cd $(srcdir); \
	if test -d .git; then \
	  T=`mktemp` ; trap 'rm -f $$T' EXIT; \
	  git describe > $$T; \
	  if ! cmp --quiet $$T vcs-version; then \
	    mv $$T vcs-version; \
	  fi; \
	fi

src/Ganeti/Version.hs: src/Ganeti/Version.hs.in \
	vcs-version $(built_base_sources)
	set -e; \
	VCSVER=`cat $(abs_top_srcdir)/vcs-version`; \
	sed -e "s/%ver%/$$VCSVER/" < $< > $@

src/Ganeti/Hs2Py/ListConstants.hs: src/Ganeti/Hs2Py/ListConstants.hs.in \
				   src/Ganeti/Constants.hs \
			         | stamp-directories
	@echo Generating $@
	@set -e; \
## Extract constant names from 'Constants.hs' by extracting the left
## side of all lines containing an equal sign (i.e., '=') and
## prepending the apostrophe sign (i.e., "'").
##
## For example, the constant
##   adminstDown = ...
## becomes
##   'adminstDown
	NAMES=$$(sed -e "/^--/ d" $(abs_top_srcdir)/src/Ganeti/Constants.hs |\
		 sed -n -e "/=/ s/\(.*\) =.*/    '\1:/g p"); \
	m4 -DPY_CONSTANT_NAMES="$$NAMES" \
		$(abs_top_srcdir)/src/Ganeti/Hs2Py/ListConstants.hs.in > $@

src/Ganeti/Curl/Internal.hs: src/Ganeti/Curl/Internal.hsc | stamp-directories
	hsc2hs -o $@ $<

test/hs/Test/Ganeti/TestImports.hs: test/hs/Test/Ganeti/TestImports.hs.in \
	$(built_base_sources)
	set -e; \
	{ cat $< ; \
	  echo ; \
	  for name in $(filter-out Ganeti.THH,$(subst /,.,$(patsubst %.hs,%,$(patsubst src/%,%,$(HS_LIB_SRCS))))) ; do \
	    echo "import $$name ()" ; \
	  done ; \
	} > $@

lib/_constants.py: Makefile src/hs2py lib/_constants.py.in | stamp-directories
	cat $(abs_top_srcdir)/lib/_constants.py.in > $@
	src/hs2py --constants >> $@

lib/constants.py: lib/_constants.py

src/AutoConf.hs: Makefile src/AutoConf.hs.in $(PRINT_PY_CONSTANTS) \
	       | $(built_base_sources)
	@echo "m4 ... >" $@
	@m4 -DPACKAGE_VERSION="$(PACKAGE_VERSION)" \
	    -DVERSION_MAJOR="$(VERSION_MAJOR)" \
	    -DVERSION_MINOR="$(VERSION_MINOR)" \
	    -DVERSION_REVISION="$(VERSION_REVISION)" \
	    -DVERSION_SUFFIX="$(VERSION_SUFFIX)" \
	    -DVERSION_FULL="$(VERSION_FULL)" \
	    -DDIRVERSION="$(DIRVERSION)" \
	    -DLOCALSTATEDIR="$(localstatedir)" \
	    -DSYSCONFDIR="$(sysconfdir)" \
	    -DSSH_CONFIG_DIR="$(SSH_CONFIG_DIR)" \
	    -DSSH_LOGIN_USER="$(SSH_LOGIN_USER)" \
	    -DSSH_CONSOLE_USER="$(SSH_CONSOLE_USER)" \
	    -DEXPORT_DIR="$(EXPORT_DIR)" \
	    -DOS_SEARCH_PATH="\"$(OS_SEARCH_PATH)\"" \
	    -DES_SEARCH_PATH="\"$(ES_SEARCH_PATH)\"" \
	    -DXEN_BOOTLOADER="$(XEN_BOOTLOADER)" \
	    -DXEN_CONFIG_DIR="$(XEN_CONFIG_DIR)" \
	    -DXEN_KERNEL="$(XEN_KERNEL)" \
	    -DXEN_INITRD="$(XEN_INITRD)" \
	    -DKVM_KERNEL="$(KVM_KERNEL)" \
	    -DSHARED_FILE_STORAGE_DIR="$(SHARED_FILE_STORAGE_DIR)" \
	    -DIALLOCATOR_SEARCH_PATH="\"$(IALLOCATOR_SEARCH_PATH)\"" \
	    -DKVM_PATH="$(KVM_PATH)" \
	    -DIP_PATH="$(IP_PATH)" \
	    -DSOCAT_PATH="$(SOCAT)" \
	    -DSOCAT_USE_ESCAPE="$(SOCAT_USE_ESCAPE)" \
	    -DSOCAT_USE_COMPRESS="$(SOCAT_USE_COMPRESS)" \
	    -DLVM_STRIPECOUNT="$(LVM_STRIPECOUNT)" \
	    -DTOOLSDIR="$(libdir)/ganeti/tools" \
	    -DGNT_SCRIPTS="$(foreach i,$(notdir $(gnt_scripts)),\"$(i)\":)" \
	    -DHS_HTOOLS_PROGS="$(foreach i,$(HS_HTOOLS_PROGS),\"$(i)\":)" \
	    -DPKGLIBDIR="$(libdir)/ganeti" \
	    -DSHAREDIR="$(prefix)/share/ganeti" \
	    -DVERSIONEDSHAREDIR="$(versionedsharedir)" \
	    -DDRBD_BARRIERS="$(DRBD_BARRIERS)" \
	    -DDRBD_NO_META_FLUSH="$(DRBD_NO_META_FLUSH)" \
	    -DSYSLOG_USAGE="$(SYSLOG_USAGE)" \
	    -DDAEMONS_GROUP="$(DAEMONS_GROUP)" \
	    -DADMIN_GROUP="$(ADMIN_GROUP)" \
	    -DMASTERD_USER="$(MASTERD_USER)" \
	    -DMASTERD_GROUP="$(MASTERD_GROUP)" \
	    -DMETAD_USER="$(METAD_USER)" \
	    -DMETAD_GROUP="$(METAD_GROUP)" \
	    -DRAPI_USER="$(RAPI_USER)" \
	    -DRAPI_GROUP="$(RAPI_GROUP)" \
	    -DCONFD_USER="$(CONFD_USER)" \
	    -DCONFD_GROUP="$(CONFD_GROUP)" \
	    -DWCONFD_USER="$(WCONFD_USER)" \
	    -DWCONFD_GROUP="$(WCONFD_GROUP)" \
	    -DKVMD_USER="$(KVMD_USER)" \
	    -DKVMD_GROUP="$(KVMD_GROUP)" \
	    -DLUXID_USER="$(LUXID_USER)" \
	    -DLUXID_GROUP="$(LUXID_GROUP)" \
	    -DNODED_USER="$(NODED_USER)" \
	    -DNODED_GROUP="$(NODED_GROUP)" \
	    -DMOND_USER="$(MOND_USER)" \
	    -DMOND_GROUP="$(MOND_GROUP)" \
	    -DDISK_SEPARATOR="$(DISK_SEPARATOR)" \
	    -DQEMUIMG_PATH="$(QEMUIMG_PATH)" \
	    -DENABLE_CONFD="$(ENABLE_CONFD)" \
	    -DXEN_CMD="$(XEN_CMD)" \
	    -DENABLE_RESTRICTED_COMMANDS="$(ENABLE_RESTRICTED_COMMANDS)" \
	    -DENABLE_MOND="$(ENABLE_MOND)" \
	    -DHAS_GNU_LN="$(HAS_GNU_LN)" \
	    -DMAN_PAGES="$$(for i in $(notdir $(man_MANS)); do \
	                    echo -n "$$i" | sed -re 's/^(.*)\.([0-9]+)$$/("\1",\2):/g'; \
	                    done)" \
	    -DAF_INET4="$$(PYTHONPATH=. python $(PRINT_PY_CONSTANTS) AF_INET4)" \
	    -DAF_INET6="$$(PYTHONPATH=. python $(PRINT_PY_CONSTANTS) AF_INET6)" \
	$(abs_top_srcdir)/src/AutoConf.hs.in > $@

lib/_vcsversion.py: Makefile vcs-version | stamp-directories
	set -e; \
	VCSVER=`cat $(abs_top_srcdir)/vcs-version`; \
	{ echo '# This file is automatically generated, do not edit!'; \
	  echo '#'; \
	  echo ''; \
	  echo '"""Build-time VCS version number for Ganeti.'; \
	  echo '';\
	  echo 'This file is autogenerated by the build process.'; \
	  echo 'For any changes you need to re-run ./configure (and'; \
	  echo 'not edit by hand).'; \
	  echo ''; \
	  echo '"""'; \
	  echo ''; \
	  echo '# pylint: disable=C0301,C0324'; \
	  echo '# because this is autogenerated, we do not want'; \
	  echo '# style warnings' ; \
	  echo ''; \
	  echo "VCS_VERSION = '$$VCSVER'"; \
	} > $@

lib/opcodes.py: Makefile src/hs2py lib/opcodes.py.in_before \
		lib/opcodes.py.in_after | stamp-directories
	cat $(abs_top_srcdir)/lib/opcodes.py.in_before > $@
	src/hs2py --opcodes >> $@
	cat $(abs_top_srcdir)/lib/opcodes.py.in_after >> $@

lib/_generated_rpc.py: lib/rpc_defs.py $(BUILD_RPC)
	PYTHONPATH=. $(RUN_IN_TEMPDIR) $(CURDIR)/$(BUILD_RPC) lib/rpc_defs.py > $@

lib/rpc/stub/wconfd.py: Makefile src/hs2py | stamp-directories
	src/hs2py --wconfd-rpc > $@

$(SHELL_ENV_INIT): Makefile stamp-directories
	set -e; \
	{ echo '# Allow overriding for tests'; \
	  echo 'readonly LOCALSTATEDIR=$${LOCALSTATEDIR:-$${GANETI_ROOTDIR:-}$(localstatedir)}'; \
	  echo 'readonly SYSCONFDIR=$${SYSCONFDIR:-$${GANETI_ROOTDIR:-}$(sysconfdir)}'; \
	  echo; \
	  echo 'readonly PKGLIBDIR=$(libdir)/ganeti'; \
	  echo 'readonly LOG_DIR="$$LOCALSTATEDIR/log/ganeti"'; \
	  echo 'readonly RUN_DIR="$$LOCALSTATEDIR/run/ganeti"'; \
	  echo 'readonly DATA_DIR="$$LOCALSTATEDIR/lib/ganeti"'; \
	  echo 'readonly CONF_DIR="$$SYSCONFDIR/ganeti"'; \
	} > $@

## Writes sed script to replace placeholders with build-time values. The
## additional quotes after the first @ sign are necessary to stop configure
## from replacing those values as well.
$(REPLACE_VARS_SED): $(SHELL_ENV_INIT) Makefile stamp-directories
	set -e; \
	{ echo 's#@''PREFIX@#$(prefix)#g'; \
	  echo 's#@''SYSCONFDIR@#$(sysconfdir)#g'; \
	  echo 's#@''LOCALSTATEDIR@#$(localstatedir)#g'; \
	  echo 's#@''BINDIR@#$(BINDIR)#g'; \
	  echo 's#@''SBINDIR@#$(SBINDIR)#g'; \
	  echo 's#@''LIBDIR@#$(libdir)#g'; \
	  echo 's#@''GANETI_VERSION@#$(PACKAGE_VERSION)#g'; \
	  echo 's#@''CUSTOM_XEN_BOOTLOADER@#$(XEN_BOOTLOADER)#g'; \
	  echo 's#@''CUSTOM_XEN_KERNEL@#$(XEN_KERNEL)#g'; \
	  echo 's#@''CUSTOM_XEN_INITRD@#$(XEN_INITRD)#g'; \
	  echo 's#@''CUSTOM_IALLOCATOR_SEARCH_PATH@#$(IALLOCATOR_SEARCH_PATH)#g'; \
	  echo 's#@''CUSTOM_EXPORT_DIR@#$(EXPORT_DIR)#g'; \
	  echo 's#@''RPL_SSH_INITD_SCRIPT@#$(SSH_INITD_SCRIPT)#g'; \
	  echo 's#@''PKGLIBDIR@#$(libdir)/ganeti#g'; \
	  echo 's#@''GNTMASTERUSER@#$(MASTERD_USER)#g'; \
	  echo 's#@''GNTRAPIUSER@#$(RAPI_USER)#g'; \
	  echo 's#@''GNTCONFDUSER@#$(CONFD_USER)#g'; \
	  echo 's#@''GNTWCONFDUSER@#$(WCONFD_USER)#g'; \
	  echo 's#@''GNTLUXIDUSER@#$(LUXID_USER)#g'; \
	  echo 's#@''GNTNODEDUSER@#$(NODED_USER)#g'; \
	  echo 's#@''GNTMONDUSER@#$(MOND_USER)#g'; \
	  echo 's#@''GNTRAPIGROUP@#$(RAPI_GROUP)#g'; \
	  echo 's#@''GNTADMINGROUP@#$(ADMIN_GROUP)#g'; \
	  echo 's#@''GNTCONFDGROUP@#$(CONFD_GROUP)#g'; \
	  echo 's#@''GNTNODEDGROUP@#$(NODED_GROUP)#g'; \
	  echo 's#@''GNTWCONFDGROUP@#$(CONFD_GROUP)#g'; \
	  echo 's#@''GNTLUXIDGROUP@#$(LUXID_GROUP)#g'; \
	  echo 's#@''GNTMASTERDGROUP@#$(MASTERD_GROUP)#g'; \
	  echo 's#@''GNTMONDGROUP@#$(MOND_GROUP)#g'; \
	  echo 's#@''GNTDAEMONSGROUP@#$(DAEMONS_GROUP)#g'; \
	  echo 's#@''CUSTOM_ENABLE_CONFD@#$(ENABLE_CONFD)#g'; \
	  echo 's#@''CUSTOM_ENABLE_MOND@#$(ENABLE_MOND)#g'; \
	  echo 's#@''MODULES@#$(strip $(lint_python_code))#g'; \
	  echo 's#@''XEN_CONFIG_DIR@#$(XEN_CONFIG_DIR)#g'; \
	  echo; \
	  echo '/^@SHELL_ENV_INIT@$$/ {'; \
	  echo '  r $(SHELL_ENV_INIT)'; \
	  echo '  d'; \
	  echo '}'; \
	} > $@

# Using deferred evaluation
daemons/ganeti-%: MODULE = ganeti.server.$(patsubst ganeti-%,%,$(notdir $@))
daemons/ganeti-watcher: MODULE = ganeti.watcher
scripts/%: MODULE = ganeti.client.$(subst -,_,$(notdir $@))
tools/burnin: MODULE = ganeti.tools.burnin
tools/ensure-dirs: MODULE = ganeti.tools.ensure_dirs
tools/node-daemon-setup: MODULE = ganeti.tools.node_daemon_setup
tools/prepare-node-join: MODULE = ganeti.tools.prepare_node_join
tools/node-cleanup: MODULE = ganeti.tools.node_cleanup
$(HS_BUILT_TEST_HELPERS): TESTROLE = $(patsubst test/hs/%,%,$@)

$(PYTHON_BOOTSTRAP) $(gnt_scripts) $(gnt_python_sbin_SCRIPTS): Makefile | stamp-directories
	test -n "$(MODULE)" || { echo Missing module; exit 1; }
	set -e; \
	{ echo '#!/usr/bin/python'; \
	  echo '# This file is automatically generated, do not edit!'; \
	  echo "# Edit $(MODULE) instead."; \
	  echo; \
	  echo '"""Bootstrap script for L{$(MODULE)}"""'; \
	  echo; \
	  echo '# pylint: disable=C0103'; \
	  echo '# C0103: Invalid name'; \
	  echo; \
	  echo 'import sys'; \
	  echo 'import $(MODULE) as main'; \
	  echo; \
	  echo '# Temporarily alias commands until bash completion'; \
	  echo '# generator is changed'; \
	  echo 'if hasattr(main, "commands"):'; \
	  echo '  commands = main.commands # pylint: disable=E1101'; \
	  echo 'if hasattr(main, "aliases"):'; \
	  echo '  aliases = main.aliases # pylint: disable=E1101'; \
	  echo; \
	  echo 'if __name__ == "__main__":'; \
	  echo '  sys.exit(main.Main())'; \
	} > $@
	chmod u+x $@

$(HS_BUILT_TEST_HELPERS): Makefile
	@test -n "$(TESTROLE)" || { echo Missing TESTROLE; exit 1; }
	set -e; \
	{ echo '#!/bin/sh'; \
	  echo '# This file is automatically generated, do not edit!'; \
	  echo "# Edit Makefile.am instead."; \
	  echo; \
	  echo "HTOOLS=$(TESTROLE) exec ./test/hs/hpc-htools \"\$$@\""; \
	} > $@
	chmod u+x $@

stamp-directories: Makefile
	$(MAKE) $(AM_MAKEFLAGS) ganeti
	@mkdir_p@ $(DIRS) $(BUILDTIME_DIR_AUTOCREATE)
	touch $@

# We need to create symlinks because "make distcheck" will not install Python
# files when building.
stamp-srclinks: Makefile | stamp-directories
	set -e; \
	for i in $(srclink_files); do \
	  if test ! -f $$i -a -f $(abs_top_srcdir)/$$i; then \
	    $(LN_S) $(abs_top_srcdir)/$$i $$i; \
	  fi; \
	done
	touch $@

.PHONY: ganeti
ganeti:
	cd $(top_builddir) && test -h "$@" || { rm -f $@ && $(LN_S) lib $@; }

.PHONY: check-dirs
check-dirs: $(GENERATED_FILES)
	@set -e; \
	find . -type d \( -name . -o -name .git -prune -o -print \) | { \
	  error=; \
	  while read dir; do \
	    case "$$dir" in \
	      $(strip $(patsubst %,(./%) ;;,$(DIRCHECK_EXCLUDE) $(DIRS))) \
	      *) error=1; echo "Directory $$dir not listed in Makefile" >&2 ;; \
	    esac; \
	  done; \
	  for dir in $(DIRS); do \
	    if ! test -d "$$dir"; then \
	      echo "Directory $$dir listed in DIRS does not exist" >&2; \
	      error=1; \
	    fi \
	  done; \
	  test -z "$$error"; \
	}

.PHONY: check-news
check-news:
	RELEASE=$(PACKAGE_VERSION) $(CHECK_NEWS) < $(top_srcdir)/NEWS

.PHONY: check-local
check-local: check-dirs check-news $(GENERATED_FILES)
	$(CHECK_PYTHON_CODE) $(check_python_code)
	PYTHONPATH=. $(CHECK_HEADER) $(check_python_code)
	$(CHECK_VERSION) $(VERSION) $(top_srcdir)/NEWS
	PYTHONPATH=. $(RUN_IN_TEMPDIR) $(CURDIR)/$(CHECK_IMPORTS) . $(standalone_python_modules)
	error= ; \
	if [ "x`echo $(VERSION_SUFFIX)|grep 'alpha'`" == "x" ]; then \
	  expver=$(VERSION_MAJOR).$(VERSION_MINOR); \
	  if test "`head -n 1 $(top_srcdir)/README`" != "Ganeti $$expver"; then \
	    echo "Incorrect version in README, expected $$expver" >&2; \
	    error=1; \
	  fi; \
	  for file in doc/iallocator.rst doc/hooks.rst doc/virtual-cluster.rst \
	      doc/security.rst; do \
	    if test "`sed -ne '4 p' $(top_srcdir)/$$file`" != \
	      "Documents Ganeti version $$expver"; then \
	      echo "Incorrect version in $$file, expected $$expver" >&2; \
	      error=1; \
	    fi; \
	  done; \
	  if ! test -f $(top_srcdir)/doc/design-$$expver.rst; then \
	    echo "File $(top_srcdir)/doc/design-$$expver.rst not found" >&2; \
	    error=1; \
	  fi; \
	  if test "`sed -ne '5 p' $(top_srcdir)/doc/design-draft.rst`" != \
	    ".. Last updated for Ganeti $$expver"; then \
	    echo "doc/design-draft.rst was not updated for version $$expver" >&2; \
	    error=1; \
	  fi; \
	fi; \
	for file in configure.ac $(HS_LIBTEST_SRCS) $(HS_PROG_SRCS); do \
	  if test $$(wc --max-line-length < $(top_srcdir)/$$file) -gt 80; then \
	    echo "Longest line in $$file is longer than 80 characters" >&2; \
	    error=1; \
	  fi; \
	done; \
	test -z "$$error"

.PHONY: hs-test-%
hs-test-%: test/hs/htest
	@rm -f htest.tix
	test/hs/htest -t $*

.PHONY: hs-tests
hs-tests: test/hs/htest
	@rm -f htest.tix
	./test/hs/htest

.PHONY: hs-shell-%
hs-shell-%: test/hs/hpc-htools test/hs/hpc-mon-collector \
            $(HS_BUILT_TEST_HELPERS)
	@rm -f hpc-htools.tix hpc-mon-collector.tix
	HBINARY="./test/hs/hpc-htools" \
	SHELLTESTARGS=$(SHELLTESTARGS) \
	./test/hs/offline-test.sh $*

.PHONY: hs-shell
hs-shell: test/hs/hpc-htools test/hs/hpc-mon-collector $(HS_BUILT_TEST_HELPERS)
	@rm -f hpc-htools.tix hpc-mon-collector.tix
	HBINARY="./test/hs/hpc-htools" \
	SHELLTESTARGS=$(SHELLTESTARGS) \
	./test/hs/offline-test.sh

.PHONY: hs-check
hs-check: hs-tests hs-shell

# E111: indentation is not a multiple of four
# E121: continuation line indentation is not a multiple of four
#       (since our indent level is not 4)
# E125: continuation line does not distinguish itself from next logical line
#       (since our indent level is not 4)
# E123: closing bracket does not match indentation of opening bracket's line
# E127: continuation line over-indented for visual indent
#       (since our indent level is not 4)
# note: do NOT add E128 here; it's a valid style error in most cases!
# I've seen real errors, but also some cases were we indent wrongly
# due to line length; try to rework the cases where it is triggered,
# instead of silencing it
# E261: at least two spaces before inline comment
# E501: line too long (80 characters)
PEP8_IGNORE = E111,E121,E123,E125,E127,E261,E501

# For excluding pep8 expects filenames only, not whole paths
PEP8_EXCLUDE = $(subst $(space),$(comma),$(strip $(notdir $(built_python_sources))))

# A space-separated list of pylint warnings to completely ignore:
# I0013 = disable warnings for ignoring whole files
LINT_DISABLE = I0013
# Additional pylint options
LINT_OPTS =
# The combined set of pylint options
LINT_OPTS_ALL = $(LINT_OPTS) \
  $(addprefix --disable=,$(LINT_DISABLE))

LINT_TARGETS = pylint pylint-qa pylint-test
if HAS_PEP8
LINT_TARGETS += pep8
endif
if HAS_HLINT
LINT_TARGETS += hlint
endif

.PHONY: lint
lint: $(LINT_TARGETS)

.PHONY: pylint
pylint: $(GENERATED_FILES)
	@test -n "$(PYLINT)" || { echo 'pylint' not found during configure; exit 1; }
	$(PYLINT) $(LINT_OPTS_ALL) $(lint_python_code)

.PHONY: pylint-qa
pylint-qa: $(GENERATED_FILES)
	@test -n "$(PYLINT)" || { echo 'pylint' not found during configure; exit 1; }
	cd $(top_srcdir)/qa && \
	  PYTHONPATH=$(abs_top_srcdir) $(PYLINT) $(LINT_OPTS_ALL) \
		--rcfile  ../pylintrc $(patsubst qa/%.py,%,$(qa_scripts))
# FIXME: lint all test code, not just the newly added test support
pylint-test: $(GENERATED_FILES)
	@test -n "$(PYLINT)" || { echo 'pylint' not found during configure; exit 1; }
	cd $(top_srcdir) && \
		PYTHONPATH=.:./test/py $(PYLINT) $(LINT_OPTS_ALL) \
		--rcfile=pylintrc-test  $(python_test_support)

.PHONY: pep8
pep8: $(GENERATED_FILES)
	@test -n "$(PEP8)" || { echo 'pep8' not found during configure; exit 1; }
	$(PEP8) --ignore='$(PEP8_IGNORE)' --exclude='$(PEP8_EXCLUDE)' \
	  --repeat $(pep8_python_code)

# FIXME: remove ignore "Use void" when GHC 6.x is deprecated
HLINT_EXCLUDES = src/Ganeti/THH.hs test/hs/hpc-htools.hs
.PHONY: hlint
hlint: $(HS_BUILT_SRCS) src/lint-hints.hs
	@test -n "$(HLINT)" || { echo 'hlint' not found during configure; exit 1; }
	@rm -f doc/hs-lint.html
	if tty -s; then C="-c"; else C=""; fi; \
	$(HLINT) --utf8 --report=doc/hs-lint.html --cross $$C \
	  --ignore "Use first" \
	  --ignore "Use &&&" \
	  --ignore "Use void" \
	  --ignore "Reduce duplication" \
	  --hint src/lint-hints \
	  $(filter-out $(HLINT_EXCLUDES),$(HS_LIBTEST_SRCS) $(HS_PROG_SRCS))
	@if [ ! -f doc/hs-lint.html ]; then \
	  echo "All good" > doc/hs-lint.html; \
	fi

# a dist hook rule for updating the vcs-version file; this is
# hardcoded due to where it needs to build the file...
dist-hook:
	$(MAKE) $(AM_MAKEFLAGS) regen-vcs-version
	rm -f $(top_distdir)/vcs-version
	cp -p $(srcdir)/vcs-version $(top_distdir)

# a distcheck hook rule for catching revision control directories
distcheck-hook:
	if find $(top_distdir) -name .svn -or -name .git | grep .; then \
	  echo "Found revision control files in final archive." 1>&2; \
	  exit 1; \
	fi
	if find $(top_distdir) -name '*.py[co]' | grep .; then \
	  echo "Found Python byte code in final archive." 1>&2; \
	  exit 1; \
	fi
	if find $(top_distdir) -name '*~' | grep .; then \
	  echo "Found backup files in final archive." 1>&2; \
	  exit 1; \
	fi
# Empty files or directories should not be distributed. They can cause
# unnecessary warnings for packagers. Directories used by automake during
# distcheck must be excluded.
	if find $(top_distdir) -empty -and -not \( \
	    -path $(top_distdir)/_build -or \
	    -path $(top_distdir)/_inst \) | grep .; then \
	  echo "Found empty files or directories in final archive." 1>&2; \
	  exit 1; \
	fi
	if test -e $(top_distdir)/doc/man-html; then \
	  echo "Found documentation including man pages in final archive" >&2; \
	  exit 1; \
	fi

# Backwards compatible distcheck-release target
distcheck-release: distcheck

distrebuildcheck: dist
	set -e; \
	builddir=$$(mktemp -d $(abs_srcdir)/distrebuildcheck.XXXXXXX); \
	trap "echo Removing $$builddir; cd $(abs_srcdir); rm -rf $$builddir" EXIT; \
	cd $$builddir; \
	tar xzf $(abs_srcdir)/$(distdir).tar.gz; \
	cd $(distdir); \
	./configure; \
	$(MAKE) maintainer-clean; \
	cp $(abs_srcdir)/vcs-version .; \
	./configure; \
	$(MAKE) $(AM_MAKEFLAGS)

dist-release: dist
	set -e; \
	for i in $(DIST_ARCHIVES); do \
	  echo -n "Checking $$i ... "; \
	  autotools/check-tar < $$i; \
	  echo OK; \
	done

install-exec-local:
	@mkdir_p@ "$(DESTDIR)${localstatedir}/lib/ganeti" \
	  "$(DESTDIR)${localstatedir}/log/ganeti" \
	  "$(DESTDIR)${localstatedir}/run/ganeti"
	for dir in $(SYMLINK_TARGET_DIRS); do \
	  @mkdir_p@  $(DESTDIR)$$dir; \
	done
	$(LN_S) -f $(sysconfdir)/ganeti/lib $(DESTDIR)$(defaultversiondir)
	$(LN_S) -f $(sysconfdir)/ganeti/share $(DESTDIR)$(defaultversionedsharedir)
	for prog in $(HS_BIN_ROLES); do \
	  $(LN_S) -f $(defaultversiondir)$(BINDIR)/$$prog $(DESTDIR)$(BINDIR)/$$prog; \
	done
	$(LN_S) -f $(defaultversiondir)$(libdir)/ganeti/iallocators/hail $(DESTDIR)$(libdir)/ganeti/iallocators/hail
	for prog in $(all_sbin_scripts); do \
	  $(LN_S) -f $(defaultversiondir)$(SBINDIR)/$$prog $(DESTDIR)$(SBINDIR)/$$prog; \
	done
	for prog in $(gnt_scripts_basenames); do \
	  $(LN_S) -f $(defaultversionedsharedir)/$$prog $(DESTDIR)$(SBINDIR)/$$prog; \
	done
	for prog in $(pkglib_python_basenames); do \
	  $(LN_S) -f $(defaultversionedsharedir)/$$prog $(DESTDIR)$(libdir)/ganeti/$$prog; \
	done
	for prog in $(tools_python_basenames); do \
	  $(LN_S) -f $(defaultversionedsharedir)/$$prog $(DESTDIR)$(libdir)/ganeti/tools/$$prog; \
	done
	for prog in $(tools_basenames); do \
	  $(LN_S) -f $(defaultversiondir)/$(libdir)/ganeti/tools/$$prog $(DESTDIR)$(libdir)/ganeti/tools/$$prog; \
	done
	if ! test -n '$(ENABLE_MANPAGES)'; then \
	  for man in $(manfullpath); do \
	    $(LN_S) -f $(defaultversionedsharedir)/root$(MANDIR)/$$man $(DESTDIR)$(MANDIR)/$$man; \
	  done; \
	fi
	for prog in $(myexeclib_scripts_basenames); do \
	  $(LN_S) -f $(defaultversiondir)$(libdir)/ganeti/$$prog $(DESTDIR)$(libdir)/ganeti/$$prog; \
	done
if INSTALL_SYMLINKS
	$(LN_S) -f $(versionedsharedir) $(DESTDIR)$(sysconfdir)/ganeti/share
	$(LN_S) -f $(versiondir) $(DESTDIR)$(sysconfdir)/ganeti/lib
endif

.PHONY: apidoc
if WANT_HSAPIDOC
apidoc: py-apidoc hs-apidoc
else
apidoc: py-apidoc
endif

.PHONY: py-apidoc
py-apidoc: epydoc.conf $(RUN_IN_TEMPDIR) $(GENERATED_FILES)
	env - PATH="$$PATH" PYTHONPATH="$$PYTHONPATH" \
	$(RUN_IN_TEMPDIR) epydoc -v \
	  --conf $(CURDIR)/epydoc.conf \
	  --output $(CURDIR)/$(APIDOC_PY_DIR)

.PHONY: hs-apidoc
hs-apidoc: $(APIDOC_HS_DIR)/index.html

$(APIDOC_HS_DIR)/index.html: $(HS_LIBTESTBUILT_SRCS) Makefile
	@test -n "$(HSCOLOUR)" || \
	    { echo 'HsColour' not found during configure; exit 1; }
	@test -n "$(HADDOCK)" || \
	    { echo 'haddock' not found during configure; exit 1; }
	rm -rf $(APIDOC_HS_DIR)/*
	for i in $(ALL_APIDOC_HS_DIRS); do \
	  @mkdir_p@ $$i; \
	  $(HSCOLOUR) -print-css > $$i/hscolour.css; \
	done
	set -e ; \
	export LC_ALL=en_US.UTF-8; \
	OPTGHC="--optghc=-isrc --optghc=-itest/hs"; \
	if [ "$(HS_PARALLEL3)" ]; \
	then OPTGHC="$$OPTGHC --optghc=$(HS_PARALLEL3)"; \
	fi; \
	if [ "$(HS_REGEX_PCRE)" ]; \
	then OPTGHC="$$OPTGHC --optghc=$(HS_REGEX_PCRE)"; \
	fi; \
	for file in $(HS_LIBTESTBUILT_SRCS); do \
	  f_nosrc=$${file##src/}; \
	  f_notst=$${f_nosrc##test/hs/}; \
	  f_html=$${f_notst%%.hs}.html; \
	  $(HSCOLOUR) -css -anchor $$file > $(APIDOC_HS_DIR)/$$f_html ; \
	done ; \
	$(HADDOCK) --odir $(APIDOC_HS_DIR) --html --hoogle --ignore-all-exports -w \
	  -t ganeti -p src/haddock-prologue \
	  --source-module="%{MODULE/.//}.html" \
	  --source-entity="%{MODULE/.//}.html#%{NAME}" \
	  $$OPTGHC \
	  $(HS_LIBTESTBUILT_SRCS)

.PHONY: TAGS
TAGS: $(GENERATED_FILES)
	rm -f TAGS
	$(GHC) -e ":etags TAGS_hs" -v0 \
	  $(filter-out -O -Werror,$(HFLAGS)) \
		-osuf tags.o \
		-hisuf tags.hi \
    -lcurl \
	  $(HS_PARALLEL3) $(HS_REGEX_PCRE) \
	  $(HS_LIBTEST_SRCS)
	find . -path './lib/*.py' -o -path './scripts/gnt-*' -o \
	  -path './daemons/ganeti-*' -o -path './tools/*' -o \
	  -path './qa/*.py' | \
	  etags --etags-include=TAGS_hs -L -

.PHONY: coverage

COVERAGE_TESTS=
if HS_UNIT
COVERAGE_TESTS += hs-coverage
endif
if PY_UNIT
COVERAGE_TESTS += py-coverage
endif

coverage: $(COVERAGE_TESTS)

test/py/docs_unittest.py: $(gnt_scripts)

.PHONY: py-coverage
py-coverage: $(GENERATED_FILES) $(python_tests)
	@test -n "$(PYCOVERAGE)" || \
	    { echo 'python-coverage' not found during configure; exit 1; }
	set -e; \
	COVERAGE=$(PYCOVERAGE) \
	COVERAGE_FILE=$(CURDIR)/$(COVERAGE_PY_DIR)/data \
	TEXT_COVERAGE=$(CURDIR)/$(COVERAGE_PY_DIR)/report.txt \
	HTML_COVERAGE=$(CURDIR)/$(COVERAGE_PY_DIR) \
	$(PLAIN_TESTS_ENVIRONMENT) \
	$(abs_top_srcdir)/autotools/gen-py-coverage \
	$(python_tests)

.PHONY: hs-coverage
hs-coverage: $(haskell_tests) test/hs/hpc-htools test/hs/hpc-mon-collector
	rm -f *.tix
	$(MAKE) $(AM_MAKEFLAGS) hs-check
	@mkdir_p@ $(COVERAGE_HS_DIR)
	hpc sum --union $(HPCEXCL) \
	  htest.tix hpc-htools.tix hpc-mon-collector.tix > coverage-hs.tix
	hpc markup --destdir=$(COVERAGE_HS_DIR) coverage-hs.tix
	hpc report coverage-hs.tix | tee $(COVERAGE_HS_DIR)/report.txt
	$(LN_S) -f hpc_index.html $(COVERAGE_HS_DIR)/index.html

# Special "kind-of-QA" target for htools, needs special setup (all
# tools compiled with -fhpc)
.PHONY: live-test
live-test: all
	set -e ; \
	cd src; \
	rm -f .hpc; $(LN_S) ../.hpc .hpc; \
	rm -f *.tix *.mix; \
	./live-test.sh; \
	hpc sum --union $(HPCEXCL) $(addsuffix .tix,$(HS_PROGS:src/%=%)) \
	  --output=live-test.tix ; \
	@mkdir_p@ ../$(COVERAGE_HS_DIR) ; \
	hpc markup --destdir=../$(COVERAGE_HS_DIR) live-test \
	  --srcdir=.. $(HPCEXCL) ; \
	hpc report --srcdir=.. live-test $(HPCEXCL)

commit-check: autotools-check distcheck lint apidoc

autotools-check:
	TESTDATA_DIR=./test/data shelltest $(SHELLTESTARGS) \
  $(abs_top_srcdir)/test/autotools/*-*.test \
  -- --hide-successes

.PHONY: gitignore-check
gitignore-check:
	@if [ -n "`git status --short`" ]; then \
	  echo "Git status is not clean!" 1>&2 ; \
	  git status --short; \
	  exit 1; \
	fi

# target to rebuild all man pages (both groff and html output)
.PHONY: man
man: $(man_MANS) $(manhtml)

# Target that builds all binaries (including those that are not
# rebuilt except when running the tests)
.PHONY: really-all
really-all: all $(check_SCRIPTS) $(haskell_tests) $(HS_ALL_PROGS)

# we don't need the ancient implicit rules:
%: %,v
%: RCS/%,v
%: RCS/%
%: s.%
%: SCCS/s.%

-include ./Makefile.local

# vim: set noet :<|MERGE_RESOLUTION|>--- conflicted
+++ resolved
@@ -1080,7 +1080,7 @@
 	@touch "$@"
 
 $(HS_TEST_PROGS): %: %.$(HTEST_SUFFIX)_o \
-	                   | stamp-directories $(BUILT_PYTHON_SOURCES)
+	                   | stamp-directories $(built_python_sources)
 	@if [ "$(HS_NODEV)" ]; then \
 	  echo "Error: cannot run unittests without the development" \
 	       " libraries (see devnotes.rst)" 1>&2; \
@@ -1091,20 +1091,6 @@
 	@rm -f $(notdir $@).tix
 	@touch "$@"
 
-<<<<<<< HEAD
-# for the test/hs/htest binary, we need to enable profiling/coverage
-test/hs/htest: HCOVERAGE = true
-test/hs/htest: HFLAGS += -itest/hs
-test/hs/htest: | $(built_python_sources)
-
-# we compile the hpc-htools binary with the program coverage
-test/hs/hpc-htools: HCOVERAGE = true
-
-# we compile the hpc-mon-collector binary with the program coverage
-test/hs/hpc-mon-collector: HCOVERAGE = true
-
-=======
->>>>>>> ead368bb
 # test dependency
 test/hs/offline-test.sh: test/hs/hpc-htools test/hs/hpc-mon-collector
 
